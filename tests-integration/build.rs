use std::env::var;
use std::fs::{File, read_dir};
use std::io::{self, Write};
use std::path::Path;

use walkdir::WalkDir;

fn main() -> io::Result<()> {
    println!("cargo:rerun-if-changed=tests/integration");
    println!("cargo:rerun-if-changed=tests/custom");
    println!("cargo:rerun-if-changed=tests/integration_test_template");
    println!("cargo:rerun-if-changed=tests/custom_test_template");
    println!("cargo:rerun-if-changed=tests/roundtrip_test_template");
    println!("cargo:rerun-if-changed=build.rs");

    let out_dir = var("OUT_DIR").map_err(io::Error::other)?; // wrapping in a std::io::Error to match main's error type

    // Integration Tests
    let dest = Path::new(&out_dir).join("gen_tests.rs");
    let mut f = File::create(dest)?;
    let test_dir = "tests/integration";

    for subdir in WalkDir::new(test_dir) {
        let subdir = subdir?;
        if subdir.file_type().is_dir() {
            if std::env::var("ALLTEST").is_ok() {
                let stems: Vec<String> = read_dir(subdir.path())?
                    .filter_map(Result::ok)
                    .filter(|entry| {
                        entry.path().extension().is_some_and(|ext| {
                            ext == "essence" || ext == "eprime" || ext == "disabled"
                        })
                    })
                    .filter_map(|entry| {
                        entry
                            .path()
                            .file_stem()
                            .and_then(|stem| stem.to_str())
                            .map(|s| s.to_owned())
                    })
                    .collect();

                let exts: Vec<String> = read_dir(subdir.path())?
                    .filter_map(Result::ok)
                    .filter(|entry| {
                        entry.path().extension().is_some_and(|ext| {
                            ext == "essence" || ext == "eprime" || ext == "disabled"
                        })
                    })
                    .filter_map(|entry| {
                        entry
                            .path()
                            .extension()
                            .and_then(|ext| ext.to_str())
                            .map(|s| s.to_owned())
                    })
                    .collect();

                let essence_files = std::iter::zip(stems, exts).collect();

                write_integration_test(&mut f, subdir.path().display().to_string(), essence_files)?;
            } else {
                let stems: Vec<String> = read_dir(subdir.path())?
                    .filter_map(Result::ok)
                    .filter(|entry| {
                        entry
                            .path()
                            .extension()
                            .is_some_and(|ext| ext == "essence" || ext == "eprime")
                    })
                    .filter_map(|entry| {
                        entry
                            .path()
                            .file_stem()
                            .and_then(|stem| stem.to_str())
                            .map(|s| s.to_owned())
                    })
                    .collect();

                let exts: Vec<String> = read_dir(subdir.path())?
                    .filter_map(Result::ok)
                    .filter(|entry| {
                        entry
                            .path()
                            .extension()
                            .is_some_and(|ext| ext == "essence" || ext == "eprime")
                    })
                    .filter_map(|entry| {
                        entry
                            .path()
                            .extension()
                            .and_then(|ext| ext.to_str())
                            .map(|s| s.to_owned())
                    })
                    .collect();

                let essence_files: Vec<(String, String)> = std::iter::zip(stems, exts).collect();
                write_integration_test(&mut f, subdir.path().display().to_string(), essence_files)?;
            }
        }
    }

    // Custom Tests
    let dest_custom = Path::new(&out_dir).join("gen_tests_custom.rs");
    let mut f = File::create(dest_custom)?;
    let test_dir = "tests/custom";

    for subdir in WalkDir::new(test_dir) {
        let subdir = subdir?;
        if subdir.file_type().is_dir()
            && read_dir(subdir.path())
                .unwrap_or_else(|_| std::fs::read_dir(subdir.path()).unwrap())
                .filter_map(Result::ok)
                .any(|entry| entry.file_name() == "run.sh" && entry.path().is_file())
        {
            write_custom_test(&mut f, subdir.path().display().to_string())?;
        }
    }

    // Roundtrip Tests
    let dest_roundtrip = Path::new(&out_dir).join("gen_tests_roundtrip.rs");
    let mut f = File::create(dest_roundtrip)?;
    let test_dir = "tests/roundtrip";

    for subdir in WalkDir::new(test_dir) {
        let subdir = subdir?;
        // Checks every subdirectory
        if subdir.file_type().is_dir() {
<<<<<<< HEAD
            println!("Subdir {}", subdir.file_name().display());
=======
>>>>>>> 9879a4b3
            // Finds essence / eprime filenames
            let names: Vec<String> = read_dir(subdir.path())?
                .filter_map(Result::ok)
                .map(|entry| entry.path())
                .filter(|path| {
                    path.extension()
                        .is_some_and(|ext| ext == "essence" || ext == "eprime")
                })
                // Ensures not to include test result files
                .filter(|path| {
                    path.file_stem()
                        .and_then(|name| name.to_str())
                        .is_some_and(|name| {
                            !name.contains(".generated") && !name.contains(".expected")
                        })
                })
                // Stores the filename in the collected vector
                .filter_map(|path| {
                    path.file_stem()
                        .and_then(|stem| stem.to_str())
                        .map(|s| s.to_owned())
                })
                .collect();
            // Finds essence / eprime file extensions
            let exts: Vec<String> = read_dir(subdir.path())?
                .filter_map(Result::ok)
                .map(|entry| entry.path())
                .filter(|path| {
                    path.extension()
                        .is_some_and(|ext| ext == "essence" || ext == "eprime")
                })
                // Ensures not to include test result files
                .filter(|path| {
                    path.file_stem()
                        .and_then(|name| name.to_str())
                        .is_some_and(|name| {
                            !name.contains(".generated") && !name.contains(".expected")
                        })
                })
                // Stores the extension in the collected vector
                .filter_map(|path| {
                    path.extension()
                        .and_then(|ext| ext.to_str())
                        .map(|s| s.to_owned())
                })
                .collect();

            let essence_files: Vec<(String, String)> = std::iter::zip(names, exts).collect();
            // There should only be one test file per directory
            if essence_files.len() == 1 {
                write_roundtrip_test(
                    &mut f,
                    subdir.path().display().to_string(),
                    essence_files[0].clone(),
                )?;
            }
        }
    }

    Ok(())
}

fn write_integration_test(
    file: &mut File,
    path: String,
    essence_files: Vec<(String, String)>,
) -> io::Result<()> {
    // TODO: Consider supporting multiple Essence files?
    if essence_files.len() == 1 {
        write!(
            file,
            include_str!("./tests/integration_test_template"),
            // TODO: better sanitisation of paths to function names
            test_name = path.replace("./", "").replace(['/', '-'], "_"),
            test_dir = path,
            essence_file = essence_files[0].0,
            ext = essence_files[0].1
        )
    } else {
        Ok(())
    }
}

fn write_custom_test(file: &mut File, path: String) -> io::Result<()> {
    write!(
        file,
        include_str!("./tests/custom_test_template"),
        test_name = path.replace("./", "").replace(['/', '-'], "_"),
        test_dir = path
    )
}

fn write_roundtrip_test(
    file: &mut File,
    path: String,
    essence_file: (String, String),
) -> io::Result<()> {
    write!(
        file,
        include_str!("./tests/roundtrip_test_template"),
        test_name = path.replace("./", "").replace(['/', '-'], "_"),
        test_dir = path,
        essence_file = essence_file.0,
        ext = essence_file.1
    )
}<|MERGE_RESOLUTION|>--- conflicted
+++ resolved
@@ -126,10 +126,6 @@
         let subdir = subdir?;
         // Checks every subdirectory
         if subdir.file_type().is_dir() {
-<<<<<<< HEAD
-            println!("Subdir {}", subdir.file_name().display());
-=======
->>>>>>> 9879a4b3
             // Finds essence / eprime filenames
             let names: Vec<String> = read_dir(subdir.path())?
                 .filter_map(Result::ok)
