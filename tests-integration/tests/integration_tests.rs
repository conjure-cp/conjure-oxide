--- conflicted
+++ resolved
@@ -5,7 +5,6 @@
 use conjure_cp::defaults::DEFAULT_RULE_SETS;
 use conjure_cp::parse::tree_sitter::parse_essence_file_native;
 use conjure_cp::rule_engine::rewrite_naive;
-use conjure_cp::solver::Solver;
 use conjure_cp::solver::adaptors::*;
 use conjure_cp_cli::utils::testing::{normalize_solutions_for_comparison, read_human_rule_trace};
 use glob::glob;
@@ -15,9 +14,9 @@
 use std::error::Error;
 use std::fs;
 use std::fs::File;
-use tracing::{Level, span};
+use tracing::{span, Level, Metadata as OtherMetadata};
 use tracing_subscriber::{
-    Layer, Registry, filter::EnvFilter, filter::FilterFn, fmt, layer::SubscriberExt,
+    filter::EnvFilter, filter::FilterFn, fmt, layer::SubscriberExt, Layer, Registry,
 };
 use tree_morph::{helpers::select_panic, prelude::*};
 
@@ -128,7 +127,6 @@
 }
 
 fn main() {
-    // maybe wonky, check
     let _guard = create_scoped_subscriber("./logs", "test_log", "none_solver");
 
     // creating a span and log a message
@@ -194,6 +192,18 @@
         )?;
     }
 
+    if config.solve_with_smt {
+        solver_specific_integration_test(
+            path,
+            essence_base,
+            extension,
+            &config,
+            SolverFamily::Sat,
+            verbose,
+            accept,
+        )?;
+    }
+
     Ok(())
 }
 
@@ -208,7 +218,7 @@
 ) -> Result<(), Box<dyn Error>> {
     let solver_name = solver.as_str();
 
-    let subscriber = create_scoped_subscriber(path, essence_base, solver_name);
+    let subscriber = create_scoped_subscriber(path, essence_base, &solver_name);
 
     // run tests in sequence not parallel when verbose logging, to ensure the logs are ordered
     // correctly
@@ -223,7 +233,7 @@
             integration_test_inner(path, essence_base, extension, config, solver)
         })
     } else {
-        let subscriber = create_scoped_subscriber(path, essence_base, solver_name);
+        let subscriber = create_scoped_subscriber(path, essence_base, &solver_name);
         tracing::subscriber::with_default(subscriber, || {
             integration_test_inner(path, essence_base, extension, config, solver)
         })
@@ -287,22 +297,7 @@
         if verbose {
             println!("Parsed model (native): {model:#?}");
         }
-<<<<<<< HEAD
-        save_model_json(&parsed, path, essence_base, "parse", None)?;
-        Some(parsed)
-    } else {
-        None
-    };
-
-    // Stage 1b: Run native parser (only if explicitly enabled)
-    let mut model_native = None;
-    if config.enable_native_parser {
-        let mn = parse_essence_file_native(&file_path, context.clone())?;
-        save_model_json(&mn, path, essence_base, "parse", None)?;
-        model_native = Some(mn);
-=======
-        save_model_json(&model, path, essence_base, "parse")?;
->>>>>>> ac1ccc59
+        save_model_json(&model, path, essence_base, "parse", None)?;
 
         {
             let mut ctx = context.as_ref().write().unwrap();
@@ -376,7 +371,11 @@
         }
     }
 
-<<<<<<< HEAD
+    let solver_input_file = env::var("OXIDE_TEST_SAVE_INPUT_FILE").ok().map(|_| {
+        let name = format!("{essence_base}.generated-input.txt");
+        Path::new(path).join(Path::new(&name))
+    });
+
     // Stage 3a: Run the model through the Minion solver (run unless explicitly disabled)
 
     let model_arg = rewritten_model
@@ -395,48 +394,6 @@
 
     // Stage 3b: Check solutions against Conjure (only if explicitly enabled)
     if config.compare_solver_solutions || accept {
-=======
-    let solver_input_file = env::var("OXIDE_TEST_SAVE_INPUT_FILE").ok().map(|_| {
-        let name = format!("{essence_base}.generated-input.txt");
-        Path::new(path).join(Path::new(&name))
-    });
-
-    let solver = if config.solve_with_minion {
-        Some(Solver::new(Minion::default()))
-    } else if config.solve_with_sat {
-        Some(Solver::new(Sat::default()))
-    } else if config.solve_with_smt {
-        Some(Solver::new(Smt::default()))
-    } else {
-        None
-    };
-
-    let solutions = if let Some(solver) = solver {
-        let name = solver.get_name();
-        let family = solver.get_family();
-
-        let solved = get_solutions(
-            solver,
-            rewritten_model
-                .as_ref()
-                .expect("Rewritten model must be present in 2a")
-                .clone(),
-            0,
-            &solver_input_file,
-        )?;
-        let solutions_json = save_solutions_json(&solved, path, essence_base, family)?;
-        if verbose {
-            println!("{name} solutions: {solutions_json:#?}");
-        }
-        solved
-    } else {
-        println!("Warning: no solver specified");
-        Vec::new()
-    };
-
-    // Stage 3b: Check solutions against Conjure (only if explicitly enabled)
-    if config.compare_solver_solutions && config.num_solvers_enabled() > 0 {
->>>>>>> ac1ccc59
         let conjure_solutions: Vec<BTreeMap<Name, Literal>> = get_solutions_from_conjure(
             &format!("{path}/{essence_base}.{extension}"),
             Arc::clone(&context),
@@ -459,61 +416,16 @@
 
     // When ACCEPT=true, copy all generated files to expected
     if accept {
-<<<<<<< HEAD
-        // Overwrite expected parse and rewrite models if enabled
-        if config.enable_native_parser
-            && !expected_exists_for(path, essence_base, "parse", "serialised.json", None)
-        {
-            model_native.clone().expect("model_native should exist");
-            copy_generated_to_expected(path, essence_base, "parse", "serialised.json", None)?;
-        }
-        if config.parse_model_default
-            && !expected_exists_for(path, essence_base, "parse", "serialised.json", None)
-        {
-            copy_generated_to_expected(path, essence_base, "parse", "serialised.json", None)?;
-        }
-        if config.apply_rewrite_rules
-            && !expected_exists_for(
-                path,
-                essence_base,
-                "rewrite",
-                "serialised.json",
-                Some(solver),
-            )
-        {
-            copy_generated_to_expected(
-                path,
-                essence_base,
-                "rewrite",
-                "serialised.json",
-                Some(solver),
-            )?;
+        copy_generated_to_expected(path, essence_base, "parse", "serialised.json")?;
+
+        if config.apply_rewrite_rules {
+            copy_generated_to_expected(path, essence_base, "rewrite", "serialised.json")?;
         }
 
         // Always overwrite these ones. Unlike the rest, we don't need to selectively do these
         // based on the test results, so they don't get done later.
-        copy_generated_to_expected(
-            path,
-            essence_base,
-            solver.as_str(),
-            "solutions.json",
-            Some(solver),
-        )?;
-=======
-        copy_generated_to_expected(path, essence_base, "parse", "serialised.json")?;
-
-        if config.apply_rewrite_rules {
-            copy_generated_to_expected(path, essence_base, "rewrite", "serialised.json")?;
-        }
-
-        if config.solve_with_minion {
-            copy_generated_to_expected(path, essence_base, "minion", "solutions.json")?;
-        } else if config.solve_with_sat {
-            copy_generated_to_expected(path, essence_base, "sat", "solutions.json")?;
-        } else if config.solve_with_smt {
-            copy_generated_to_expected(path, essence_base, "smt", "solutions.json")?;
-        }
->>>>>>> ac1ccc59
+        // TODO Fix
+        copy_generated_to_expected(path, essence_base, "minion", "solutions.json", Some(solver))?;
 
         if config.validate_rule_traces {
             copy_human_trace_generated_to_expected(path, essence_base, solver)?;
@@ -521,140 +433,23 @@
         }
     }
 
-<<<<<<< HEAD
-    // Check Stage 1b (native parser)
-    if config.enable_native_parser {
-        let expected_model =
-            read_model_json(&context, path, essence_base, "expected", "parse", None);
-
-        // A JSON reading error could just mean that the ast has changed since the file was
-        // generated.
-        //
-        // When ACCEPT=true, regenerate the json instead of failing the test.
-        match expected_model {
-            Err(_) if accept => {
-                parsed_native_model_dirty = true;
-            }
-            Err(e) => {
-                return Err(Box::new(e));
-            }
-            Ok(expected_model) => {
-                let model_native = model_native
-                    .clone()
-                    .expect("model_native should exist here");
-                if accept {
-                    parsed_native_model_dirty = model_native != expected_model;
-                } else {
-                    assert_eq!(model_native, expected_model);
-                }
-            }
-        }
-    }
-
-    // Check Stage 1a (parsed model)
-    if config.parse_model_default {
-        let expected_model =
-            read_model_json(&context, path, essence_base, "expected", "parse", None);
-        let model_from_file =
-            read_model_json(&context, path, essence_base, "generated", "parse", None);
-
-        // A JSON reading error could just mean that the ast has changed since the file was
-        // generated.
-        //
-        // When ACCEPT=true, regenerate the json instead of failing the test.
-        match (expected_model, model_from_file) {
-            (Err(_), _) | (_, Err(_)) if accept => {
-                parsed_model_dirty = true;
-            }
-
-            (Err(e), _) => {
-                return Err(Box::new(e));
-            }
-
-            (_, Err(e)) => {
-                return Err(Box::new(e));
-            }
-
-            (Ok(expected_model), Ok(model_from_file)) if accept => {
-                parsed_model_dirty = model_from_file != expected_model;
-            }
-
-            (Ok(expected_model), Ok(model_from_file)) => {
-                assert_eq!(model_from_file, expected_model);
-            }
-        }
-    }
+    // Check Stage 1: Compare parsed model with expected
+    let expected_model = read_model_json(&context, path, essence_base, "expected", "parse", None)?;
+    let model_from_file = read_model_json(&context, path, essence_base, "generated", "parse", None)?;
+    assert_eq!(model_from_file, expected_model);
 
     // Check Stage 2a (rewritten model)
     if config.apply_rewrite_rules {
-        let expected_model = read_model_json(
-            &context,
-            path,
-            essence_base,
-            "expected",
-            "rewrite",
-            Some(solver),
-        );
-        // A JSON reading error could just mean that the ast has changed since the file was
-        // generated.
-        //
-        // When ACCEPT=true, regenerate the json instead of failing the test.
-        match expected_model {
-            Err(_) if accept => {
-                rewritten_model_dirty = true;
-            }
-            Err(e) => {
-                return Err(Box::new(e));
-            }
-            Ok(expected_model) => {
-                let rewritten_model =
-                    rewritten_model.expect("Rewritten model must be present in 2a");
-
-                if accept {
-                    rewritten_model_dirty = rewritten_model != expected_model;
-                } else {
-                    assert_eq!(rewritten_model, expected_model);
-                }
-            }
-        }
+        let expected_model = read_model_json(&context, path, essence_base, "expected", "rewrite", Some(solver))?;
+        let generated_model =
+            read_model_json(&context, path, essence_base, "generated", "rewrite", Some(solver))?;
+        assert_eq!(generated_model, expected_model);
     }
 
     // Check Stage 3a (solutions)
     let expected_solutions_json = read_solutions_json(path, essence_base, "expected", solver)?;
     let username_solutions_json = solutions_to_json(&solutions);
     assert_eq!(username_solutions_json, expected_solutions_json);
-=======
-    // Check Stage 1: Compare parsed model with expected
-    let expected_model = read_model_json(&context, path, essence_base, "expected", "parse")?;
-    let model_from_file = read_model_json(&context, path, essence_base, "generated", "parse")?;
-    assert_eq!(model_from_file, expected_model);
-
-    // Check Stage 2a (rewritten model)
-    if config.apply_rewrite_rules {
-        let expected_model = read_model_json(&context, path, essence_base, "expected", "rewrite")?;
-        let generated_model =
-            read_model_json(&context, path, essence_base, "generated", "rewrite")?;
-        assert_eq!(generated_model, expected_model);
-    }
-
-    // Check Stage 3a (solutions)
-    if config.solve_with_minion {
-        let expected_solutions_json =
-            read_solutions_json(path, essence_base, "expected", SolverFamily::Minion)?;
-        let username_solutions_json = solutions_to_json(&solutions);
-        assert_eq!(username_solutions_json, expected_solutions_json);
-    } else if config.solve_with_sat {
-        let expected_solutions_json =
-            read_solutions_json(path, essence_base, "expected", SolverFamily::Sat)?;
-        let username_solutions_json = solutions_to_json(&solutions);
-        assert_eq!(username_solutions_json, expected_solutions_json);
-    } else if config.solve_with_smt {
-        let expected_solutions_json =
-            read_solutions_json(path, essence_base, "expected", SolverFamily::Smt)?;
-        let username_solutions_json = solutions_to_json(&solutions);
-        assert_eq!(username_solutions_json, expected_solutions_json);
-    }
->>>>>>> ac1ccc59
 
     // Stage 4a: Check that the generated rules trace matches the expected.
     // We don't check rule trace when morph is enabled.
@@ -669,30 +464,7 @@
         );
     };
 
-<<<<<<< HEAD
-    if accept {
-        // Overwrite expected parse and rewrite models if needed
-        if config.enable_native_parser && parsed_native_model_dirty {
-            model_native.expect("model_native should exist");
-            copy_generated_to_expected(path, essence_base, "parse", "serialised.json", None)?;
-        }
-        if config.parse_model_default && parsed_model_dirty {
-            copy_generated_to_expected(path, essence_base, "parse", "serialised.json", None)?;
-        }
-        if config.apply_rewrite_rules && rewritten_model_dirty {
-            copy_generated_to_expected(
-                path,
-                essence_base,
-                "rewrite",
-                "serialised.json",
-                Some(solver),
-            )?;
-        }
-    }
-    save_stats_json(context, path, essence_base, solver)?;
-=======
     save_stats_json(context, path, essence_base)?;
->>>>>>> ac1ccc59
 
     Ok(())
 }
@@ -702,7 +474,6 @@
     test_name: &str,
     solver: SolverFamily,
 ) -> Result<(), std::io::Error> {
-    //  WBHYn NO GENERTE
     let solver_name = solver.as_str();
     std::fs::copy(
         format!("{path}/{solver_name}-{test_name}-generated-rule-trace-human.txt"),
@@ -718,7 +489,7 @@
     extension: &str,
     solver: Option<SolverFamily>,
 ) -> Result<(), std::io::Error> {
-    let marker = solver.map_or("agnostic", |s| s.as_str());
+    let marker = solver.map_or("agnostic".into(), |s| s.as_str());
     std::fs::copy(
         format!("{path}/{marker}-{test_name}.generated-{stage}.{extension}"),
         format!("{path}/{marker}-{test_name}.expected-{stage}.{extension}"),
@@ -726,23 +497,6 @@
     Ok(())
 }
 
-<<<<<<< HEAD
-fn expected_exists_for(
-    path: &str,
-    test_name: &str,
-    stage: &str,
-    extension: &str,
-    solver: Option<SolverFamily>,
-) -> bool {
-    let marker = solver.map_or("agnostic", |s| s.as_str());
-    Path::new(&format!(
-        "{path}/{marker}-{test_name}.expected-{stage}.{extension}"
-    ))
-    .exists()
-}
-
-=======
->>>>>>> ac1ccc59
 fn assert_vector_operators_have_partially_evaluated(model: &conjure_cp::Model) {
     for node in model.universe_bi() {
         use conjure_cp::ast::Expression::*;
@@ -780,58 +534,24 @@
     test_name: &str,
     solver_name: &str,
 ) -> impl tracing::Subscriber + Send + Sync {
-<<<<<<< HEAD
-    let target1_layer = create_file_layer_json(path, test_name, solver_name);
-    let target2_layer = create_file_layer_human(path, test_name, solver_name);
-    let layered = target1_layer.and_then(target2_layer);
-
-    let subscriber = Arc::new(tracing_subscriber::registry().with(layered))
-=======
-    let layer = create_file_layer_human(path, test_name);
+    let layer = create_file_layer_human(path, test_name, solver_name);
     let subscriber = Arc::new(tracing_subscriber::registry().with(layer))
->>>>>>> ac1ccc59
         as Arc<dyn tracing::Subscriber + Send + Sync>;
     // setting this subscriber as the default
     let _default = tracing::subscriber::set_default(subscriber.clone());
 
     subscriber
-}
-
-<<<<<<< HEAD
-fn create_file_layer_json(
-    path: &str,
-    test_name: &str,
-    solver_name: &str,
-) -> impl Layer<Registry> + Send + Sync {
-    let file = File::create(format!(
-        "{path}/{solver_name}-{test_name}-generated-rule-trace.json"
-    ))
-    .expect("Unable to create log file");
-
-    fmt::layer()
-        .with_writer(file)
-        .with_level(false)
-        .with_target(false)
-        .without_time()
-        .with_filter(FilterFn::new(|meta: &OtherMetadata| {
-            meta.target() == "rule_engine"
-        }))
 }
 
 fn create_file_layer_human(
     path: &str,
     test_name: &str,
     solver_name: &str,
-) -> impl Layer<Registry> + Send + Sync {
+) -> (impl Layer<Registry> + Send + Sync) {
     let file = File::create(format!(
         "{path}/{solver_name}-{test_name}-generated-rule-trace-human.txt"
     ))
     .expect("Unable to create log file");
-=======
-fn create_file_layer_human(path: &str, test_name: &str) -> impl Layer<Registry> + Send + Sync {
-    let file = File::create(format!("{path}/{test_name}-generated-rule-trace-human.txt"))
-        .expect("Unable to create log file");
->>>>>>> ac1ccc59
 
     fmt::layer()
         .with_writer(file)
