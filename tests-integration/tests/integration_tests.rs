--- conflicted
+++ resolved
@@ -131,14 +131,6 @@
             extra_rewriter_asserts: self.extra_rewriter_asserts, // Not overridden by env vars
         }
     }
-
-    fn num_solvers_enabled(&self) -> usize {
-        let mut num = 0;
-        num += self.solve_with_minion as usize;
-        num += self.solve_with_sat as usize;
-        num += self.solve_with_smt as usize;
-        num
-    }
 }
 
 fn main() {
@@ -301,24 +293,6 @@
         println!("Running integration test for {path}/{essence_base}, ACCEPT={accept}");
     }
 
-<<<<<<< HEAD
-=======
-    let file_config: TestConfig =
-        if let Ok(config_contents) = fs::read_to_string(format!("{path}/config.toml")) {
-            toml::from_str(&config_contents).unwrap()
-        } else {
-            Default::default()
-        };
-
-    let config = file_config.merge_env();
-
-    // TODO: allow either Minion or SAT but not both; eventually allow both sovlers to be tested
-
-    if config.num_solvers_enabled() > 1 {
-        todo!("Not yet implemented simultaneous testing of multiple solvers")
-    }
-
->>>>>>> 4fa7fae7
     // File path
     let file_path = format!("{path}/{essence_base}.{extension}");
 
@@ -351,19 +325,7 @@
     let rewritten_model = if config.apply_rewrite_rules {
         // rule set selection based on solver
 
-<<<<<<< HEAD
         let rule_sets = resolve_rule_sets(solver, DEFAULT_RULE_SETS)?;
-=======
-        let solver_fam = if config.solve_with_sat {
-            SolverFamily::Sat
-        } else if config.solve_with_smt {
-            SolverFamily::Smt
-        } else {
-            SolverFamily::Minion
-        };
-
-        let rule_sets = resolve_rule_sets(solver_fam, DEFAULT_RULE_SETS)?;
->>>>>>> 4fa7fae7
 
         let mut model = parsed_model.expect("Model must be parsed in 1a");
 
@@ -417,87 +379,28 @@
 
     // Stage 3a: Run the model through the Minion solver (run unless explicitly disabled)
 
-    // FIXME: Reduce boilerplate
+    let model_arg = rewritten_model
+        .as_ref()
+        .expect("Rewritten model must be present in 2a")
+        .clone();
     let solutions = match solver {
-        SolverFamily::Sat => {
-            let solved = get_solutions(
-                Sat::default(),
-                rewritten_model
-                    .as_ref()
-                    .expect("Rewritten model must be present in 2a")
-                    .clone(),
-                0,
-                &None,
-            )?;
-            let solutions_json = save_solutions_json(&solved, path, essence_base, solver)?;
-            if verbose {
-                println!("Minion solutions: {solutions_json:#?}");
-            }
-            Some(solved)
-        }
-<<<<<<< HEAD
-        SolverFamily::Minion => {
-            let solved = get_solutions(
-                Minion::default(),
-                rewritten_model
-                    .as_ref()
-                    .expect("Rewritten model must be present in 2a")
-                    .clone(),
-                0,
-                &None,
-            )?;
-            let solutions_json = save_solutions_json(&solved, path, essence_base, solver)?;
-            if verbose {
-                println!("Minion solutions: {solutions_json:#?}");
-            }
-            Some(solved)
-=======
-        Some(solved)
-    } else if config.solve_with_sat {
-        let solved = get_solutions(
-            Sat::default(),
-            rewritten_model
-                .as_ref()
-                .expect("Rewritten model must be present in 2a")
-                .clone(),
-            0,
-            &None,
-        )?;
-        let solutions_json = save_solutions_json(&solved, path, essence_base, SolverFamily::Sat)?;
-        if verbose {
-            println!("SAT solutions: {solutions_json:#?}");
-        }
-        Some(solved)
-    } else if config.solve_with_smt {
-        let solved = get_solutions(
-            Smt::default(),
-            rewritten_model
-                .as_ref()
-                .expect("Rewritten model must be present in 2a")
-                .clone(),
-            0,
-            &None,
-        )?;
-        let solutions_json = save_solutions_json(&solved, path, essence_base, SolverFamily::Smt)?;
-        if verbose {
-            println!("SMT solutions: {solutions_json:#?}");
->>>>>>> 4fa7fae7
-        }
-    };
+        SolverFamily::Minion => get_solutions(Minion::default(), model_arg, 0, &None),
+        SolverFamily::Sat => get_solutions(Sat::default(), model_arg, 0, &None),
+        SolverFamily::Smt => get_solutions(Smt::default(), model_arg, 0, &None),
+    }?;
+    let solutions_json = save_solutions_json(&solutions, path, essence_base, solver)?;
+    if verbose {
+        println!("{solver} solutions: {solutions_json:#?}");
+    }
 
     // Stage 3b: Check solutions against Conjure (only if explicitly enabled)
-<<<<<<< HEAD
     if config.compare_solver_solutions || accept {
-=======
-    if config.compare_solver_solutions || accept && config.num_solvers_enabled() > 0 {
->>>>>>> 4fa7fae7
         let conjure_solutions: Vec<BTreeMap<Name, Literal>> = get_solutions_from_conjure(
             &format!("{path}/{essence_base}.{extension}"),
             Arc::clone(&context),
         )?;
 
-        let username_solutions =
-            normalize_solutions_for_comparison(solutions.as_ref().expect("Solutions required"));
+        let username_solutions = normalize_solutions_for_comparison(&solutions);
         let conjure_solutions = normalize_solutions_for_comparison(&conjure_solutions);
 
         let mut conjure_solutions_json = solutions_to_json(&conjure_solutions);
@@ -548,18 +451,8 @@
 
         // Always overwrite these ones. Unlike the rest, we don't need to selectively do these
         // based on the test results, so they don't get done later.
-<<<<<<< HEAD
         // TODO Fix
         copy_generated_to_expected(path, essence_base, "minion", "solutions.json", Some(solver))?;
-=======
-        if config.solve_with_minion {
-            copy_generated_to_expected(path, essence_base, "minion", "solutions.json")?;
-        } else if config.solve_with_sat {
-            copy_generated_to_expected(path, essence_base, "sat", "solutions.json")?;
-        } else if config.solve_with_smt {
-            copy_generated_to_expected(path, essence_base, "smt", "solutions.json")?;
-        }
->>>>>>> 4fa7fae7
 
         if config.validate_rule_traces {
             copy_human_trace_generated_to_expected(path, essence_base, solver)?;
@@ -665,28 +558,9 @@
     }
 
     // Check Stage 3a (solutions)
-<<<<<<< HEAD
     let expected_solutions_json = read_solutions_json(path, essence_base, "expected", solver)?;
-    let username_solutions_json = solutions_to_json(solutions.as_ref().unwrap_or(&vec![]));
+    let username_solutions_json = solutions_to_json(&solutions);
     assert_eq!(username_solutions_json, expected_solutions_json);
-=======
-    if config.solve_with_minion {
-        let expected_solutions_json =
-            read_solutions_json(path, essence_base, "expected", SolverFamily::Minion)?;
-        let username_solutions_json = solutions_to_json(solutions.as_ref().unwrap_or(&vec![]));
-        assert_eq!(username_solutions_json, expected_solutions_json);
-    } else if config.solve_with_sat {
-        let expected_solutions_json =
-            read_solutions_json(path, essence_base, "expected", SolverFamily::Sat)?;
-        let username_solutions_json = solutions_to_json(solutions.as_ref().unwrap_or(&vec![]));
-        assert_eq!(username_solutions_json, expected_solutions_json);
-    } else if config.solve_with_smt {
-        let expected_solutions_json =
-            read_solutions_json(path, essence_base, "expected", SolverFamily::Smt)?;
-        let username_solutions_json = solutions_to_json(solutions.as_ref().unwrap_or(&vec![]));
-        assert_eq!(username_solutions_json, expected_solutions_json);
-    }
->>>>>>> 4fa7fae7
 
     // Stage 4a: Check that the generated rules trace matches the expected.
     // We don't check rule trace when morph is enabled.
