#![allow(clippy::expect_used)]
use conjure_cp::ast::SymbolTable;
use conjure_cp::bug;
use conjure_cp::rule_engine::get_rules_grouped;

use conjure_cp::defaults::DEFAULT_RULE_SETS;
use conjure_cp::parse::tree_sitter::parse_essence_file_native;
use conjure_cp::rule_engine::rewrite_naive;
use conjure_cp::solver::adaptors::*;
use conjure_cp_cli::utils::testing::{normalize_solutions_for_comparison, read_human_rule_trace};
use glob::glob;
use itertools::Itertools;
use std::collections::BTreeMap;
use std::env;
use std::error::Error;
use std::fs;
use std::fs::File;
use tracing::{Level, Metadata as OtherMetadata, span};
use tracing_subscriber::{
    Layer, Registry, filter::EnvFilter, filter::FilterFn, fmt, layer::SubscriberExt,
};
use tree_morph::{helpers::select_panic, prelude::*};

use uniplate::Biplate;

use std::path::Path;
use std::sync::Arc;
use std::sync::Mutex;
use std::sync::RwLock;

use conjure_cp::ast::Atom;
use conjure_cp::ast::{Expression, Literal, Name};
use conjure_cp::context::Context;
use conjure_cp::parse::tree_sitter::parse_essence_file;
use conjure_cp::rule_engine::resolve_rule_sets;
use conjure_cp::solver::SolverFamily;
use conjure_cp_cli::utils::conjure::solutions_to_json;
use conjure_cp_cli::utils::conjure::{get_solutions, get_solutions_from_conjure};
use conjure_cp_cli::utils::testing::save_stats_json;
use conjure_cp_cli::utils::testing::{
    read_model_json, read_solutions_json, save_model_json, save_solutions_json,
};
#[allow(clippy::single_component_path_imports, unused_imports)]
use conjure_cp_rules;
use pretty_assertions::assert_eq;
use serde::Deserialize;

#[derive(Deserialize, Debug)]
#[serde(default)]
#[serde(deny_unknown_fields)]
struct TestConfig {
    extra_rewriter_asserts: Vec<String>,

    enable_native_parser: bool, // Stage 1a: Use the native parser instead of the legacy parser
    apply_rewrite_rules: bool,  // Stage 2a: Applies predefined rules to the model
    enable_extra_validation: bool, // Stage 2b: Runs additional validation checks
<<<<<<< HEAD
    solve_with_minion: bool,    // Stage 3a: Solves the model using Minion
    solve_with_sat: bool,       // TODO - add stage mark
=======

    // NOTE: when adding a new solver config, make sure to update num_solvers_enabled!
    solve_with_minion: bool, // Stage 3a: Solves the model using Minion
    solve_with_sat: bool,    // TODO - add stage mark
    solve_with_smt: bool,    // TODO - add stage mark

>>>>>>> 94ba4f09
    compare_solver_solutions: bool, // Stage 3b: Compares Minion and Conjure solutions
    validate_rule_traces: bool,     // Stage 4a: Checks rule traces against expected outputs

    enable_morph_impl: bool,
    enable_naive_impl: bool,
    enable_rewriter_impl: bool,
}

impl Default for TestConfig {
    fn default() -> Self {
        Self {
            extra_rewriter_asserts: vec!["vector_operators_have_partially_evaluated".into()],
            enable_naive_impl: true,
            solve_with_sat: false,
            solve_with_smt: false,
            enable_morph_impl: false,
            enable_rewriter_impl: true,
            enable_native_parser: true,
            apply_rewrite_rules: true,
            enable_extra_validation: false,
            solve_with_minion: true,
            compare_solver_solutions: false,
            validate_rule_traces: true,
        }
    }
}

fn env_var_override_bool(key: &str, default: bool) -> bool {
    env::var(key).ok().map(|s| s == "true").unwrap_or(default)
}
impl TestConfig {
    fn merge_env(self) -> Self {
        Self {
            enable_morph_impl: env_var_override_bool("ENABLE_MORPH_IMPL", self.enable_morph_impl),
            enable_naive_impl: env_var_override_bool("ENABLE_NAIVE_IMPL", self.enable_naive_impl),
            enable_native_parser: env_var_override_bool(
                "ENABLE_NATIVE_PARSER",
                self.enable_native_parser,
            ),
            apply_rewrite_rules: env_var_override_bool(
                "APPLY_REWRITE_RULES",
                self.apply_rewrite_rules,
            ),
            enable_extra_validation: env_var_override_bool(
                "ENABLE_EXTRA_VALIDATION",
                self.enable_extra_validation,
            ),
            solve_with_minion: env_var_override_bool("SOLVE_WITH_MINION", self.solve_with_minion),
            solve_with_sat: env_var_override_bool("SOLVE_WITH_SAT", self.solve_with_sat),
            solve_with_smt: env_var_override_bool("SOLVE_WITH_SMT", self.solve_with_smt),
            compare_solver_solutions: env_var_override_bool(
                "COMPARE_SOLVER_SOLUTIONS",
                self.compare_solver_solutions,
            ),
            validate_rule_traces: env_var_override_bool(
                "VALIDATE_RULE_TRACES",
                self.validate_rule_traces,
            ),
            enable_rewriter_impl: env_var_override_bool(
                "ENABLE_REWRITER_IMPL",
                self.enable_rewriter_impl,
            ),
            extra_rewriter_asserts: self.extra_rewriter_asserts, // Not overridden by env vars
        }
    }

    fn num_solvers_enabled(&self) -> usize {
        let mut num = 0;
        num += self.solve_with_minion as usize;
        num += self.solve_with_sat as usize;
        num += self.solve_with_smt as usize;
        num
    }
}

fn main() {
    let _guard = create_scoped_subscriber("./logs", "test_log");

    // creating a span and log a message
    let test_span = span!(Level::TRACE, "test_span");
    let _enter: span::Entered<'_> = test_span.enter();

    for entry in glob("conjure_cp_cli/tests/integration/*").expect("Failed to read glob pattern") {
        match entry {
            Ok(path) => println!("File: {path:?}"),
            Err(e) => println!("Error: {e:?}"),
        }
    }

    let file_path = Path::new("conjure_cp_cli/tests/integration/*"); // using relative path

    let base_name = file_path.file_stem().and_then(|stem| stem.to_str());

    match base_name {
        Some(name) => println!("Base name: {name}"),
        None => println!("Could not extract the base name"),
    }
}

// run tests in sequence not parallel when verbose logging, to ensure the logs are ordered
// correctly
static GUARD: Mutex<()> = Mutex::new(());

// wrapper to conditionally enforce sequential execution
fn integration_test(path: &str, essence_base: &str, extension: &str) -> Result<(), Box<dyn Error>> {
    let verbose = env::var("VERBOSE").unwrap_or("false".to_string()) == "true";
    let accept = env::var("ACCEPT").unwrap_or("false".to_string()) == "true";

    let subscriber = create_scoped_subscriber(path, essence_base);
    // run tests in sequence not parallel when verbose logging, to ensure the logs are ordered
    // correctly
    //
    // also with ACCEPT=true, as the conjure checking seems to get confused when ran too much at
    // once.
    if verbose || accept {
        let _guard = GUARD.lock().unwrap_or_else(|e| e.into_inner());

        // set the subscriber as default
        tracing::subscriber::with_default(subscriber, || {
            integration_test_inner(path, essence_base, extension)
        })
    } else {
        let subscriber = create_scoped_subscriber(path, essence_base);
        tracing::subscriber::with_default(subscriber, || {
            integration_test_inner(path, essence_base, extension)
        })
    }
}

/// Runs an integration test for a given Conjure model by:
/// 1. Parsing the model from an Essence file.
/// 2. Rewriting the model according to predefined rule sets.
/// 3. Solving the model using the Minion solver and validating the solutions.
/// 4. Comparing generated rule traces with expected outputs.
///
/// This function operates in multiple stages:
///
/// - **Parsing Stage**
///   - **Stage 1a (Default)**: Reads the Essence model file and verifies that it parses correctly using the native parser.
///   - **Stage 1b (Optional)**: Reads the Essence model file and verifies that it parses correctly using the legacy parser.
///
/// - **Rewrite Stage**
///   - **Stage 2a (Default)**: Applies a set of rules to the parsed model and validates the result.
///   - **Stage 2b (Optional)**: Runs additional validation checks on the rewritten model if enabled.
///
/// - **Solution Stage**
///   - **Stage 3a (Default)**: Uses Minion to solve the model and save the solutions.
///   - **Stage 3b (Optional)**: Compares the Minion solutions against Conjure-generated solutions if enabled.
///
/// - **Rule Trace Validation Stage**
///   - **Stage 4a (Default)**: Checks that the generated rules match expected traces.
///
/// # Arguments
///
/// * `path` - The file path where the Essence model and other resources are located.
/// * `essence_base` - The base name of the Essence model file.
/// * `extension` - The file extension for the Essence model.
///
/// # Errors
///
/// Returns an error if any stage fails due to a mismatch with expected results or file I/O issues.
#[allow(clippy::unwrap_used)]
fn integration_test_inner(
    path: &str,
    essence_base: &str,
    extension: &str,
) -> Result<(), Box<dyn Error>> {
    let context: Arc<RwLock<Context<'static>>> = Default::default();
    let accept = env::var("ACCEPT").unwrap_or("false".to_string()) == "true";
    let verbose = env::var("VERBOSE").unwrap_or("false".to_string()) == "true";

    // When running accept=true, only regenerate the expected files for these tests if the test
    // fails.
    //
    // This reduces unnecessary git diffs when only the id of items in a model changes. These
    // change every run of the tester, but do not change the correctness of the model.
    let mut parsed_model_dirty = false;
    let mut rewritten_model_dirty = false;

    if verbose {
        println!("Running integration test for {path}/{essence_base}, ACCEPT={accept}");
    }

    let file_config: TestConfig =
        if let Ok(config_contents) = fs::read_to_string(format!("{path}/config.toml")) {
            toml::from_str(&config_contents).unwrap()
        } else {
            Default::default()
        };

    let config = file_config.merge_env();

    // TODO: allow either Minion or SAT but not both; eventually allow both sovlers to be tested

    if config.num_solvers_enabled() > 1 {
        todo!("Not yet implemented simultaneous testing of multiple solvers")
    }

    // File path
    let file_path = format!("{path}/{essence_base}.{extension}");

    // Stage 1a: Parse the model using the selected parser
    let parsed_model = if config.enable_native_parser {
        let model = parse_essence_file_native(&file_path, context.clone())?;
        if verbose {
            println!("Parsed model (native): {model:#?}");
        }
        save_model_json(&model, path, essence_base, "parse")?;

        {
            let mut ctx = context.as_ref().write().unwrap();
            ctx.file_name = Some(format!("{path}/{essence_base}.{extension}"));
        }

        model
    // Stage 1b: Parse the model using the legacy parser
    } else {
        let model = parse_essence_file(&file_path, context.clone())?;
        if verbose {
            println!("Parsed model (legacy): {model:#?}");
        }
        save_model_json(&model, path, essence_base, "parse")?;
        model
    };

    // Stage 2a: Rewrite the model using the rule engine (run unless explicitly disabled)
    let rewritten_model = if config.apply_rewrite_rules {
        // rule set selection based on solver

        let solver_fam = if config.solve_with_sat {
            SolverFamily::Sat
        } else if config.solve_with_smt {
            SolverFamily::Smt
        } else {
            SolverFamily::Minion
        };

        let rule_sets = resolve_rule_sets(solver_fam, DEFAULT_RULE_SETS)?;

        let mut model = parsed_model;

        let rewritten = if config.enable_naive_impl {
            rewrite_naive(&model, &rule_sets, false, false)?
        } else if config.enable_morph_impl {
            let submodel = model.as_submodel_mut();
            let rules_grouped = get_rules_grouped(&rule_sets)
                .unwrap_or_else(|_| bug!("get_rule_priorities() failed!"))
                .into_iter()
                .map(|(_, rule)| rule.into_iter().map(|f| f.rule).collect_vec())
                .collect_vec();

            let (expr, symbol_table): (Expression, SymbolTable) = morph(
                rules_grouped,
                select_panic,
                submodel.root().clone(),
                submodel.symbols().clone(),
            );

            *submodel.symbols_mut() = symbol_table;
            submodel.replace_root(expr);
            model.clone()
        } else {
            panic!("No rewriter implementation specified")
        };
        if verbose {
            println!("Rewritten model: {rewritten:#?}");
        }

        save_model_json(&rewritten, path, essence_base, "rewrite")?;
        Some(rewritten)
    } else {
        None
    };

    // Stage 2b: Check model properties (extra_asserts) (Verify additional model properties)
    // (e.g., ensure vector operators are evaluated). (only if explicitly enabled)
    if config.enable_extra_validation {
        for extra_assert in config.extra_rewriter_asserts.clone() {
            match extra_assert.as_str() {
                "vector_operators_have_partially_evaluated" => {
                    assert_vector_operators_have_partially_evaluated(
                        rewritten_model.as_ref().expect("Rewritten model required"),
                    );
                }
                x => println!("Unrecognised extra assert: {x}"),
            };
        }
    }

    // Stage 3a: Run the model through the Minion solver (run unless explicitly disabled)
    let solutions = if config.solve_with_minion {
        let solved = get_solutions(
            Minion::default(),
            rewritten_model
                .as_ref()
                .expect("Rewritten model must be present in 2a")
                .clone(),
            0,
            &None,
        )?;
        let solutions_json =
            save_solutions_json(&solved, path, essence_base, SolverFamily::Minion)?;
        if verbose {
            println!("Minion solutions: {solutions_json:#?}");
        }
        Some(solved)
    } else if config.solve_with_sat {
        let solved = get_solutions(
            Sat::default(),
            rewritten_model
                .as_ref()
                .expect("Rewritten model must be present in 2a")
                .clone(),
            0,
            &None,
        )?;
        let solutions_json = save_solutions_json(&solved, path, essence_base, SolverFamily::Sat)?;
        if verbose {
            println!("SAT solutions: {solutions_json:#?}");
        }
        Some(solved)
    } else if config.solve_with_smt {
        let solved = get_solutions(
            Smt::default(),
            rewritten_model
                .as_ref()
                .expect("Rewritten model must be present in 2a")
                .clone(),
            0,
            &None,
        )?;
        let solutions_json = save_solutions_json(&solved, path, essence_base, SolverFamily::Smt)?;
        if verbose {
            println!("SMT solutions: {solutions_json:#?}");
        }
        Some(solved)
    } else {
        None
    };

    // Stage 3b: Check solutions against Conjure (only if explicitly enabled)
    if config.compare_solver_solutions || accept && config.num_solvers_enabled() > 0 {
        let conjure_solutions: Vec<BTreeMap<Name, Literal>> = get_solutions_from_conjure(
            &format!("{path}/{essence_base}.{extension}"),
            Arc::clone(&context),
        )?;

        let username_solutions =
            normalize_solutions_for_comparison(solutions.as_ref().expect("Solutions required"));
        let conjure_solutions = normalize_solutions_for_comparison(&conjure_solutions);

        let mut conjure_solutions_json = solutions_to_json(&conjure_solutions);
        let mut username_solutions_json = solutions_to_json(&username_solutions);

        conjure_solutions_json.sort_all_objects();
        username_solutions_json.sort_all_objects();

        assert_eq!(
            username_solutions_json, conjure_solutions_json,
            "Solutions (<) do not match conjure (>)!"
        );
    }

    // Before testing against the generated tests, if the generated tests don't exist, make them.
    //
    // We rewrite out-of-date tests (if necessary) after testing them.
    if accept {
        // Overwrite expected parse and rewrite models if enabled
        if !expected_exists_for(path, essence_base, "parse", "serialised.json") {
            copy_generated_to_expected(path, essence_base, "parse", "serialised.json")?;
        }
        if config.apply_rewrite_rules
            && !expected_exists_for(path, essence_base, "rewrite", "serialised.json")
        {
            copy_generated_to_expected(path, essence_base, "rewrite", "serialised.json")?;
        }

        // Always overwrite these ones. Unlike the rest, we don't need to selectively do these
        // based on the test results, so they don't get done later.
        if config.solve_with_minion {
            copy_generated_to_expected(path, essence_base, "minion", "solutions.json")?;
        } else if config.solve_with_sat {
            copy_generated_to_expected(path, essence_base, "sat", "solutions.json")?;
        } else if config.solve_with_smt {
            copy_generated_to_expected(path, essence_base, "smt", "solutions.json")?;
        }

        if config.validate_rule_traces {
            copy_human_trace_generated_to_expected(path, essence_base)?;
            save_stats_json(context.clone(), path, essence_base)?;
        }
    }

    // Check Stage 1: Compare parsed model with expected
    let expected_model = read_model_json(&context, path, essence_base, "expected", "parse");
    let model_from_file = read_model_json(&context, path, essence_base, "generated", "parse");

    // A JSON reading error could just mean that the ast has changed since the file was
    // generated.
    //
    // When ACCEPT=true, regenerate the json instead of failing the test.
    match (expected_model, model_from_file) {
        (Err(_), _) | (_, Err(_)) if accept => {
            parsed_model_dirty = true;
        }

        (Err(e), _) => {
            return Err(Box::new(e));
        }

        (_, Err(e)) => {
            return Err(Box::new(e));
        }

        (Ok(expected_model), Ok(model_from_file)) if accept => {
            parsed_model_dirty = model_from_file != expected_model;
        }

        (Ok(expected_model), Ok(model_from_file)) => {
            assert_eq!(model_from_file, expected_model);
        }
    }

    // Check Stage 2a (rewritten model)
    if config.apply_rewrite_rules {
        let expected_model = read_model_json(&context, path, essence_base, "expected", "rewrite");
        // A JSON reading error could just mean that the ast has changed since the file was
        // generated.
        //
        // When ACCEPT=true, regenerate the json instead of failing the test.
        match expected_model {
            Err(_) if accept => {
                rewritten_model_dirty = true;
            }
            Err(e) => {
                return Err(Box::new(e));
            }
            Ok(expected_model) => {
                let rewritten_model =
                    rewritten_model.expect("Rewritten model must be present in 2a");

                if accept {
                    rewritten_model_dirty = rewritten_model != expected_model;
                } else {
                    assert_eq!(rewritten_model, expected_model);
                }
            }
        }
    }

    // Check Stage 3a (solutions)
    if config.solve_with_minion {
        let expected_solutions_json =
            read_solutions_json(path, essence_base, "expected", SolverFamily::Minion)?;
        let username_solutions_json = solutions_to_json(solutions.as_ref().unwrap_or(&vec![]));
        assert_eq!(username_solutions_json, expected_solutions_json);
    } else if config.solve_with_sat {
        let expected_solutions_json =
            read_solutions_json(path, essence_base, "expected", SolverFamily::Sat)?;
        let username_solutions_json = solutions_to_json(solutions.as_ref().unwrap_or(&vec![]));
        assert_eq!(username_solutions_json, expected_solutions_json);
    } else if config.solve_with_smt {
        let expected_solutions_json =
            read_solutions_json(path, essence_base, "expected", SolverFamily::Smt)?;
        let username_solutions_json = solutions_to_json(solutions.as_ref().unwrap_or(&vec![]));
        assert_eq!(username_solutions_json, expected_solutions_json);
    }

    // Stage 4a: Check that the generated rules trace matches the expected.
    // We don't check rule trace when morph is enabled.
    // TODO: Implement rule trace validation for morph
    if config.validate_rule_traces && !config.enable_morph_impl {
        let generated = read_human_rule_trace(path, essence_base, "generated")?;
        let expected = read_human_rule_trace(path, essence_base, "expected")?;

        assert_eq!(
            expected, generated,
            "Generated rule trace does not match the expected trace!"
        );
    };

    if accept {
        // Overwrite expected parse and rewrite models if needed
        if parsed_model_dirty {
            copy_generated_to_expected(path, essence_base, "parse", "serialised.json")?;
        }
        if config.apply_rewrite_rules && rewritten_model_dirty {
            copy_generated_to_expected(path, essence_base, "rewrite", "serialised.json")?;
        }
    }
    save_stats_json(context, path, essence_base)?;

    Ok(())
}

fn copy_human_trace_generated_to_expected(
    path: &str,
    test_name: &str,
) -> Result<(), std::io::Error> {
    std::fs::copy(
        format!("{path}/{test_name}-generated-rule-trace-human.txt"),
        format!("{path}/{test_name}-expected-rule-trace-human.txt"),
    )?;
    Ok(())
}

fn copy_generated_to_expected(
    path: &str,
    test_name: &str,
    stage: &str,
    extension: &str,
) -> Result<(), std::io::Error> {
    std::fs::copy(
        format!("{path}/{test_name}.generated-{stage}.{extension}"),
        format!("{path}/{test_name}.expected-{stage}.{extension}"),
    )?;
    Ok(())
}

fn expected_exists_for(path: &str, test_name: &str, stage: &str, extension: &str) -> bool {
    Path::new(&format!("{path}/{test_name}.expected-{stage}.{extension}")).exists()
}

fn assert_vector_operators_have_partially_evaluated(model: &conjure_cp::Model) {
    for node in model.universe_bi() {
        use conjure_cp::ast::Expression::*;
        match node {
            Sum(_, ref vec) => assert_constants_leq_one_vec_lit(&node, vec),
            Min(_, ref vec) => assert_constants_leq_one_vec_lit(&node, vec),
            Max(_, ref vec) => assert_constants_leq_one_vec_lit(&node, vec),
            Or(_, ref vec) => assert_constants_leq_one_vec_lit(&node, vec),
            And(_, ref vec) => assert_constants_leq_one_vec_lit(&node, vec),
            _ => (),
        };
    }
}

fn assert_constants_leq_one_vec_lit(parent_expr: &Expression, expr: &Expression) {
    if let Some(exprs) = expr.clone().unwrap_list() {
        assert_constants_leq_one(parent_expr, &exprs);
    };
}

fn assert_constants_leq_one(parent_expr: &Expression, exprs: &[Expression]) {
    let count = exprs.iter().fold(0, |i, x| match x {
        Expression::Atomic(_, Atom::Literal(_)) => i + 1,
        _ => i,
    });

    assert!(
        count <= 1,
        "assert_vector_operators_have_partially_evaluated: expression {parent_expr} is not partially evaluated"
    );
}

pub fn create_scoped_subscriber(
    path: &str,
    test_name: &str,
) -> (impl tracing::Subscriber + Send + Sync) {
    let target1_layer = create_file_layer_json(path, test_name);
    let target2_layer = create_file_layer_human(path, test_name);
    let layered = target1_layer.and_then(target2_layer);

    let subscriber = Arc::new(tracing_subscriber::registry().with(layered))
        as Arc<dyn tracing::Subscriber + Send + Sync>;
    // setting this subscriber as the default
    let _default = tracing::subscriber::set_default(subscriber.clone());

    subscriber
}

fn create_file_layer_json(path: &str, test_name: &str) -> impl Layer<Registry> + Send + Sync {
    let file = File::create(format!("{path}/{test_name}-generated-rule-trace.json"))
        .expect("Unable to create log file");

    fmt::layer()
        .with_writer(file)
        .with_level(false)
        .with_target(false)
        .without_time()
        .with_filter(FilterFn::new(|meta: &OtherMetadata| {
            meta.target() == "rule_engine"
        }))
}

fn create_file_layer_human(path: &str, test_name: &str) -> (impl Layer<Registry> + Send + Sync) {
    let file = File::create(format!("{path}/{test_name}-generated-rule-trace-human.txt"))
        .expect("Unable to create log file");

    fmt::layer()
        .with_writer(file)
        .with_level(false)
        .without_time()
        .with_target(false)
        .with_filter(EnvFilter::new("rule_engine_human=trace"))
        .with_filter(FilterFn::new(|meta| meta.target() == "rule_engine_human"))
}

#[test]
fn assert_conjure_present() {
    conjure_cp_cli::find_conjure::conjure_executable().unwrap();
}

include!(concat!(env!("OUT_DIR"), "/gen_tests.rs"));<|MERGE_RESOLUTION|>--- conflicted
+++ resolved
@@ -54,17 +54,12 @@
     enable_native_parser: bool, // Stage 1a: Use the native parser instead of the legacy parser
     apply_rewrite_rules: bool,  // Stage 2a: Applies predefined rules to the model
     enable_extra_validation: bool, // Stage 2b: Runs additional validation checks
-<<<<<<< HEAD
-    solve_with_minion: bool,    // Stage 3a: Solves the model using Minion
-    solve_with_sat: bool,       // TODO - add stage mark
-=======
 
     // NOTE: when adding a new solver config, make sure to update num_solvers_enabled!
     solve_with_minion: bool, // Stage 3a: Solves the model using Minion
     solve_with_sat: bool,    // TODO - add stage mark
     solve_with_smt: bool,    // TODO - add stage mark
 
->>>>>>> 94ba4f09
     compare_solver_solutions: bool, // Stage 3b: Compares Minion and Conjure solutions
     validate_rule_traces: bool,     // Stage 4a: Checks rule traces against expected outputs
 
