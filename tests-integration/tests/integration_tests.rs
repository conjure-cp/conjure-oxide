--- conflicted
+++ resolved
@@ -47,104 +47,7 @@
 #[allow(clippy::single_component_path_imports, unused_imports)]
 use conjure_cp_rules;
 use pretty_assertions::assert_eq;
-<<<<<<< HEAD
-use serde::Deserialize;
-
-#[derive(Deserialize, Debug)]
-#[serde(default)]
-#[serde(deny_unknown_fields)]
-struct TestConfig {
-    extra_rewriter_asserts: Vec<String>,
-
-    enable_native_parser: bool, // Stage 1a: Use the native parser instead of the legacy parser
-    apply_rewrite_rules: bool,  // Stage 2a: Applies predefined rules to the model
-    enable_extra_validation: bool, // Stage 2b: Runs additional validation checks
-
-    // NOTE: when adding a new solver config, make sure to update num_solvers_enabled!
-    solve_with_minion: bool, // Stage 3a: Solves the model using Minion
-    solve_with_sat: bool,    // TODO - add stage mark
-    sat_encoding: String,
-    solve_with_smt: bool, // TODO - add stage mark
-
-    compare_solver_solutions: bool, // Stage 3b: Compares Minion and Conjure solutions
-    validate_rule_traces: bool,     // Stage 4a: Checks rule traces against expected outputs
-
-    enable_morph_impl: bool,
-    enable_naive_impl: bool,
-    enable_rewriter_impl: bool,
-}
-
-impl Default for TestConfig {
-    fn default() -> Self {
-        Self {
-            extra_rewriter_asserts: vec!["vector_operators_have_partially_evaluated".into()],
-            enable_naive_impl: true,
-            solve_with_sat: false,
-            sat_encoding: "log".to_string(),
-            solve_with_smt: false,
-            enable_morph_impl: false,
-            enable_rewriter_impl: true,
-            enable_native_parser: true,
-            apply_rewrite_rules: true,
-            enable_extra_validation: false,
-            solve_with_minion: true,
-            compare_solver_solutions: true,
-            validate_rule_traces: true,
-        }
-    }
-}
-
-fn env_var_override_bool(key: &str, default: bool) -> bool {
-    env::var(key).ok().map(|s| s == "true").unwrap_or(default)
-}
-impl TestConfig {
-    fn merge_env(self) -> Self {
-        Self {
-            enable_morph_impl: env_var_override_bool("ENABLE_MORPH_IMPL", self.enable_morph_impl),
-            enable_naive_impl: env_var_override_bool("ENABLE_NAIVE_IMPL", self.enable_naive_impl),
-            enable_native_parser: env_var_override_bool(
-                "ENABLE_NATIVE_PARSER",
-                self.enable_native_parser,
-            ),
-            apply_rewrite_rules: env_var_override_bool(
-                "APPLY_REWRITE_RULES",
-                self.apply_rewrite_rules,
-            ),
-            enable_extra_validation: env_var_override_bool(
-                "ENABLE_EXTRA_VALIDATION",
-                self.enable_extra_validation,
-            ),
-            solve_with_minion: env_var_override_bool("SOLVE_WITH_MINION", self.solve_with_minion),
-            solve_with_sat: env_var_override_bool("SOLVE_WITH_SAT", self.solve_with_sat),
-            sat_encoding: env::var("SAT_ENCODING").unwrap_or(self.sat_encoding),
-            solve_with_smt: env_var_override_bool("SOLVE_WITH_SMT", self.solve_with_smt),
-            compare_solver_solutions: env_var_override_bool(
-                "COMPARE_SOLVER_SOLUTIONS",
-                self.compare_solver_solutions,
-            ),
-            validate_rule_traces: env_var_override_bool(
-                "VALIDATE_RULE_TRACES",
-                self.validate_rule_traces,
-            ),
-            enable_rewriter_impl: env_var_override_bool(
-                "ENABLE_REWRITER_IMPL",
-                self.enable_rewriter_impl,
-            ),
-            extra_rewriter_asserts: self.extra_rewriter_asserts, // Not overridden by env vars
-        }
-    }
-
-    fn num_solvers_enabled(&self) -> usize {
-        let mut num = 0;
-        num += self.solve_with_minion as usize;
-        num += self.solve_with_sat as usize;
-        num += self.solve_with_smt as usize;
-        num
-    }
-}
-=======
 use tests_integration::TestConfig;
->>>>>>> 05744122
 
 fn main() {
     let _guard = create_scoped_subscriber("./logs", "test_log");
