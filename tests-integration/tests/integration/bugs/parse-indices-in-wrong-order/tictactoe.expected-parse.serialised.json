{
  "cnf_clauses": [],
  "constraints": {
    "Root": [
      {
        "clean": false,
        "etype": null
      },
      [
        {
          "And": [
            {
              "clean": false,
              "etype": null
            },
            {
              "Comprehension": [
                {
                  "clean": false,
                  "etype": null
                },
                {
                  "generator_submodel": {
                    "cnf_clauses": [],
                    "constraints": {
                      "Root": [
                        {
                          "clean": false,
                          "etype": null
                        },
                        []
                      ]
                    },
                    "symbols": {
                      "id": 2,
                      "next_machine_name": 0,
                      "parent": 0,
                      "table": [
                        [
                          {
                            "User": "i"
                          },
                          {
                            "id": 7,
                            "kind": {
                              "DecisionVariable": {
                                "category": "Decision",
                                "domain": {
                                  "Reference": {
                                    "User": "LENGTH"
                                  }
                                }
                              }
                            },
                            "name": {
                              "User": "i"
                            }
                          }
                        ],
                        [
                          {
                            "User": "j"
                          },
                          {
                            "id": 13,
                            "kind": {
                              "DecisionVariable": {
                                "category": "Decision",
                                "domain": {
                                  "Reference": {
                                    "User": "LENGTH"
                                  }
                                }
                              }
                            },
                            "name": {
                              "User": "j"
                            }
                          }
                        ]
                      ]
                    }
                  },
                  "induction_vars": [
                    {
                      "User": "i"
                    },
                    {
                      "User": "j"
                    }
                  ],
                  "return_expression_submodel": {
                    "cnf_clauses": [],
                    "constraints": {
                      "Root": [
                        {
                          "clean": false,
                          "etype": null
                        },
                        [
                          {
                            "Eq": [
                              {
                                "clean": false,
                                "etype": null
                              },
                              {
                                "UnsafeIndex": [
                                  {
                                    "clean": false,
                                    "etype": null
                                  },
                                  {
                                    "Atomic": [
                                      {
                                        "clean": false,
                                        "etype": null
                                      },
                                      {
                                        "Reference": {
                                          "ptr": 10
                                        }
                                      }
                                    ]
                                  },
                                  [
                                    {
                                      "Atomic": [
                                        {
                                          "clean": false,
                                          "etype": null
                                        },
                                        {
                                          "Literal": {
                                            "Int": 0
                                          }
                                        }
                                      ]
                                    },
                                    {
                                      "Atomic": [
                                        {
                                          "clean": false,
                                          "etype": null
                                        },
                                        {
                                          "Reference": {
<<<<<<< HEAD
                                            "ptr": 6
=======
                                            "ptr": 12
>>>>>>> d8e79fdf
                                          }
                                        }
                                      ]
                                    },
                                    {
                                      "Atomic": [
                                        {
                                          "clean": false,
                                          "etype": null
                                        },
                                        {
                                          "Reference": {
                                            "ptr": 14
                                          }
                                        }
                                      ]
                                    }
                                  ]
                                ]
                              },
                              {
                                "Atomic": [
                                  {
                                    "clean": false,
                                    "etype": null
                                  },
                                  {
                                    "Reference": {
<<<<<<< HEAD
                                      "ptr": 1
=======
                                      "ptr": 2
>>>>>>> d8e79fdf
                                    }
                                  }
                                ]
                              }
                            ]
                          }
                        ]
                      ]
                    },
                    "symbols": {
                      "id": 1,
                      "next_machine_name": 0,
                      "parent": 0,
                      "table": [
                        [
                          {
                            "User": "i"
                          },
                          {
                            "id": 6,
                            "kind": {
                              "Given": {
                                "Reference": {
                                  "User": "LENGTH"
                                }
                              }
                            },
                            "name": {
                              "User": "i"
                            }
                          }
                        ],
                        [
                          {
                            "User": "j"
                          },
                          {
                            "id": 14,
                            "kind": {
                              "Given": {
                                "Reference": {
                                  "User": "LENGTH"
                                }
                              }
                            },
                            "name": {
                              "User": "j"
                            }
                          }
                        ]
                      ]
                    }
                  }
                }
              ]
            }
          ]
        },
        {
          "And": [
            {
              "clean": false,
              "etype": null
            },
            {
              "Comprehension": [
                {
                  "clean": false,
                  "etype": null
                },
                {
                  "generator_submodel": {
                    "cnf_clauses": [],
                    "constraints": {
                      "Root": [
                        {
                          "clean": false,
                          "etype": null
                        },
                        []
                      ]
                    },
                    "symbols": {
                      "id": 8,
                      "next_machine_name": 0,
                      "parent": 0,
                      "table": [
                        [
                          {
                            "User": "step"
                          },
                          {
                            "id": 15,
                            "kind": {
                              "DecisionVariable": {
                                "category": "Decision",
                                "domain": {
                                  "Reference": {
                                    "User": "STEPS1"
                                  }
                                }
                              }
                            },
                            "name": {
                              "User": "step"
                            }
                          }
                        ]
                      ]
                    }
                  },
                  "induction_vars": [
                    {
                      "User": "step"
                    }
                  ],
                  "return_expression_submodel": {
                    "cnf_clauses": [],
                    "constraints": {
                      "Root": [
                        {
                          "clean": false,
                          "etype": null
                        },
                        [
                          {
                            "Eq": [
                              {
                                "clean": false,
                                "etype": null
                              },
                              {
                                "Minus": [
                                  {
                                    "clean": false,
                                    "etype": null
                                  },
                                  {
                                    "Sum": [
                                      {
                                        "clean": false,
                                        "etype": null
                                      },
                                      {
                                        "Comprehension": [
                                          {
                                            "clean": false,
                                            "etype": null
                                          },
                                          {
                                            "generator_submodel": {
                                              "cnf_clauses": [],
                                              "constraints": {
                                                "Root": [
                                                  {
                                                    "clean": false,
                                                    "etype": null
                                                  },
                                                  []
                                                ]
                                              },
                                              "symbols": {
                                                "id": 5,
                                                "next_machine_name": 0,
                                                "parent": 6,
                                                "table": [
                                                  [
                                                    {
                                                      "User": "col"
                                                    },
                                                    {
                                                      "id": 19,
                                                      "kind": {
                                                        "DecisionVariable": {
                                                          "category": "Decision",
                                                          "domain": {
                                                            "Reference": {
                                                              "User": "LENGTH"
                                                            }
                                                          }
                                                        }
                                                      },
                                                      "name": {
                                                        "User": "col"
                                                      }
                                                    }
                                                  ],
                                                  [
                                                    {
                                                      "User": "row"
                                                    },
                                                    {
                                                      "id": 17,
                                                      "kind": {
                                                        "DecisionVariable": {
                                                          "category": "Decision",
                                                          "domain": {
                                                            "Reference": {
                                                              "User": "LENGTH"
                                                            }
                                                          }
                                                        }
                                                      },
                                                      "name": {
                                                        "User": "row"
                                                      }
                                                    }
                                                  ]
                                                ]
                                              }
                                            },
                                            "induction_vars": [
                                              {
                                                "User": "col"
                                              },
                                              {
                                                "User": "row"
                                              }
                                            ],
                                            "return_expression_submodel": {
                                              "cnf_clauses": [],
                                              "constraints": {
                                                "Root": [
                                                  {
                                                    "clean": false,
                                                    "etype": null
                                                  },
                                                  [
                                                    {
                                                      "UnsafeIndex": [
                                                        {
                                                          "clean": false,
                                                          "etype": null
                                                        },
                                                        {
                                                          "Atomic": [
                                                            {
                                                              "clean": false,
                                                              "etype": null
                                                            },
                                                            {
                                                              "Reference": {
                                                                "ptr": 10
                                                              }
                                                            }
                                                          ]
                                                        },
                                                        [
                                                          {
                                                            "Minus": [
                                                              {
                                                                "clean": false,
                                                                "etype": null
                                                              },
                                                              {
                                                                "Atomic": [
                                                                  {
                                                                    "clean": false,
                                                                    "etype": null
                                                                  },
                                                                  {
                                                                    "Reference": {
                                                                      "ptr": 16
                                                                    }
                                                                  }
                                                                ]
                                                              },
                                                              {
                                                                "Atomic": [
                                                                  {
                                                                    "clean": false,
                                                                    "etype": null
                                                                  },
                                                                  {
                                                                    "Literal": {
                                                                      "Int": 1
                                                                    }
                                                                  }
                                                                ]
                                                              }
                                                            ]
                                                          },
                                                          {
                                                            "Atomic": [
                                                              {
                                                                "clean": false,
                                                                "etype": null
                                                              },
                                                              {
                                                                "Reference": {
                                                                  "ptr": 18
                                                                }
                                                              }
                                                            ]
                                                          },
                                                          {
                                                            "Atomic": [
                                                              {
                                                                "clean": false,
                                                                "etype": null
                                                              },
                                                              {
                                                                "Reference": {
                                                                  "ptr": 20
                                                                }
                                                              }
                                                            ]
                                                          }
                                                        ]
                                                      ]
                                                    }
                                                  ]
                                                ]
                                              },
                                              "symbols": {
                                                "id": 4,
                                                "next_machine_name": 0,
                                                "parent": 6,
                                                "table": [
                                                  [
                                                    {
                                                      "User": "col"
                                                    },
                                                    {
                                                      "id": 20,
                                                      "kind": {
                                                        "Given": {
                                                          "Reference": {
                                                            "User": "LENGTH"
                                                          }
                                                        }
                                                      },
                                                      "name": {
                                                        "User": "col"
                                                      }
                                                    }
                                                  ],
                                                  [
                                                    {
                                                      "User": "row"
                                                    },
                                                    {
                                                      "id": 18,
                                                      "kind": {
                                                        "Given": {
                                                          "Reference": {
                                                            "User": "LENGTH"
                                                          }
                                                        }
                                                      },
                                                      "name": {
                                                        "User": "row"
                                                      }
                                                    }
                                                  ]
                                                ]
                                              }
                                            }
                                          }
                                        ]
                                      }
                                    ]
                                  },
                                  {
                                    "Sum": [
                                      {
                                        "clean": false,
                                        "etype": null
                                      },
                                      {
                                        "AbstractLiteral": [
                                          {
                                            "clean": false,
                                            "etype": null
                                          },
                                          {
                                            "Matrix": [
                                              [
                                                {
                                                  "UnsafeMod": [
                                                    {
                                                      "clean": false,
                                                      "etype": null
                                                    },
                                                    {
                                                      "Atomic": [
                                                        {
                                                          "clean": false,
                                                          "etype": null
                                                        },
                                                        {
                                                          "Reference": {
                                                            "ptr": 16
                                                          }
                                                        }
                                                      ]
                                                    },
                                                    {
                                                      "Atomic": [
                                                        {
                                                          "clean": false,
                                                          "etype": null
                                                        },
                                                        {
                                                          "Literal": {
                                                            "Int": 2
                                                          }
                                                        }
                                                      ]
                                                    }
                                                  ]
                                                },
                                                {
                                                  "Atomic": [
                                                    {
                                                      "clean": false,
                                                      "etype": null
                                                    },
                                                    {
                                                      "Literal": {
                                                        "Int": 1
                                                      }
                                                    }
                                                  ]
                                                }
                                              ],
                                              {
                                                "Int": [
                                                  {
                                                    "Bounded": [
                                                      1,
                                                      2
                                                    ]
                                                  }
                                                ]
                                              }
                                            ]
                                          }
                                        ]
                                      }
                                    ]
                                  }
                                ]
                              },
                              {
                                "Sum": [
                                  {
                                    "clean": false,
                                    "etype": null
                                  },
                                  {
                                    "Comprehension": [
                                      {
                                        "clean": false,
                                        "etype": null
                                      },
                                      {
                                        "generator_submodel": {
                                          "cnf_clauses": [],
                                          "constraints": {
                                            "Root": [
                                              {
                                                "clean": false,
                                                "etype": null
                                              },
                                              []
                                            ]
                                          },
                                          "symbols": {
                                            "id": 7,
                                            "next_machine_name": 0,
                                            "parent": 6,
                                            "table": [
                                              [
                                                {
                                                  "User": "col"
                                                },
                                                {
                                                  "id": 23,
                                                  "kind": {
                                                    "DecisionVariable": {
                                                      "category": "Decision",
                                                      "domain": {
                                                        "Reference": {
                                                          "User": "LENGTH"
                                                        }
                                                      }
                                                    }
                                                  },
                                                  "name": {
                                                    "User": "col"
                                                  }
                                                }
                                              ],
                                              [
                                                {
                                                  "User": "row"
                                                },
                                                {
                                                  "id": 21,
                                                  "kind": {
                                                    "DecisionVariable": {
                                                      "category": "Decision",
                                                      "domain": {
                                                        "Reference": {
                                                          "User": "LENGTH"
                                                        }
                                                      }
                                                    }
                                                  },
                                                  "name": {
                                                    "User": "row"
                                                  }
                                                }
                                              ]
                                            ]
                                          }
                                        },
                                        "induction_vars": [
                                          {
                                            "User": "col"
                                          },
                                          {
                                            "User": "row"
                                          }
                                        ],
                                        "return_expression_submodel": {
                                          "cnf_clauses": [],
                                          "constraints": {
                                            "Root": [
                                              {
                                                "clean": false,
                                                "etype": null
                                              },
                                              [
                                                {
                                                  "UnsafeIndex": [
                                                    {
                                                      "clean": false,
                                                      "etype": null
                                                    },
                                                    {
                                                      "Atomic": [
                                                        {
                                                          "clean": false,
                                                          "etype": null
                                                        },
                                                        {
                                                          "Reference": {
                                                            "ptr": 10
                                                          }
                                                        }
                                                      ]
                                                    },
                                                    [
                                                      {
                                                        "Atomic": [
                                                          {
                                                            "clean": false,
                                                            "etype": null
                                                          },
                                                          {
                                                            "Reference": {
                                                              "ptr": 16
                                                            }
                                                          }
                                                        ]
                                                      },
                                                      {
                                                        "Atomic": [
                                                          {
                                                            "clean": false,
                                                            "etype": null
                                                          },
                                                          {
                                                            "Reference": {
                                                              "ptr": 22
                                                            }
                                                          }
                                                        ]
                                                      },
                                                      {
                                                        "Atomic": [
                                                          {
                                                            "clean": false,
                                                            "etype": null
                                                          },
                                                          {
                                                            "Reference": {
                                                              "ptr": 24
                                                            }
                                                          }
                                                        ]
                                                      }
                                                    ]
                                                  ]
                                                }
                                              ]
                                            ]
                                          },
                                          "symbols": {
                                            "id": 6,
                                            "next_machine_name": 0,
                                            "parent": 6,
                                            "table": [
                                              [
                                                {
                                                  "User": "col"
                                                },
                                                {
                                                  "id": 24,
                                                  "kind": {
                                                    "Given": {
                                                      "Reference": {
                                                        "User": "LENGTH"
                                                      }
                                                    }
                                                  },
                                                  "name": {
                                                    "User": "col"
                                                  }
                                                }
                                              ],
                                              [
                                                {
                                                  "User": "row"
                                                },
                                                {
                                                  "id": 22,
                                                  "kind": {
                                                    "Given": {
                                                      "Reference": {
                                                        "User": "LENGTH"
                                                      }
                                                    }
                                                  },
                                                  "name": {
                                                    "User": "row"
                                                  }
                                                }
                                              ]
                                            ]
                                          }
                                        }
                                      }
                                    ]
                                  }
                                ]
                              }
                            ]
                          }
                        ]
                      ]
                    },
                    "symbols": {
                      "id": 3,
                      "next_machine_name": 0,
                      "parent": 0,
                      "table": [
                        [
                          {
                            "User": "step"
                          },
                          {
                            "id": 16,
                            "kind": {
                              "Given": {
                                "Reference": {
                                  "User": "STEPS1"
                                }
                              }
                            },
                            "name": {
                              "User": "step"
                            }
                          }
                        ]
                      ]
                    }
                  }
                }
              ]
            }
          ]
        }
      ]
    ]
  },
  "dominance": null,
  "search_order": null,
  "symbols": {
    "id": 0,
    "next_machine_name": 0,
    "parent": null,
    "table": [
      [
        {
          "User": "BLACK"
        },
        {
          "id": 4,
          "kind": {
            "ValueLetting": {
              "Atomic": [
                {
                  "clean": false,
                  "etype": null
                },
                {
                  "Literal": {
                    "Int": 0
                  }
                }
              ]
            }
          },
          "name": {
            "User": "BLACK"
          }
        }
      ],
      [
        {
          "User": "EMPTY"
        },
        {
          "id": 1,
          "kind": {
            "ValueLetting": {
              "Atomic": [
                {
                  "clean": false,
                  "etype": null
                },
                {
                  "Literal": {
                    "Int": 2
                  }
                }
              ]
            }
          },
          "name": {
            "User": "EMPTY"
          }
        }
      ],
      [
        {
          "User": "FIELD_STATUS"
        },
        {
          "id": 9,
          "kind": {
            "DomainLetting": {
              "Int": [
                {
                  "Bounded": [
                    0,
                    2
                  ]
                }
              ]
            }
          },
          "name": {
            "User": "FIELD_STATUS"
          }
        }
      ],
      [
        {
          "User": "LENGTH"
        },
        {
          "id": 4,
          "kind": {
            "DomainLetting": {
              "Int": [
                {
                  "Bounded": [
                    1,
                    3
                  ]
                }
              ]
            }
          },
          "name": {
            "User": "LENGTH"
          }
        }
      ],
      [
        {
          "User": "LOOSER"
        },
        {
          "id": 8,
          "kind": {
            "ValueLetting": {
              "Atomic": [
                {
                  "clean": false,
                  "etype": null
                },
                {
                  "Literal": {
                    "Int": 0
                  }
                }
              ]
            }
          },
          "name": {
            "User": "LOOSER"
          }
        }
      ],
      [
        {
          "User": "STEPS0"
        },
        {
          "id": 3,
          "kind": {
            "DomainLetting": {
              "Int": [
                {
                  "Bounded": [
                    0,
                    4
                  ]
                }
              ]
            }
          },
          "name": {
            "User": "STEPS0"
          }
        }
      ],
      [
        {
          "User": "STEPS1"
        },
        {
          "id": 5,
          "kind": {
            "DomainLetting": {
              "Int": [
                {
                  "Bounded": [
                    1,
                    4
                  ]
                }
              ]
            }
          },
          "name": {
            "User": "STEPS1"
          }
        }
      ],
      [
        {
          "User": "WHITE"
        },
        {
          "id": 3,
          "kind": {
            "ValueLetting": {
              "Atomic": [
                {
                  "clean": false,
                  "etype": null
                },
                {
                  "Literal": {
                    "Int": 1
                  }
                }
              ]
            }
          },
          "name": {
            "User": "WHITE"
          }
        }
      ],
      [
        {
          "User": "WINNER"
        },
        {
          "id": 2,
          "kind": {
            "ValueLetting": {
              "Atomic": [
                {
                  "clean": false,
                  "etype": null
                },
                {
                  "Literal": {
                    "Int": 1
                  }
                }
              ]
            }
          },
          "name": {
            "User": "WINNER"
          }
        }
      ],
      [
        {
          "User": "steps"
        },
        {
          "id": 0,
          "kind": {
            "ValueLetting": {
              "Atomic": [
                {
                  "clean": false,
                  "etype": null
                },
                {
                  "Literal": {
                    "Int": 4
                  }
                }
              ]
            }
          },
          "name": {
            "User": "steps"
          }
        }
      ],
      [
        {
          "User": "tickTackToe"
        },
        {
          "id": 10,
          "kind": {
            "DecisionVariable": {
              "category": "Decision",
              "domain": {
                "Matrix": [
                  {
                    "Reference": {
                      "User": "FIELD_STATUS"
                    }
                  },
                  [
                    {
                      "Reference": {
                        "User": "STEPS0"
                      }
                    },
                    {
                      "Reference": {
                        "User": "LENGTH"
                      }
                    },
                    {
                      "Reference": {
                        "User": "LENGTH"
                      }
                    }
                  ]
                ]
              }
            }
          },
          "name": {
            "User": "tickTackToe"
          }
        }
      ]
    ]
  }
}<|MERGE_RESOLUTION|>--- conflicted
+++ resolved
@@ -145,11 +145,7 @@
                                         },
                                         {
                                           "Reference": {
-<<<<<<< HEAD
                                             "ptr": 6
-=======
-                                            "ptr": 12
->>>>>>> d8e79fdf
                                           }
                                         }
                                       ]
@@ -178,11 +174,7 @@
                                   },
                                   {
                                     "Reference": {
-<<<<<<< HEAD
                                       "ptr": 1
-=======
-                                      "ptr": 2
->>>>>>> d8e79fdf
                                     }
                                   }
                                 ]
@@ -347,7 +339,7 @@
                                               "symbols": {
                                                 "id": 5,
                                                 "next_machine_name": 0,
-                                                "parent": 6,
+                                                "parent": 3,
                                                 "table": [
                                                   [
                                                     {
@@ -500,7 +492,7 @@
                                               "symbols": {
                                                 "id": 4,
                                                 "next_machine_name": 0,
-                                                "parent": 6,
+                                                "parent": 3,
                                                 "table": [
                                                   [
                                                     {
@@ -654,7 +646,7 @@
                                           "symbols": {
                                             "id": 7,
                                             "next_machine_name": 0,
-                                            "parent": 6,
+                                            "parent": 3,
                                             "table": [
                                               [
                                                 {
@@ -786,7 +778,7 @@
                                           "symbols": {
                                             "id": 6,
                                             "next_machine_name": 0,
-                                            "parent": 6,
+                                            "parent": 3,
                                             "table": [
                                               [
                                                 {
