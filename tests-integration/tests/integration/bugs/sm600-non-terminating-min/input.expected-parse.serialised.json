{
  "cnf_clauses": [],
  "constraints": {
    "Root": [
      {
        "clean": false,
        "etype": null
      },
      [
        {
          "Leq": [
            {
              "clean": false,
              "etype": null
            },
            {
              "Sum": [
                {
                  "clean": false,
                  "etype": null
                },
                {
                  "AbstractLiteral": [
                    {
                      "clean": false,
                      "etype": null
                    },
                    {
                      "Matrix": [
                        [
                          {
                            "Min": [
                              {
                                "clean": false,
                                "etype": null
                              },
                              {
                                "AbstractLiteral": [
                                  {
                                    "clean": false,
                                    "etype": null
                                  },
                                  {
                                    "Matrix": [
                                      [
                                        {
                                          "Atomic": [
                                            {
                                              "clean": false,
                                              "etype": null
                                            },
                                            {
<<<<<<< HEAD
                                              "Reference": 0
=======
                                              "Reference": {
                                                "ptr": 2
                                              }
>>>>>>> d8e79fdf
                                            }
                                          ]
                                        },
                                        {
                                          "Atomic": [
                                            {
                                              "clean": false,
                                              "etype": null
                                            },
                                            {
<<<<<<< HEAD
                                              "Reference": 1
=======
                                              "Reference": {
                                                "ptr": 3
                                              }
>>>>>>> d8e79fdf
                                            }
                                          ]
                                        }
                                      ],
                                      {
                                        "Int": [
                                          {
                                            "Bounded": [
                                              1,
                                              2
                                            ]
                                          }
                                        ]
                                      }
                                    ]
                                  }
                                ]
                              }
                            ]
                          },
                          {
                            "Atomic": [
                              {
                                "clean": false,
                                "etype": null
                              },
                              {
                                "Literal": {
                                  "Int": 6
                                }
                              }
                            ]
                          }
                        ],
                        {
                          "Int": [
                            {
                              "UnboundedR": 1
                            }
                          ]
                        }
                      ]
                    }
                  ]
                }
              ]
            },
            {
              "Atomic": [
                {
                  "clean": false,
                  "etype": null
                },
                {
                  "Literal": {
                    "Int": 10
                  }
                }
              ]
            }
          ]
        }
      ]
    ]
  },
  "dominance": null,
  "search_order": null,
  "symbols": {
    "id": 0,
    "next_machine_name": 0,
    "parent": null,
    "table": [
      [
        {
          "User": "a"
        },
        {
          "id": 0,
          "kind": {
            "DecisionVariable": {
              "category": "Decision",
              "domain": {
                "Int": [
                  {
                    "Bounded": [
                      1,
                      7
                    ]
                  }
                ]
              }
            }
          },
          "name": {
            "User": "a"
          }
        }
      ],
      [
        {
          "User": "b"
        },
        {
          "id": 1,
          "kind": {
            "DecisionVariable": {
              "category": "Decision",
              "domain": {
                "Int": [
                  {
                    "Bounded": [
                      1,
                      7
                    ]
                  }
                ]
              }
            }
          },
          "name": {
            "User": "b"
          }
        }
      ]
    ]
  }
}<|MERGE_RESOLUTION|>--- conflicted
+++ resolved
@@ -50,13 +50,9 @@
                                               "etype": null
                                             },
                                             {
-<<<<<<< HEAD
-                                              "Reference": 0
-=======
                                               "Reference": {
                                                 "ptr": 2
                                               }
->>>>>>> d8e79fdf
                                             }
                                           ]
                                         },
@@ -67,13 +63,9 @@
                                               "etype": null
                                             },
                                             {
-<<<<<<< HEAD
-                                              "Reference": 1
-=======
                                               "Reference": {
                                                 "ptr": 3
                                               }
->>>>>>> d8e79fdf
                                             }
                                           ]
                                         }
