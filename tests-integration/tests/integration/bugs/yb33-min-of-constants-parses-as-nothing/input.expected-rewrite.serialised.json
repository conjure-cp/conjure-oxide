--- conflicted
+++ resolved
@@ -14,13 +14,9 @@
               "etype": null
             },
             {
-<<<<<<< HEAD
-              "Reference": 1
-=======
               "Reference": {
                 "ptr": 2
               }
->>>>>>> d8e79fdf
             },
             {
               "Literal": {
@@ -51,13 +47,9 @@
               }
             ],
             {
-<<<<<<< HEAD
-              "Reference": 1
-=======
               "Reference": {
                 "ptr": 2
               }
->>>>>>> d8e79fdf
             }
           ]
         },
@@ -80,13 +72,9 @@
               }
             ],
             {
-<<<<<<< HEAD
-              "Reference": 1
-=======
               "Reference": {
                 "ptr": 2
               }
->>>>>>> d8e79fdf
             }
           ]
         }
