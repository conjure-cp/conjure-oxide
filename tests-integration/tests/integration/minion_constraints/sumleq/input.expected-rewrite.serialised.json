{
  "cnf_clauses": [],
  "constraints": {
    "Root": [
      {
        "clean": false,
        "etype": null
      },
      [
        {
<<<<<<< HEAD
=======
          "FlatIneq": [
            {
              "clean": false,
              "etype": null
            },
            {
              "Reference": {
                "ptr": 6
              }
            },
            {
              "Reference": {
                "ptr": 2
              }
            },
            {
              "Int": 0
            }
          ]
        },
        {
>>>>>>> d8e79fdf
          "FlatSumLeq": [
            {
              "clean": false,
              "etype": null
            },
            [
              {
                "Reference": {
                  "ptr": 0
                }
              },
              {
                "Reference": {
                  "ptr": 1
                }
              }
            ],
            {
<<<<<<< HEAD
              "Reference": 2
=======
              "Reference": {
                "ptr": 6
              }
            }
          ]
        },
        {
          "FlatSumGeq": [
            {
              "clean": false,
              "etype": null
            },
            [
              {
                "Reference": {
                  "ptr": 0
                }
              },
              {
                "Reference": {
                  "ptr": 1
                }
              }
            ],
            {
              "Reference": {
                "ptr": 6
              }
>>>>>>> d8e79fdf
            }
          ]
        }
      ]
    ]
  },
  "dominance": null,
  "search_order": null,
  "symbols": {
    "id": 0,
    "next_machine_name": 0,
    "parent": null,
    "table": [
      [
        {
          "User": "x"
        },
        {
          "id": 0,
          "kind": {
            "DecisionVariable": {
              "category": "Decision",
              "domain": {
                "Int": [
                  {
                    "Bounded": [
                      1,
                      3
                    ]
                  }
                ]
              }
            }
          },
          "name": {
            "User": "x"
          }
        }
      ],
      [
        {
          "User": "y"
        },
        {
          "id": 1,
          "kind": {
            "DecisionVariable": {
              "category": "Decision",
              "domain": {
                "Int": [
                  {
                    "Bounded": [
                      1,
                      3
                    ]
                  }
                ]
              }
            }
          },
          "name": {
            "User": "y"
          }
        }
      ],
      [
        {
          "User": "z"
        },
        {
          "id": 2,
          "kind": {
            "DecisionVariable": {
              "category": "Decision",
              "domain": {
                "Int": [
                  {
                    "Bounded": [
                      1,
                      5
                    ]
                  }
                ]
              }
            }
          },
          "name": {
            "User": "z"
          }
        }
      ]
    ]
  }
}<|MERGE_RESOLUTION|>--- conflicted
+++ resolved
@@ -8,8 +8,6 @@
       },
       [
         {
-<<<<<<< HEAD
-=======
           "FlatIneq": [
             {
               "clean": false,
@@ -31,7 +29,6 @@
           ]
         },
         {
->>>>>>> d8e79fdf
           "FlatSumLeq": [
             {
               "clean": false,
@@ -50,9 +47,6 @@
               }
             ],
             {
-<<<<<<< HEAD
-              "Reference": 2
-=======
               "Reference": {
                 "ptr": 6
               }
@@ -81,7 +75,6 @@
               "Reference": {
                 "ptr": 6
               }
->>>>>>> d8e79fdf
             }
           ]
         }
