{
  "cnf_clauses": [],
  "constraints": {
    "Root": [
      {
        "clean": false,
        "etype": null
      },
      [
        {
          "Not": [
            {
              "clean": false,
              "etype": null
            },
            {
              "Eq": [
                {
                  "clean": false,
                  "etype": null
                },
                {
                  "UnsafeMod": [
                    {
                      "clean": false,
                      "etype": null
                    },
                    {
                      "Atomic": [
                        {
                          "clean": false,
                          "etype": null
                        },
                        {
<<<<<<< HEAD
                          "Reference": 0
=======
                          "Reference": {
                            "ptr": 3
                          }
>>>>>>> d8e79fdf
                        }
                      ]
                    },
                    {
                      "UnsafeMod": [
                        {
                          "clean": false,
                          "etype": null
                        },
                        {
                          "Atomic": [
                            {
                              "clean": false,
                              "etype": null
                            },
                            {
<<<<<<< HEAD
                              "Reference": 1
=======
                              "Reference": {
                                "ptr": 4
                              }
>>>>>>> d8e79fdf
                            }
                          ]
                        },
                        {
                          "Atomic": [
                            {
                              "clean": false,
                              "etype": null
                            },
                            {
<<<<<<< HEAD
                              "Reference": 2
=======
                              "Reference": {
                                "ptr": 5
                              }
>>>>>>> d8e79fdf
                            }
                          ]
                        }
                      ]
                    }
                  ]
                },
                {
                  "Atomic": [
                    {
                      "clean": false,
                      "etype": null
                    },
                    {
                      "Literal": {
                        "Int": 3
                      }
                    }
                  ]
                }
              ]
            }
          ]
        }
      ]
    ]
  },
  "dominance": null,
  "search_order": null,
  "symbols": {
    "id": 0,
    "next_machine_name": 0,
    "parent": null,
    "table": [
      [
        {
          "User": "x"
        },
        {
          "id": 0,
          "kind": {
            "DecisionVariable": {
              "category": "Decision",
              "domain": {
                "Int": [
                  {
                    "Bounded": [
                      5,
                      7
                    ]
                  }
                ]
              }
            }
          },
          "name": {
            "User": "x"
          }
        }
      ],
      [
        {
          "User": "y"
        },
        {
          "id": 1,
          "kind": {
            "DecisionVariable": {
              "category": "Decision",
              "domain": {
                "Int": [
                  {
                    "Bounded": [
                      0,
                      3
                    ]
                  }
                ]
              }
            }
          },
          "name": {
            "User": "y"
          }
        }
      ],
      [
        {
          "User": "z"
        },
        {
          "id": 2,
          "kind": {
            "DecisionVariable": {
              "category": "Decision",
              "domain": {
                "Int": [
                  {
                    "Bounded": [
                      0,
                      4
                    ]
                  }
                ]
              }
            }
          },
          "name": {
            "User": "z"
          }
        }
      ]
    ]
  }
}<|MERGE_RESOLUTION|>--- conflicted
+++ resolved
@@ -32,13 +32,9 @@
                           "etype": null
                         },
                         {
-<<<<<<< HEAD
-                          "Reference": 0
-=======
                           "Reference": {
                             "ptr": 3
                           }
->>>>>>> d8e79fdf
                         }
                       ]
                     },
@@ -55,13 +51,9 @@
                               "etype": null
                             },
                             {
-<<<<<<< HEAD
-                              "Reference": 1
-=======
                               "Reference": {
                                 "ptr": 4
                               }
->>>>>>> d8e79fdf
                             }
                           ]
                         },
@@ -72,13 +64,9 @@
                               "etype": null
                             },
                             {
-<<<<<<< HEAD
-                              "Reference": 2
-=======
                               "Reference": {
                                 "ptr": 5
                               }
->>>>>>> d8e79fdf
                             }
                           ]
                         }
