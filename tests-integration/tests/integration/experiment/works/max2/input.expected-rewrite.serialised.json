{
  "cnf_clauses": [],
  "constraints": {
    "Root": [
      {
        "clean": false,
        "etype": null
      },
      [
        {
          "FlatIneq": [
            {
              "clean": false,
              "etype": null
            },
            {
              "Literal": {
                "Int": 2
              }
            },
            {
<<<<<<< HEAD
              "Reference": 4
=======
              "Reference": {
                "ptr": 6
              }
>>>>>>> d8e79fdf
            },
            {
              "Int": 0
            }
          ]
        },
        {
          "FlatSumLeq": [
            {
              "clean": false,
              "etype": null
            },
            [
              {
                "Literal": {
                  "Int": 1
                }
              },
              {
<<<<<<< HEAD
                "Reference": 3
=======
                "Reference": {
                  "ptr": 9
                }
>>>>>>> d8e79fdf
              }
            ],
            {
              "Reference": {
                "ptr": 2
              }
            }
          ]
        },
        {
          "FlatSumGeq": [
            {
              "clean": false,
              "etype": null
            },
            [
              {
                "Literal": {
                  "Int": 1
                }
              },
              {
<<<<<<< HEAD
                "Reference": 3
=======
                "Reference": {
                  "ptr": 9
                }
>>>>>>> d8e79fdf
              }
            ],
            {
              "Reference": {
                "ptr": 2
              }
            }
          ]
        },
        {
          "AuxDeclaration": [
            {
              "clean": false,
              "etype": null
            },
<<<<<<< HEAD
            3,
=======
            {
              "ptr": 6
            },
>>>>>>> d8e79fdf
            {
              "Atomic": [
                {
                  "clean": false,
                  "etype": null
                },
                {
<<<<<<< HEAD
                  "Reference": 5
=======
                  "Reference": {
                    "ptr": 10
                  }
>>>>>>> d8e79fdf
                }
              ]
            }
          ]
        },
        {
          "AuxDeclaration": [
            {
              "clean": false,
              "etype": null
            },
<<<<<<< HEAD
            4,
=======
            {
              "ptr": 9
            },
>>>>>>> d8e79fdf
            {
              "Atomic": [
                {
                  "clean": false,
                  "etype": null
                },
                {
<<<<<<< HEAD
                  "Reference": 6
=======
                  "Reference": {
                    "ptr": 11
                  }
>>>>>>> d8e79fdf
                }
              ]
            }
          ]
        },
        {
          "FlatIneq": [
            {
              "clean": false,
              "etype": null
            },
            {
              "Reference": {
                "ptr": 0
              }
            },
            {
<<<<<<< HEAD
              "Reference": 5
=======
              "Reference": {
                "ptr": 10
              }
>>>>>>> d8e79fdf
            },
            {
              "Int": 0
            }
          ]
        },
        {
          "FlatIneq": [
            {
              "clean": false,
              "etype": null
            },
            {
              "Reference": {
                "ptr": 1
              }
            },
            {
<<<<<<< HEAD
              "Reference": 5
=======
              "Reference": {
                "ptr": 10
              }
>>>>>>> d8e79fdf
            },
            {
              "Int": 0
            }
          ]
        },
        {
          "Or": [
            {
              "clean": false,
              "etype": null
            },
            {
              "AbstractLiteral": [
                {
                  "clean": false,
                  "etype": null
                },
                {
                  "Matrix": [
                    [
                      {
                        "Eq": [
                          {
                            "clean": false,
                            "etype": null
                          },
                          {
                            "Atomic": [
                              {
                                "clean": false,
                                "etype": null
                              },
                              {
<<<<<<< HEAD
                                "Reference": 5
=======
                                "Reference": {
                                  "ptr": 10
                                }
>>>>>>> d8e79fdf
                              }
                            ]
                          },
                          {
                            "Atomic": [
                              {
                                "clean": false,
                                "etype": null
                              },
                              {
                                "Reference": {
                                  "ptr": 0
                                }
                              }
                            ]
                          }
                        ]
                      },
                      {
                        "Eq": [
                          {
                            "clean": false,
                            "etype": null
                          },
                          {
                            "Atomic": [
                              {
                                "clean": false,
                                "etype": null
                              },
                              {
<<<<<<< HEAD
                                "Reference": 5
=======
                                "Reference": {
                                  "ptr": 10
                                }
>>>>>>> d8e79fdf
                              }
                            ]
                          },
                          {
                            "Atomic": [
                              {
                                "clean": false,
                                "etype": null
                              },
                              {
                                "Reference": {
                                  "ptr": 1
                                }
                              }
                            ]
                          }
                        ]
                      }
                    ],
                    {
                      "Int": [
                        {
                          "UnboundedR": 1
                        }
                      ]
                    }
                  ]
                }
              ]
            }
          ]
        },
        {
          "FlatIneq": [
            {
              "clean": false,
              "etype": null
            },
            {
              "Reference": {
                "ptr": 0
              }
            },
            {
<<<<<<< HEAD
              "Reference": 6
=======
              "Reference": {
                "ptr": 11
              }
>>>>>>> d8e79fdf
            },
            {
              "Int": 0
            }
          ]
        },
        {
          "FlatIneq": [
            {
              "clean": false,
              "etype": null
            },
            {
              "Reference": {
                "ptr": 1
              }
            },
            {
<<<<<<< HEAD
              "Reference": 6
=======
              "Reference": {
                "ptr": 11
              }
>>>>>>> d8e79fdf
            },
            {
              "Int": 0
            }
          ]
        },
        {
          "Or": [
            {
              "clean": false,
              "etype": null
            },
            {
              "AbstractLiteral": [
                {
                  "clean": false,
                  "etype": null
                },
                {
                  "Matrix": [
                    [
                      {
                        "Eq": [
                          {
                            "clean": false,
                            "etype": null
                          },
                          {
                            "Atomic": [
                              {
                                "clean": false,
                                "etype": null
                              },
                              {
<<<<<<< HEAD
                                "Reference": 6
=======
                                "Reference": {
                                  "ptr": 11
                                }
>>>>>>> d8e79fdf
                              }
                            ]
                          },
                          {
                            "Atomic": [
                              {
                                "clean": false,
                                "etype": null
                              },
                              {
                                "Reference": {
                                  "ptr": 0
                                }
                              }
                            ]
                          }
                        ]
                      },
                      {
                        "Eq": [
                          {
                            "clean": false,
                            "etype": null
                          },
                          {
                            "Atomic": [
                              {
                                "clean": false,
                                "etype": null
                              },
                              {
<<<<<<< HEAD
                                "Reference": 6
=======
                                "Reference": {
                                  "ptr": 11
                                }
>>>>>>> d8e79fdf
                              }
                            ]
                          },
                          {
                            "Atomic": [
                              {
                                "clean": false,
                                "etype": null
                              },
                              {
                                "Reference": {
                                  "ptr": 1
                                }
                              }
                            ]
                          }
                        ]
                      }
                    ],
                    {
                      "Int": [
                        {
                          "UnboundedR": 1
                        }
                      ]
                    }
                  ]
                }
              ]
            }
          ]
        }
      ]
    ]
  },
  "dominance": null,
  "search_order": null,
  "symbols": {
    "id": 0,
    "next_machine_name": 4,
    "parent": null,
    "table": [
      [
        {
          "User": "a"
        },
        {
          "id": 0,
          "kind": {
            "DecisionVariable": {
              "category": "Decision",
              "domain": {
                "Int": [
                  {
                    "Bounded": [
                      1,
                      4
                    ]
                  }
                ]
              }
            }
          },
          "name": {
            "User": "a"
          }
        }
      ],
      [
        {
          "User": "b"
        },
        {
          "id": 1,
          "kind": {
            "DecisionVariable": {
              "category": "Decision",
              "domain": {
                "Int": [
                  {
                    "Bounded": [
                      1,
                      4
                    ]
                  }
                ]
              }
            }
          },
          "name": {
            "User": "b"
          }
        }
      ],
      [
        {
          "User": "x"
        },
        {
          "id": 2,
          "kind": {
            "DecisionVariable": {
              "category": "Decision",
              "domain": {
                "Int": [
                  {
                    "Bounded": [
                      1,
                      4
                    ]
                  }
                ]
              }
            }
          },
          "name": {
            "User": "x"
          }
        }
      ],
      [
        {
          "Machine": 0
        },
        {
          "id": 3,
          "kind": {
            "DecisionVariable": {
              "category": "Decision",
              "domain": {
                "Int": [
                  {
                    "Bounded": [
                      1,
                      4
                    ]
                  }
                ]
              }
            }
          },
          "name": {
            "Machine": 0
          }
        }
      ],
      [
        {
          "Machine": 1
        },
        {
          "id": 4,
          "kind": {
            "DecisionVariable": {
              "category": "Decision",
              "domain": {
                "Int": [
                  {
                    "Bounded": [
                      1,
                      4
                    ]
                  }
                ]
              }
            }
          },
          "name": {
            "Machine": 1
          }
        }
      ],
      [
        {
          "Machine": 2
        },
        {
          "id": 5,
          "kind": {
            "DecisionVariable": {
              "category": "Decision",
              "domain": {
                "Int": [
                  {
                    "Bounded": [
                      1,
                      4
                    ]
                  }
                ]
              }
            }
          },
          "name": {
            "Machine": 2
          }
        }
      ],
      [
        {
          "Machine": 3
        },
        {
          "id": 6,
          "kind": {
            "DecisionVariable": {
              "category": "Decision",
              "domain": {
                "Int": [
                  {
                    "Bounded": [
                      1,
                      4
                    ]
                  }
                ]
              }
            }
          },
          "name": {
            "Machine": 3
          }
        }
      ]
    ]
  }
}<|MERGE_RESOLUTION|>--- conflicted
+++ resolved
@@ -19,13 +19,9 @@
               }
             },
             {
-<<<<<<< HEAD
-              "Reference": 4
-=======
               "Reference": {
                 "ptr": 6
               }
->>>>>>> d8e79fdf
             },
             {
               "Int": 0
@@ -45,13 +41,9 @@
                 }
               },
               {
-<<<<<<< HEAD
-                "Reference": 3
-=======
                 "Reference": {
                   "ptr": 9
                 }
->>>>>>> d8e79fdf
               }
             ],
             {
@@ -74,13 +66,9 @@
                 }
               },
               {
-<<<<<<< HEAD
-                "Reference": 3
-=======
                 "Reference": {
                   "ptr": 9
                 }
->>>>>>> d8e79fdf
               }
             ],
             {
@@ -96,13 +84,9 @@
               "clean": false,
               "etype": null
             },
-<<<<<<< HEAD
-            3,
-=======
             {
               "ptr": 6
             },
->>>>>>> d8e79fdf
             {
               "Atomic": [
                 {
@@ -110,13 +94,9 @@
                   "etype": null
                 },
                 {
-<<<<<<< HEAD
-                  "Reference": 5
-=======
                   "Reference": {
                     "ptr": 10
                   }
->>>>>>> d8e79fdf
                 }
               ]
             }
@@ -128,13 +108,9 @@
               "clean": false,
               "etype": null
             },
-<<<<<<< HEAD
-            4,
-=======
             {
               "ptr": 9
             },
->>>>>>> d8e79fdf
             {
               "Atomic": [
                 {
@@ -142,13 +118,9 @@
                   "etype": null
                 },
                 {
-<<<<<<< HEAD
-                  "Reference": 6
-=======
                   "Reference": {
                     "ptr": 11
                   }
->>>>>>> d8e79fdf
                 }
               ]
             }
@@ -166,13 +138,9 @@
               }
             },
             {
-<<<<<<< HEAD
-              "Reference": 5
-=======
               "Reference": {
                 "ptr": 10
               }
->>>>>>> d8e79fdf
             },
             {
               "Int": 0
@@ -191,13 +159,9 @@
               }
             },
             {
-<<<<<<< HEAD
-              "Reference": 5
-=======
               "Reference": {
                 "ptr": 10
               }
->>>>>>> d8e79fdf
             },
             {
               "Int": 0
@@ -232,13 +196,9 @@
                                 "etype": null
                               },
                               {
-<<<<<<< HEAD
-                                "Reference": 5
-=======
                                 "Reference": {
                                   "ptr": 10
                                 }
->>>>>>> d8e79fdf
                               }
                             ]
                           },
@@ -270,13 +230,9 @@
                                 "etype": null
                               },
                               {
-<<<<<<< HEAD
-                                "Reference": 5
-=======
                                 "Reference": {
                                   "ptr": 10
                                 }
->>>>>>> d8e79fdf
                               }
                             ]
                           },
@@ -321,13 +277,9 @@
               }
             },
             {
-<<<<<<< HEAD
-              "Reference": 6
-=======
               "Reference": {
                 "ptr": 11
               }
->>>>>>> d8e79fdf
             },
             {
               "Int": 0
@@ -346,13 +298,9 @@
               }
             },
             {
-<<<<<<< HEAD
-              "Reference": 6
-=======
               "Reference": {
                 "ptr": 11
               }
->>>>>>> d8e79fdf
             },
             {
               "Int": 0
@@ -387,13 +335,9 @@
                                 "etype": null
                               },
                               {
-<<<<<<< HEAD
-                                "Reference": 6
-=======
                                 "Reference": {
                                   "ptr": 11
                                 }
->>>>>>> d8e79fdf
                               }
                             ]
                           },
@@ -425,13 +369,9 @@
                                 "etype": null
                               },
                               {
-<<<<<<< HEAD
-                                "Reference": 6
-=======
                                 "Reference": {
                                   "ptr": 11
                                 }
->>>>>>> d8e79fdf
                               }
                             ]
                           },
