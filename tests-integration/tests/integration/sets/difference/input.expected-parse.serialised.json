{
  "cnf_clauses": [],
  "constraints": {
    "Root": [
      {
        "clean": false,
        "etype": null
      },
      [
        {
          "Eq": [
            {
              "clean": false,
              "etype": null
            },
            {
              "Atomic": [
                {
                  "clean": false,
                  "etype": null
                },
                {
<<<<<<< HEAD
                  "Reference": 1
=======
                  "Reference": {
                    "ptr": 0
                  }
>>>>>>> 0b556606
                }
              ]
            },
            {
              "Minus": [
                {
                  "clean": false,
                  "etype": null
                },
                {
                  "AbstractLiteral": [
                    {
                      "clean": false,
                      "etype": null
                    },
                    {
                      "Set": [
                        {
                          "Atomic": [
                            {
                              "clean": false,
                              "etype": null
                            },
                            {
                              "Literal": {
                                "Int": 1
                              }
                            }
                          ]
                        },
                        {
                          "Atomic": [
                            {
                              "clean": false,
                              "etype": null
                            },
                            {
                              "Literal": {
                                "Int": 2
                              }
                            }
                          ]
                        },
                        {
                          "Atomic": [
                            {
                              "clean": false,
                              "etype": null
                            },
                            {
                              "Literal": {
                                "Int": 3
                              }
                            }
                          ]
                        }
                      ]
                    }
                  ]
                },
                {
                  "AbstractLiteral": [
                    {
                      "clean": false,
                      "etype": null
                    },
                    {
                      "Set": [
                        {
                          "Atomic": [
                            {
                              "clean": false,
                              "etype": null
                            },
                            {
                              "Literal": {
                                "Int": 2
                              }
                            }
                          ]
                        }
                      ]
                    }
                  ]
                }
              ]
            }
          ]
        }
      ]
    ]
  },
  "dominance": null,
  "search_order": null,
  "symbols": {
    "id": 1,
    "next_machine_name": 0,
    "parent": null,
    "table": [
      [
        {
          "User": "c"
        },
        {
          "id": 1,
          "kind": {
            "DecisionVariable": {
              "category": "Decision",
              "domain": {
                "Set": [
                  {
                    "Size": 2
                  },
                  {
                    "Int": [
                      {
                        "Bounded": [
                          1,
                          3
                        ]
                      }
                    ]
                  }
                ]
              }
            }
          },
          "name": {
            "User": "c"
          }
        }
      ]
    ]
  }
}<|MERGE_RESOLUTION|>--- conflicted
+++ resolved
@@ -20,13 +20,9 @@
                   "etype": null
                 },
                 {
-<<<<<<< HEAD
-                  "Reference": 1
-=======
                   "Reference": {
                     "ptr": 0
                   }
->>>>>>> 0b556606
                 }
               ]
             },
