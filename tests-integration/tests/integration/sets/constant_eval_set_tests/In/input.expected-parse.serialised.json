{
  "cnf_clauses": [],
  "constraints": {
    "Root": [
      {
        "clean": false,
        "etype": null
      },
      [
        {
          "In": [
            {
              "clean": false,
              "etype": null
            },
            {
              "Atomic": [
                {
                  "clean": false,
                  "etype": null
                },
                {
                  "Literal": {
                    "Int": 3
                  }
                }
              ]
            },
            {
              "Atomic": [
                {
                  "clean": false,
                  "etype": null
                },
                {
<<<<<<< HEAD
                  "Reference": 1
=======
                  "Reference": {
                    "ptr": 3
                  }
>>>>>>> d8e79fdf
                }
              ]
            }
          ]
        }
      ]
    ]
  },
  "dominance": null,
  "search_order": null,
  "symbols": {
    "id": 0,
    "next_machine_name": 0,
    "parent": null,
    "table": [
      [
        {
          "User": "a"
        },
        {
          "id": 0,
          "kind": {
            "DecisionVariable": {
              "category": "Decision",
              "domain": {
                "Int": [
                  {
                    "Bounded": [
                      1,
                      4
                    ]
                  }
                ]
              }
            }
          },
          "name": {
            "User": "a"
          }
        }
      ],
      [
        {
          "User": "b"
        },
        {
          "id": 1,
          "kind": {
            "ValueLetting": {
              "AbstractLiteral": [
                {
                  "clean": false,
                  "etype": null
                },
                {
                  "Set": [
                    {
                      "Atomic": [
                        {
                          "clean": false,
                          "etype": null
                        },
                        {
                          "Literal": {
                            "Int": 1
                          }
                        }
                      ]
                    },
                    {
                      "Atomic": [
                        {
                          "clean": false,
                          "etype": null
                        },
                        {
                          "Literal": {
                            "Int": 2
                          }
                        }
                      ]
                    },
                    {
                      "Atomic": [
                        {
                          "clean": false,
                          "etype": null
                        },
                        {
                          "Literal": {
                            "Int": 3
                          }
                        }
                      ]
                    }
                  ]
                }
              ]
            }
          },
          "name": {
            "User": "b"
          }
        }
      ]
    ]
  }
}<|MERGE_RESOLUTION|>--- conflicted
+++ resolved
@@ -33,13 +33,9 @@
                   "etype": null
                 },
                 {
-<<<<<<< HEAD
-                  "Reference": 1
-=======
                   "Reference": {
                     "ptr": 3
                   }
->>>>>>> d8e79fdf
                 }
               ]
             }
