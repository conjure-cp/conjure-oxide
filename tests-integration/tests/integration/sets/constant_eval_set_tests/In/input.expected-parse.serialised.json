--- conflicted
+++ resolved
@@ -33,13 +33,9 @@
                   "etype": null
                 },
                 {
-<<<<<<< HEAD
                   "Reference": {
-                    "ptr": 1
+                    "ptr": 3
                   }
-=======
-                  "Reference": 3
->>>>>>> 7e87dd42
                 }
               ]
             }
