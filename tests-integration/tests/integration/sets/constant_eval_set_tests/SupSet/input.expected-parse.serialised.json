{
  "cnf_clauses": [],
  "constraints": {
    "Root": [
      {
        "clean": false,
        "etype": null
      },
      [
        {
          "Eq": [
            {
              "clean": false,
              "etype": null
            },
            {
              "Atomic": [
                {
                  "clean": false,
                  "etype": null
                },
                {
<<<<<<< HEAD
                  "Reference": 3
=======
                  "Reference": {
                    "ptr": 0
                  }
>>>>>>> 0b556606
                }
              ]
            },
            {
              "Supset": [
                {
                  "clean": false,
                  "etype": null
                },
                {
                  "AbstractLiteral": [
                    {
                      "clean": false,
                      "etype": null
                    },
                    {
                      "Set": [
                        {
                          "Atomic": [
                            {
                              "clean": false,
                              "etype": null
                            },
                            {
                              "Literal": {
                                "Int": 1
                              }
                            }
                          ]
                        },
                        {
                          "Atomic": [
                            {
                              "clean": false,
                              "etype": null
                            },
                            {
                              "Literal": {
                                "Int": 2
                              }
                            }
                          ]
                        },
                        {
                          "Atomic": [
                            {
                              "clean": false,
                              "etype": null
                            },
                            {
                              "Literal": {
                                "Int": 3
                              }
                            }
                          ]
                        }
                      ]
                    }
                  ]
                },
                {
                  "AbstractLiteral": [
                    {
                      "clean": false,
                      "etype": null
                    },
                    {
                      "Set": [
                        {
                          "Atomic": [
                            {
                              "clean": false,
                              "etype": null
                            },
                            {
                              "Literal": {
                                "Int": 2
                              }
                            }
                          ]
                        },
                        {
                          "Atomic": [
                            {
                              "clean": false,
                              "etype": null
                            },
                            {
                              "Literal": {
                                "Int": 3
                              }
                            }
                          ]
                        }
                      ]
                    }
                  ]
                }
              ]
            }
          ]
        },
        {
          "Eq": [
            {
              "clean": false,
              "etype": null
            },
            {
              "Atomic": [
                {
                  "clean": false,
                  "etype": null
                },
                {
<<<<<<< HEAD
                  "Reference": 4
=======
                  "Reference": {
                    "ptr": 1
                  }
>>>>>>> 0b556606
                }
              ]
            },
            {
              "Supset": [
                {
                  "clean": false,
                  "etype": null
                },
                {
                  "AbstractLiteral": [
                    {
                      "clean": false,
                      "etype": null
                    },
                    {
                      "Set": [
                        {
                          "Atomic": [
                            {
                              "clean": false,
                              "etype": null
                            },
                            {
                              "Literal": {
                                "Int": 1
                              }
                            }
                          ]
                        },
                        {
                          "Atomic": [
                            {
                              "clean": false,
                              "etype": null
                            },
                            {
                              "Literal": {
                                "Int": 2
                              }
                            }
                          ]
                        },
                        {
                          "Atomic": [
                            {
                              "clean": false,
                              "etype": null
                            },
                            {
                              "Literal": {
                                "Int": 3
                              }
                            }
                          ]
                        }
                      ]
                    }
                  ]
                },
                {
                  "AbstractLiteral": [
                    {
                      "clean": false,
                      "etype": null
                    },
                    {
                      "Set": [
                        {
                          "Atomic": [
                            {
                              "clean": false,
                              "etype": null
                            },
                            {
                              "Literal": {
                                "Int": 1
                              }
                            }
                          ]
                        },
                        {
                          "Atomic": [
                            {
                              "clean": false,
                              "etype": null
                            },
                            {
                              "Literal": {
                                "Int": 2
                              }
                            }
                          ]
                        },
                        {
                          "Atomic": [
                            {
                              "clean": false,
                              "etype": null
                            },
                            {
                              "Literal": {
                                "Int": 3
                              }
                            }
                          ]
                        }
                      ]
                    }
                  ]
                }
              ]
            }
          ]
        },
        {
          "Eq": [
            {
              "clean": false,
              "etype": null
            },
            {
              "Atomic": [
                {
                  "clean": false,
                  "etype": null
                },
                {
<<<<<<< HEAD
                  "Reference": 5
=======
                  "Reference": {
                    "ptr": 2
                  }
>>>>>>> 0b556606
                }
              ]
            },
            {
              "Supset": [
                {
                  "clean": false,
                  "etype": null
                },
                {
                  "AbstractLiteral": [
                    {
                      "clean": false,
                      "etype": null
                    },
                    {
                      "Set": [
                        {
                          "Atomic": [
                            {
                              "clean": false,
                              "etype": null
                            },
                            {
                              "Literal": {
                                "Int": 1
                              }
                            }
                          ]
                        },
                        {
                          "Atomic": [
                            {
                              "clean": false,
                              "etype": null
                            },
                            {
                              "Literal": {
                                "Int": 2
                              }
                            }
                          ]
                        },
                        {
                          "Atomic": [
                            {
                              "clean": false,
                              "etype": null
                            },
                            {
                              "Literal": {
                                "Int": 3
                              }
                            }
                          ]
                        }
                      ]
                    }
                  ]
                },
                {
                  "AbstractLiteral": [
                    {
                      "clean": false,
                      "etype": null
                    },
                    {
                      "Set": [
                        {
                          "Atomic": [
                            {
                              "clean": false,
                              "etype": null
                            },
                            {
                              "Literal": {
                                "Int": 4
                              }
                            }
                          ]
                        }
                      ]
                    }
                  ]
                }
              ]
            }
          ]
        }
      ]
    ]
  },
  "dominance": null,
  "search_order": null,
  "symbols": {
    "id": 1,
    "next_machine_name": 0,
    "parent": null,
    "table": [
      [
        {
          "User": "a"
        },
        {
          "id": 3,
          "kind": {
            "DecisionVariable": {
              "category": "Decision",
              "domain": "Bool"
            }
          },
          "name": {
            "User": "a"
          }
        }
      ],
      [
        {
          "User": "b"
        },
        {
          "id": 4,
          "kind": {
            "DecisionVariable": {
              "category": "Decision",
              "domain": "Bool"
            }
          },
          "name": {
            "User": "b"
          }
        }
      ],
      [
        {
          "User": "c"
        },
        {
          "id": 5,
          "kind": {
            "DecisionVariable": {
              "category": "Decision",
              "domain": "Bool"
            }
          },
          "name": {
            "User": "c"
          }
        }
      ]
    ]
  }
}<|MERGE_RESOLUTION|>--- conflicted
+++ resolved
@@ -20,13 +20,9 @@
                   "etype": null
                 },
                 {
-<<<<<<< HEAD
-                  "Reference": 3
-=======
                   "Reference": {
                     "ptr": 0
                   }
->>>>>>> 0b556606
                 }
               ]
             },
@@ -142,13 +138,9 @@
                   "etype": null
                 },
                 {
-<<<<<<< HEAD
-                  "Reference": 4
-=======
                   "Reference": {
                     "ptr": 1
                   }
->>>>>>> 0b556606
                 }
               ]
             },
@@ -277,13 +269,9 @@
                   "etype": null
                 },
                 {
-<<<<<<< HEAD
-                  "Reference": 5
-=======
                   "Reference": {
                     "ptr": 2
                   }
->>>>>>> 0b556606
                 }
               ]
             },
