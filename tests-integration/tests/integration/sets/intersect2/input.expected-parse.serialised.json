--- conflicted
+++ resolved
@@ -20,13 +20,9 @@
                   "etype": null
                 },
                 {
-<<<<<<< HEAD
-                  "Reference": 5
-=======
                   "Reference": {
                     "ptr": 1
                   }
->>>>>>> 0b556606
                 }
               ]
             },
@@ -43,13 +39,9 @@
                       "etype": null
                     },
                     {
-<<<<<<< HEAD
-                      "Reference": 3
-=======
                       "Reference": {
                         "ptr": 0
                       }
->>>>>>> 0b556606
                     }
                   ]
                 },
@@ -60,13 +52,9 @@
                       "etype": null
                     },
                     {
-<<<<<<< HEAD
-                      "Reference": 4
-=======
                       "Reference": {
                         "ptr": 2
                       }
->>>>>>> 0b556606
                     }
                   ]
                 }
@@ -140,11 +128,7 @@
           "User": "b"
         },
         {
-<<<<<<< HEAD
-          "id": 4,
-=======
           "id": 2,
->>>>>>> 0b556606
           "kind": {
             "ValueLetting": {
               "AbstractLiteral": [
@@ -195,11 +179,7 @@
           "User": "c"
         },
         {
-<<<<<<< HEAD
-          "id": 5,
-=======
           "id": 1,
->>>>>>> 0b556606
           "kind": {
             "DecisionVariable": {
               "category": "Decision",
