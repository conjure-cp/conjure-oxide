--- conflicted
+++ resolved
@@ -20,13 +20,9 @@
                   "etype": null
                 },
                 {
-<<<<<<< HEAD
-                  "Reference": 0
-=======
                   "Reference": {
                     "ptr": 1
                   }
->>>>>>> d8e79fdf
                 }
               ]
             },
