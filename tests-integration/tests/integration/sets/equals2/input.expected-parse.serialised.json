--- conflicted
+++ resolved
@@ -21,11 +21,7 @@
                 },
                 {
                   "Reference": {
-<<<<<<< HEAD
                     "ptr": 1
-=======
-                    "ptr": 3
->>>>>>> d8e79fdf
                   }
                 }
               ]
@@ -38,11 +34,7 @@
                 },
                 {
                   "Reference": {
-<<<<<<< HEAD
                     "ptr": 0
-=======
-                    "ptr": 2
->>>>>>> d8e79fdf
                   }
                 }
               ]
@@ -55,7 +47,7 @@
   "dominance": null,
   "search_order": null,
   "symbols": {
-    "id": 1,
+    "id": 0,
     "next_machine_name": 0,
     "parent": null,
     "table": [
@@ -64,7 +56,7 @@
           "User": "a"
         },
         {
-          "id": 2,
+          "id": 0,
           "kind": {
             "ValueLetting": {
               "AbstractLiteral": [
@@ -115,7 +107,7 @@
           "User": "b"
         },
         {
-          "id": 3,
+          "id": 1,
           "kind": {
             "DecisionVariable": {
               "category": "Decision",
