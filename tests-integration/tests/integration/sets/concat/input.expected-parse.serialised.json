{
  "cnf_clauses": [],
  "constraints": {
    "Root": [
      {
        "clean": false,
        "etype": null
      },
      [
        {
          "Subset": [
            {
              "clean": false,
              "etype": null
            },
            {
              "Atomic": [
                {
                  "clean": false,
                  "etype": null
                },
                {
                  "Reference": {
<<<<<<< HEAD
                    "ptr": 1
=======
                    "ptr": 5
>>>>>>> d8e79fdf
                  }
                }
              ]
            },
            {
              "Intersect": [
                {
                  "clean": false,
                  "etype": null
                },
                {
                  "Atomic": [
                    {
                      "clean": false,
                      "etype": null
                    },
                    {
                      "Reference": {
<<<<<<< HEAD
                        "ptr": 2
=======
                        "ptr": 4
>>>>>>> d8e79fdf
                      }
                    }
                  ]
                },
                {
                  "Atomic": [
                    {
                      "clean": false,
                      "etype": null
                    },
                    {
                      "Reference": {
<<<<<<< HEAD
                        "ptr": 0
=======
                        "ptr": 3
>>>>>>> d8e79fdf
                      }
                    }
                  ]
                }
              ]
            }
          ]
        }
      ]
    ]
  },
  "dominance": null,
  "search_order": null,
  "symbols": {
    "id": 1,
    "next_machine_name": 0,
    "parent": null,
    "table": [
      [
        {
          "User": "a"
        },
        {
          "id": 3,
          "kind": {
            "ValueLetting": {
              "AbstractLiteral": [
                {
                  "clean": false,
                  "etype": null
                },
                {
                  "Set": [
                    {
                      "Atomic": [
                        {
                          "clean": false,
                          "etype": null
                        },
                        {
                          "Literal": {
                            "Int": 1
                          }
                        }
                      ]
                    },
                    {
                      "Atomic": [
                        {
                          "clean": false,
                          "etype": null
                        },
                        {
                          "Literal": {
                            "Int": 2
                          }
                        }
                      ]
                    },
                    {
                      "Atomic": [
                        {
                          "clean": false,
                          "etype": null
                        },
                        {
                          "Literal": {
                            "Int": 3
                          }
                        }
                      ]
                    }
                  ]
                }
              ]
            }
          },
          "name": {
            "User": "a"
          }
        }
      ],
      [
        {
          "User": "b"
        },
        {
<<<<<<< HEAD
          "id": 2,
=======
          "id": 4,
>>>>>>> d8e79fdf
          "kind": {
            "ValueLetting": {
              "AbstractLiteral": [
                {
                  "clean": false,
                  "etype": null
                },
                {
                  "Set": [
                    {
                      "Atomic": [
                        {
                          "clean": false,
                          "etype": null
                        },
                        {
                          "Literal": {
                            "Int": 2
                          }
                        }
                      ]
                    },
                    {
                      "Atomic": [
                        {
                          "clean": false,
                          "etype": null
                        },
                        {
                          "Literal": {
                            "Int": 3
                          }
                        }
                      ]
                    }
                  ]
                }
              ]
            }
          },
          "name": {
            "User": "b"
          }
        }
      ],
      [
        {
          "User": "c"
        },
        {
<<<<<<< HEAD
          "id": 1,
=======
          "id": 5,
>>>>>>> d8e79fdf
          "kind": {
            "ValueLetting": {
              "AbstractLiteral": [
                {
                  "clean": false,
                  "etype": null
                },
                {
                  "Set": [
                    {
                      "Atomic": [
                        {
                          "clean": false,
                          "etype": null
                        },
                        {
                          "Literal": {
                            "Int": 2
                          }
                        }
                      ]
                    }
                  ]
                }
              ]
            }
          },
          "name": {
            "User": "c"
          }
        }
      ]
    ]
  }
}<|MERGE_RESOLUTION|>--- conflicted
+++ resolved
@@ -21,11 +21,7 @@
                 },
                 {
                   "Reference": {
-<<<<<<< HEAD
                     "ptr": 1
-=======
-                    "ptr": 5
->>>>>>> d8e79fdf
                   }
                 }
               ]
@@ -44,11 +40,7 @@
                     },
                     {
                       "Reference": {
-<<<<<<< HEAD
                         "ptr": 2
-=======
-                        "ptr": 4
->>>>>>> d8e79fdf
                       }
                     }
                   ]
@@ -61,11 +53,7 @@
                     },
                     {
                       "Reference": {
-<<<<<<< HEAD
-                        "ptr": 0
-=======
                         "ptr": 3
->>>>>>> d8e79fdf
                       }
                     }
                   ]
@@ -80,7 +68,7 @@
   "dominance": null,
   "search_order": null,
   "symbols": {
-    "id": 1,
+    "id": 0,
     "next_machine_name": 0,
     "parent": null,
     "table": [
@@ -153,11 +141,7 @@
           "User": "b"
         },
         {
-<<<<<<< HEAD
           "id": 2,
-=======
-          "id": 4,
->>>>>>> d8e79fdf
           "kind": {
             "ValueLetting": {
               "AbstractLiteral": [
@@ -208,11 +192,7 @@
           "User": "c"
         },
         {
-<<<<<<< HEAD
           "id": 1,
-=======
-          "id": 5,
->>>>>>> d8e79fdf
           "kind": {
             "ValueLetting": {
               "AbstractLiteral": [
