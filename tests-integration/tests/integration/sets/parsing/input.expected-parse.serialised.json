{
  "cnf_clauses": [],
  "constraints": {
    "Root": [
      {
        "clean": false,
        "etype": null
      },
      []
    ]
  },
  "dominance": null,
  "search_order": null,
  "symbols": {
    "id": 1,
    "next_machine_name": 0,
    "parent": null,
    "table": [
      [
        {
          "User": "a"
        },
        {
          "id": 8,
          "kind": {
            "ValueLetting": {
              "AbstractLiteral": [
                {
                  "clean": false,
                  "etype": null
                },
                {
                  "Set": [
                    {
                      "Atomic": [
                        {
                          "clean": false,
                          "etype": null
                        },
                        {
<<<<<<< HEAD
                          "Reference": {
                            "ptr": 0
                          }
=======
                          "Reference": 5
>>>>>>> 7e87dd42
                        }
                      ]
                    },
                    {
                      "Atomic": [
                        {
                          "clean": false,
                          "etype": null
                        },
                        {
<<<<<<< HEAD
                          "Reference": {
                            "ptr": 1
                          }
=======
                          "Reference": 6
>>>>>>> 7e87dd42
                        }
                      ]
                    },
                    {
                      "Sum": [
                        {
                          "clean": false,
                          "etype": null
                        },
                        {
                          "AbstractLiteral": [
                            {
                              "clean": false,
                              "etype": null
                            },
                            {
                              "Matrix": [
                                [
                                  {
                                    "Atomic": [
                                      {
                                        "clean": false,
                                        "etype": null
                                      },
                                      {
                                        "Literal": {
                                          "Int": 1
                                        }
                                      }
                                    ]
                                  },
                                  {
                                    "Atomic": [
                                      {
                                        "clean": false,
                                        "etype": null
                                      },
                                      {
                                        "Literal": {
                                          "Int": 2
                                        }
                                      }
                                    ]
                                  }
                                ],
                                {
                                  "Int": [
                                    {
                                      "UnboundedR": 1
                                    }
                                  ]
                                }
                              ]
                            }
                          ]
                        }
                      ]
                    },
                    {
                      "Sum": [
                        {
                          "clean": false,
                          "etype": null
                        },
                        {
                          "AbstractLiteral": [
                            {
                              "clean": false,
                              "etype": null
                            },
                            {
                              "Matrix": [
                                [
                                  {
                                    "Atomic": [
                                      {
                                        "clean": false,
                                        "etype": null
                                      },
                                      {
<<<<<<< HEAD
                                        "Reference": {
                                          "ptr": 0
                                        }
=======
                                        "Reference": 5
>>>>>>> 7e87dd42
                                      }
                                    ]
                                  },
                                  {
                                    "Atomic": [
                                      {
                                        "clean": false,
                                        "etype": null
                                      },
                                      {
<<<<<<< HEAD
                                        "Reference": {
                                          "ptr": 1
                                        }
=======
                                        "Reference": 6
>>>>>>> 7e87dd42
                                      }
                                    ]
                                  }
                                ],
                                {
                                  "Int": [
                                    {
                                      "UnboundedR": 1
                                    }
                                  ]
                                }
                              ]
                            }
                          ]
                        }
                      ]
                    },
                    {
                      "Abs": [
                        {
                          "clean": false,
                          "etype": null
                        },
                        {
                          "Atomic": [
                            {
                              "clean": false,
                              "etype": null
                            },
                            {
<<<<<<< HEAD
                              "Reference": {
                                "ptr": 0
                              }
=======
                              "Reference": 5
>>>>>>> 7e87dd42
                            }
                          ]
                        }
                      ]
                    }
                  ]
                }
              ]
            }
          },
          "name": {
            "User": "a"
          }
        }
      ],
      [
        {
          "User": "b"
        },
        {
          "id": 5,
          "kind": {
            "ValueLetting": {
              "Atomic": [
                {
                  "clean": false,
                  "etype": null
                },
                {
                  "Literal": {
                    "Int": 3
                  }
                }
              ]
            }
          },
          "name": {
            "User": "b"
          }
        }
      ],
      [
        {
          "User": "c"
        },
        {
          "id": 7,
          "kind": {
            "ValueLetting": {
              "AbstractLiteral": [
                {
                  "clean": false,
                  "etype": null
                },
                {
                  "Set": [
                    {
                      "Atomic": [
                        {
                          "clean": false,
                          "etype": null
                        },
                        {
                          "Literal": {
                            "Int": 1
                          }
                        }
                      ]
                    },
                    {
                      "Atomic": [
                        {
                          "clean": false,
                          "etype": null
                        },
                        {
                          "Literal": {
                            "Int": 2
                          }
                        }
                      ]
                    },
                    {
                      "Atomic": [
                        {
                          "clean": false,
                          "etype": null
                        },
                        {
                          "Literal": {
                            "Int": 3
                          }
                        }
                      ]
                    }
                  ]
                }
              ]
            }
          },
          "name": {
            "User": "c"
          }
        }
      ],
      [
        {
          "User": "m"
        },
        {
          "id": 6,
          "kind": {
            "ValueLetting": {
              "Atomic": [
                {
                  "clean": false,
                  "etype": null
                },
                {
                  "Literal": {
                    "Int": 4
                  }
                }
              ]
            }
          },
          "name": {
            "User": "m"
          }
        }
      ],
      [
        {
          "User": "z"
        },
        {
          "id": 9,
          "kind": {
            "ValueLetting": {
              "AbstractLiteral": [
                {
                  "clean": false,
                  "etype": null
                },
                {
                  "Set": [
                    {
                      "Eq": [
                        {
                          "clean": false,
                          "etype": null
                        },
                        {
                          "Atomic": [
                            {
                              "clean": false,
                              "etype": null
                            },
                            {
<<<<<<< HEAD
                              "Reference": {
                                "ptr": 0
                              }
=======
                              "Reference": 5
>>>>>>> 7e87dd42
                            }
                          ]
                        },
                        {
                          "Atomic": [
                            {
                              "clean": false,
                              "etype": null
                            },
                            {
<<<<<<< HEAD
                              "Reference": {
                                "ptr": 1
                              }
=======
                              "Reference": 6
>>>>>>> 7e87dd42
                            }
                          ]
                        }
                      ]
                    },
                    {
                      "Gt": [
                        {
                          "clean": false,
                          "etype": null
                        },
                        {
                          "Atomic": [
                            {
                              "clean": false,
                              "etype": null
                            },
                            {
<<<<<<< HEAD
                              "Reference": {
                                "ptr": 0
                              }
=======
                              "Reference": 5
>>>>>>> 7e87dd42
                            }
                          ]
                        },
                        {
                          "Atomic": [
                            {
                              "clean": false,
                              "etype": null
                            },
                            {
<<<<<<< HEAD
                              "Reference": {
                                "ptr": 1
                              }
=======
                              "Reference": 6
>>>>>>> 7e87dd42
                            }
                          ]
                        }
                      ]
                    },
                    {
                      "Atomic": [
                        {
                          "clean": false,
                          "etype": null
                        },
                        {
                          "Literal": {
                            "Bool": true
                          }
                        }
                      ]
                    },
                    {
                      "Atomic": [
                        {
                          "clean": false,
                          "etype": null
                        },
                        {
                          "Literal": {
                            "Bool": false
                          }
                        }
                      ]
                    }
                  ]
                }
              ]
            }
          },
          "name": {
            "User": "z"
          }
        }
      ]
    ]
  }
}<|MERGE_RESOLUTION|>--- conflicted
+++ resolved
@@ -38,30 +38,22 @@
                           "etype": null
                         },
                         {
-<<<<<<< HEAD
                           "Reference": {
-                            "ptr": 0
-                          }
-=======
-                          "Reference": 5
->>>>>>> 7e87dd42
-                        }
-                      ]
-                    },
-                    {
-                      "Atomic": [
-                        {
-                          "clean": false,
-                          "etype": null
-                        },
-                        {
-<<<<<<< HEAD
+                            "ptr": 5
+                          }
+                        }
+                      ]
+                    },
+                    {
+                      "Atomic": [
+                        {
+                          "clean": false,
+                          "etype": null
+                        },
+                        {
                           "Reference": {
-                            "ptr": 1
-                          }
-=======
-                          "Reference": 6
->>>>>>> 7e87dd42
+                            "ptr": 6
+                          }
                         }
                       ]
                     },
@@ -142,13 +134,9 @@
                                         "etype": null
                                       },
                                       {
-<<<<<<< HEAD
                                         "Reference": {
-                                          "ptr": 0
+                                          "ptr": 5
                                         }
-=======
-                                        "Reference": 5
->>>>>>> 7e87dd42
                                       }
                                     ]
                                   },
@@ -159,13 +147,9 @@
                                         "etype": null
                                       },
                                       {
-<<<<<<< HEAD
                                         "Reference": {
-                                          "ptr": 1
+                                          "ptr": 6
                                         }
-=======
-                                        "Reference": 6
->>>>>>> 7e87dd42
                                       }
                                     ]
                                   }
@@ -196,13 +180,9 @@
                               "etype": null
                             },
                             {
-<<<<<<< HEAD
                               "Reference": {
-                                "ptr": 0
+                                "ptr": 5
                               }
-=======
-                              "Reference": 5
->>>>>>> 7e87dd42
                             }
                           ]
                         }
@@ -362,13 +342,9 @@
                               "etype": null
                             },
                             {
-<<<<<<< HEAD
                               "Reference": {
-                                "ptr": 0
+                                "ptr": 5
                               }
-=======
-                              "Reference": 5
->>>>>>> 7e87dd42
                             }
                           ]
                         },
@@ -379,13 +355,9 @@
                               "etype": null
                             },
                             {
-<<<<<<< HEAD
                               "Reference": {
-                                "ptr": 1
+                                "ptr": 6
                               }
-=======
-                              "Reference": 6
->>>>>>> 7e87dd42
                             }
                           ]
                         }
@@ -404,13 +376,9 @@
                               "etype": null
                             },
                             {
-<<<<<<< HEAD
                               "Reference": {
-                                "ptr": 0
+                                "ptr": 5
                               }
-=======
-                              "Reference": 5
->>>>>>> 7e87dd42
                             }
                           ]
                         },
@@ -421,13 +389,9 @@
                               "etype": null
                             },
                             {
-<<<<<<< HEAD
                               "Reference": {
-                                "ptr": 1
+                                "ptr": 6
                               }
-=======
-                              "Reference": 6
->>>>>>> 7e87dd42
                             }
                           ]
                         }
