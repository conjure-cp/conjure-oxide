--- conflicted
+++ resolved
@@ -12,7 +12,7 @@
   "dominance": null,
   "search_order": null,
   "symbols": {
-    "id": 1,
+    "id": 0,
     "next_machine_name": 0,
     "parent": null,
     "table": [
@@ -39,11 +39,7 @@
                         },
                         {
                           "Reference": {
-<<<<<<< HEAD
-                            "ptr": 0
-=======
                             "ptr": 5
->>>>>>> d8e79fdf
                           }
                         }
                       ]
@@ -56,11 +52,7 @@
                         },
                         {
                           "Reference": {
-<<<<<<< HEAD
-                            "ptr": 1
-=======
                             "ptr": 6
->>>>>>> d8e79fdf
                           }
                         }
                       ]
@@ -143,11 +135,7 @@
                                       },
                                       {
                                         "Reference": {
-<<<<<<< HEAD
-                                          "ptr": 0
-=======
                                           "ptr": 5
->>>>>>> d8e79fdf
                                         }
                                       }
                                     ]
@@ -160,11 +148,7 @@
                                       },
                                       {
                                         "Reference": {
-<<<<<<< HEAD
-                                          "ptr": 1
-=======
                                           "ptr": 6
->>>>>>> d8e79fdf
                                         }
                                       }
                                     ]
@@ -197,11 +181,7 @@
                             },
                             {
                               "Reference": {
-<<<<<<< HEAD
-                                "ptr": 0
-=======
                                 "ptr": 5
->>>>>>> d8e79fdf
                               }
                             }
                           ]
@@ -363,11 +343,7 @@
                             },
                             {
                               "Reference": {
-<<<<<<< HEAD
-                                "ptr": 0
-=======
                                 "ptr": 5
->>>>>>> d8e79fdf
                               }
                             }
                           ]
@@ -380,11 +356,7 @@
                             },
                             {
                               "Reference": {
-<<<<<<< HEAD
-                                "ptr": 1
-=======
                                 "ptr": 6
->>>>>>> d8e79fdf
                               }
                             }
                           ]
@@ -405,11 +377,7 @@
                             },
                             {
                               "Reference": {
-<<<<<<< HEAD
-                                "ptr": 0
-=======
                                 "ptr": 5
->>>>>>> d8e79fdf
                               }
                             }
                           ]
@@ -422,11 +390,7 @@
                             },
                             {
                               "Reference": {
-<<<<<<< HEAD
-                                "ptr": 1
-=======
                                 "ptr": 6
->>>>>>> d8e79fdf
                               }
                             }
                           ]
