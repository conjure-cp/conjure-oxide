{
  "cnf_clauses": [],
  "constraints": {
    "Root": [
      {
        "clean": false,
        "etype": null
      },
      []
    ]
  },
  "dominance": null,
  "search_order": null,
  "symbols": {
    "id": 1,
    "next_machine_name": 0,
    "parent": null,
    "table": [
      [
        {
          "User": "a"
        },
        {
          "id": 8,
          "kind": {
            "ValueLetting": {
              "AbstractLiteral": [
                {
                  "clean": false,
                  "etype": null
                },
                {
                  "Set": [
                    {
                      "Atomic": [
                        {
                          "clean": false,
                          "etype": null
                        },
                        {
<<<<<<< HEAD
                          "Reference": 5
=======
                          "Reference": {
                            "ptr": 0
                          }
>>>>>>> 0b556606
                        }
                      ]
                    },
                    {
                      "Atomic": [
                        {
                          "clean": false,
                          "etype": null
                        },
                        {
<<<<<<< HEAD
                          "Reference": 6
=======
                          "Reference": {
                            "ptr": 1
                          }
>>>>>>> 0b556606
                        }
                      ]
                    },
                    {
                      "Sum": [
                        {
                          "clean": false,
                          "etype": null
                        },
                        {
                          "AbstractLiteral": [
                            {
                              "clean": false,
                              "etype": null
                            },
                            {
                              "Matrix": [
                                [
                                  {
                                    "Atomic": [
                                      {
                                        "clean": false,
                                        "etype": null
                                      },
                                      {
                                        "Literal": {
                                          "Int": 1
                                        }
                                      }
                                    ]
                                  },
                                  {
                                    "Atomic": [
                                      {
                                        "clean": false,
                                        "etype": null
                                      },
                                      {
                                        "Literal": {
                                          "Int": 2
                                        }
                                      }
                                    ]
                                  }
                                ],
                                {
                                  "Int": [
                                    {
                                      "UnboundedR": 1
                                    }
                                  ]
                                }
                              ]
                            }
                          ]
                        }
                      ]
                    },
                    {
                      "Sum": [
                        {
                          "clean": false,
                          "etype": null
                        },
                        {
                          "AbstractLiteral": [
                            {
                              "clean": false,
                              "etype": null
                            },
                            {
                              "Matrix": [
                                [
                                  {
                                    "Atomic": [
                                      {
                                        "clean": false,
                                        "etype": null
                                      },
                                      {
<<<<<<< HEAD
                                        "Reference": 5
=======
                                        "Reference": {
                                          "ptr": 0
                                        }
>>>>>>> 0b556606
                                      }
                                    ]
                                  },
                                  {
                                    "Atomic": [
                                      {
                                        "clean": false,
                                        "etype": null
                                      },
                                      {
<<<<<<< HEAD
                                        "Reference": 6
=======
                                        "Reference": {
                                          "ptr": 1
                                        }
>>>>>>> 0b556606
                                      }
                                    ]
                                  }
                                ],
                                {
                                  "Int": [
                                    {
                                      "UnboundedR": 1
                                    }
                                  ]
                                }
                              ]
                            }
                          ]
                        }
                      ]
                    },
                    {
                      "Abs": [
                        {
                          "clean": false,
                          "etype": null
                        },
                        {
                          "Atomic": [
                            {
                              "clean": false,
                              "etype": null
                            },
                            {
<<<<<<< HEAD
                              "Reference": 5
=======
                              "Reference": {
                                "ptr": 0
                              }
>>>>>>> 0b556606
                            }
                          ]
                        }
                      ]
                    }
                  ]
                }
              ]
            }
          },
          "name": {
            "User": "a"
          }
        }
      ],
      [
        {
          "User": "b"
        },
        {
          "id": 5,
          "kind": {
            "ValueLetting": {
              "Atomic": [
                {
                  "clean": false,
                  "etype": null
                },
                {
                  "Literal": {
                    "Int": 3
                  }
                }
              ]
            }
          },
          "name": {
            "User": "b"
          }
        }
      ],
      [
        {
          "User": "c"
        },
        {
          "id": 7,
          "kind": {
            "ValueLetting": {
              "AbstractLiteral": [
                {
                  "clean": false,
                  "etype": null
                },
                {
                  "Set": [
                    {
                      "Atomic": [
                        {
                          "clean": false,
                          "etype": null
                        },
                        {
                          "Literal": {
                            "Int": 1
                          }
                        }
                      ]
                    },
                    {
                      "Atomic": [
                        {
                          "clean": false,
                          "etype": null
                        },
                        {
                          "Literal": {
                            "Int": 2
                          }
                        }
                      ]
                    },
                    {
                      "Atomic": [
                        {
                          "clean": false,
                          "etype": null
                        },
                        {
                          "Literal": {
                            "Int": 3
                          }
                        }
                      ]
                    }
                  ]
                }
              ]
            }
          },
          "name": {
            "User": "c"
          }
        }
      ],
      [
        {
          "User": "m"
        },
        {
          "id": 6,
          "kind": {
            "ValueLetting": {
              "Atomic": [
                {
                  "clean": false,
                  "etype": null
                },
                {
                  "Literal": {
                    "Int": 4
                  }
                }
              ]
            }
          },
          "name": {
            "User": "m"
          }
        }
      ],
      [
        {
          "User": "z"
        },
        {
          "id": 9,
          "kind": {
            "ValueLetting": {
              "AbstractLiteral": [
                {
                  "clean": false,
                  "etype": null
                },
                {
                  "Set": [
                    {
                      "Eq": [
                        {
                          "clean": false,
                          "etype": null
                        },
                        {
                          "Atomic": [
                            {
                              "clean": false,
                              "etype": null
                            },
                            {
<<<<<<< HEAD
                              "Reference": 5
=======
                              "Reference": {
                                "ptr": 0
                              }
>>>>>>> 0b556606
                            }
                          ]
                        },
                        {
                          "Atomic": [
                            {
                              "clean": false,
                              "etype": null
                            },
                            {
<<<<<<< HEAD
                              "Reference": 6
=======
                              "Reference": {
                                "ptr": 1
                              }
>>>>>>> 0b556606
                            }
                          ]
                        }
                      ]
                    },
                    {
                      "Gt": [
                        {
                          "clean": false,
                          "etype": null
                        },
                        {
                          "Atomic": [
                            {
                              "clean": false,
                              "etype": null
                            },
                            {
<<<<<<< HEAD
                              "Reference": 5
=======
                              "Reference": {
                                "ptr": 0
                              }
>>>>>>> 0b556606
                            }
                          ]
                        },
                        {
                          "Atomic": [
                            {
                              "clean": false,
                              "etype": null
                            },
                            {
<<<<<<< HEAD
                              "Reference": 6
=======
                              "Reference": {
                                "ptr": 1
                              }
>>>>>>> 0b556606
                            }
                          ]
                        }
                      ]
                    },
                    {
                      "Atomic": [
                        {
                          "clean": false,
                          "etype": null
                        },
                        {
                          "Literal": {
                            "Bool": true
                          }
                        }
                      ]
                    },
                    {
                      "Atomic": [
                        {
                          "clean": false,
                          "etype": null
                        },
                        {
                          "Literal": {
                            "Bool": false
                          }
                        }
                      ]
                    }
                  ]
                }
              ]
            }
          },
          "name": {
            "User": "z"
          }
        }
      ]
    ]
  }
}<|MERGE_RESOLUTION|>--- conflicted
+++ resolved
@@ -38,30 +38,22 @@
                           "etype": null
                         },
                         {
-<<<<<<< HEAD
-                          "Reference": 5
-=======
                           "Reference": {
                             "ptr": 0
                           }
->>>>>>> 0b556606
-                        }
-                      ]
-                    },
-                    {
-                      "Atomic": [
-                        {
-                          "clean": false,
-                          "etype": null
-                        },
-                        {
-<<<<<<< HEAD
-                          "Reference": 6
-=======
+                        }
+                      ]
+                    },
+                    {
+                      "Atomic": [
+                        {
+                          "clean": false,
+                          "etype": null
+                        },
+                        {
                           "Reference": {
                             "ptr": 1
                           }
->>>>>>> 0b556606
                         }
                       ]
                     },
@@ -142,13 +134,9 @@
                                         "etype": null
                                       },
                                       {
-<<<<<<< HEAD
-                                        "Reference": 5
-=======
                                         "Reference": {
                                           "ptr": 0
                                         }
->>>>>>> 0b556606
                                       }
                                     ]
                                   },
@@ -159,13 +147,9 @@
                                         "etype": null
                                       },
                                       {
-<<<<<<< HEAD
-                                        "Reference": 6
-=======
                                         "Reference": {
                                           "ptr": 1
                                         }
->>>>>>> 0b556606
                                       }
                                     ]
                                   }
@@ -196,13 +180,9 @@
                               "etype": null
                             },
                             {
-<<<<<<< HEAD
-                              "Reference": 5
-=======
                               "Reference": {
                                 "ptr": 0
                               }
->>>>>>> 0b556606
                             }
                           ]
                         }
@@ -362,13 +342,9 @@
                               "etype": null
                             },
                             {
-<<<<<<< HEAD
-                              "Reference": 5
-=======
                               "Reference": {
                                 "ptr": 0
                               }
->>>>>>> 0b556606
                             }
                           ]
                         },
@@ -379,13 +355,9 @@
                               "etype": null
                             },
                             {
-<<<<<<< HEAD
-                              "Reference": 6
-=======
                               "Reference": {
                                 "ptr": 1
                               }
->>>>>>> 0b556606
                             }
                           ]
                         }
@@ -404,13 +376,9 @@
                               "etype": null
                             },
                             {
-<<<<<<< HEAD
-                              "Reference": 5
-=======
                               "Reference": {
                                 "ptr": 0
                               }
->>>>>>> 0b556606
                             }
                           ]
                         },
@@ -421,13 +389,9 @@
                               "etype": null
                             },
                             {
-<<<<<<< HEAD
-                              "Reference": 6
-=======
                               "Reference": {
                                 "ptr": 1
                               }
->>>>>>> 0b556606
                             }
                           ]
                         }
