--- conflicted
+++ resolved
@@ -20,13 +20,9 @@
                   "etype": null
                 },
                 {
-<<<<<<< HEAD
-                  "Reference": 2
-=======
                   "Reference": {
                     "ptr": 0
                   }
->>>>>>> 0b556606
                 }
               ]
             },
@@ -37,13 +33,9 @@
                   "etype": null
                 },
                 {
-<<<<<<< HEAD
-                  "Reference": 3
-=======
                   "Reference": {
                     "ptr": 1
                   }
->>>>>>> 0b556606
                 }
               ]
             }
