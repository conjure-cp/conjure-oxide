--- conflicted
+++ resolved
@@ -20,13 +20,9 @@
                   "etype": null
                 },
                 {
-<<<<<<< HEAD
                   "Reference": {
-                    "ptr": 1
+                    "ptr": 3
                   }
-=======
-                  "Reference": 3
->>>>>>> 7e87dd42
                 }
               ]
             },
@@ -37,13 +33,9 @@
                   "etype": null
                 },
                 {
-<<<<<<< HEAD
                   "Reference": {
-                    "ptr": 0
+                    "ptr": 2
                   }
-=======
-                  "Reference": 2
->>>>>>> 7e87dd42
                 }
               ]
             }
