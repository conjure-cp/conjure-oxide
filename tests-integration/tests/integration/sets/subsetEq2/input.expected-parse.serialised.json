{
  "cnf_clauses": [],
  "constraints": {
    "Root": [
      {
        "clean": false,
        "etype": null
      },
      [
        {
          "And": [
            {
              "clean": false,
              "etype": null
            },
            {
              "AbstractLiteral": [
                {
                  "clean": false,
                  "etype": null
                },
                {
                  "Matrix": [
                    [
                      {
                        "SubsetEq": [
                          {
                            "clean": false,
                            "etype": null
                          },
                          {
                            "Atomic": [
                              {
                                "clean": false,
                                "etype": null
                              },
                              {
<<<<<<< HEAD
                                "Reference": 5
=======
                                "Reference": {
                                  "ptr": 1
                                }
>>>>>>> 0b556606
                              }
                            ]
                          },
                          {
                            "Atomic": [
                              {
                                "clean": false,
                                "etype": null
                              },
                              {
<<<<<<< HEAD
                                "Reference": 4
=======
                                "Reference": {
                                  "ptr": 2
                                }
>>>>>>> 0b556606
                              }
                            ]
                          }
                        ]
                      },
                      {
                        "Not": [
                          {
                            "clean": false,
                            "etype": null
                          },
                          {
                            "SubsetEq": [
                              {
                                "clean": false,
                                "etype": null
                              },
                              {
                                "Atomic": [
                                  {
                                    "clean": false,
                                    "etype": null
                                  },
                                  {
<<<<<<< HEAD
                                    "Reference": 5
=======
                                    "Reference": {
                                      "ptr": 1
                                    }
>>>>>>> 0b556606
                                  }
                                ]
                              },
                              {
                                "Atomic": [
                                  {
                                    "clean": false,
                                    "etype": null
                                  },
                                  {
<<<<<<< HEAD
                                    "Reference": 3
=======
                                    "Reference": {
                                      "ptr": 0
                                    }
>>>>>>> 0b556606
                                  }
                                ]
                              }
                            ]
                          }
                        ]
                      }
                    ],
                    {
                      "Int": [
                        {
                          "UnboundedR": 1
                        }
                      ]
                    }
                  ]
                }
              ]
            }
          ]
        }
      ]
    ]
  },
  "dominance": null,
  "search_order": null,
  "symbols": {
    "id": 1,
    "next_machine_name": 0,
    "parent": null,
    "table": [
      [
        {
          "User": "a"
        },
        {
          "id": 3,
          "kind": {
            "ValueLetting": {
              "AbstractLiteral": [
                {
                  "clean": false,
                  "etype": null
                },
                {
                  "Set": [
                    {
                      "Atomic": [
                        {
                          "clean": false,
                          "etype": null
                        },
                        {
                          "Literal": {
                            "Int": 2
                          }
                        }
                      ]
                    },
                    {
                      "Atomic": [
                        {
                          "clean": false,
                          "etype": null
                        },
                        {
                          "Literal": {
                            "Int": 3
                          }
                        }
                      ]
                    }
                  ]
                }
              ]
            }
          },
          "name": {
            "User": "a"
          }
        }
      ],
      [
        {
          "User": "b"
        },
        {
<<<<<<< HEAD
          "id": 4,
=======
          "id": 2,
>>>>>>> 0b556606
          "kind": {
            "ValueLetting": {
              "AbstractLiteral": [
                {
                  "clean": false,
                  "etype": null
                },
                {
                  "Set": [
                    {
                      "Atomic": [
                        {
                          "clean": false,
                          "etype": null
                        },
                        {
                          "Literal": {
                            "Int": 1
                          }
                        }
                      ]
                    },
                    {
                      "Atomic": [
                        {
                          "clean": false,
                          "etype": null
                        },
                        {
                          "Literal": {
                            "Int": 2
                          }
                        }
                      ]
                    }
                  ]
                }
              ]
            }
          },
          "name": {
            "User": "b"
          }
        }
      ],
      [
        {
          "User": "c"
        },
        {
<<<<<<< HEAD
          "id": 5,
=======
          "id": 1,
>>>>>>> 0b556606
          "kind": {
            "DecisionVariable": {
              "category": "Decision",
              "domain": {
                "Set": [
                  {
                    "Size": 1
                  },
                  {
                    "Int": [
                      {
                        "Bounded": [
                          1,
                          3
                        ]
                      }
                    ]
                  }
                ]
              }
            }
          },
          "name": {
            "User": "c"
          }
        }
      ]
    ]
  }
}<|MERGE_RESOLUTION|>--- conflicted
+++ resolved
@@ -35,13 +35,9 @@
                                 "etype": null
                               },
                               {
-<<<<<<< HEAD
-                                "Reference": 5
-=======
                                 "Reference": {
                                   "ptr": 1
                                 }
->>>>>>> 0b556606
                               }
                             ]
                           },
@@ -52,13 +48,9 @@
                                 "etype": null
                               },
                               {
-<<<<<<< HEAD
-                                "Reference": 4
-=======
                                 "Reference": {
                                   "ptr": 2
                                 }
->>>>>>> 0b556606
                               }
                             ]
                           }
@@ -83,13 +75,9 @@
                                     "etype": null
                                   },
                                   {
-<<<<<<< HEAD
-                                    "Reference": 5
-=======
                                     "Reference": {
                                       "ptr": 1
                                     }
->>>>>>> 0b556606
                                   }
                                 ]
                               },
@@ -100,13 +88,9 @@
                                     "etype": null
                                   },
                                   {
-<<<<<<< HEAD
-                                    "Reference": 3
-=======
                                     "Reference": {
                                       "ptr": 0
                                     }
->>>>>>> 0b556606
                                   }
                                 ]
                               }
@@ -194,11 +178,7 @@
           "User": "b"
         },
         {
-<<<<<<< HEAD
-          "id": 4,
-=======
           "id": 2,
->>>>>>> 0b556606
           "kind": {
             "ValueLetting": {
               "AbstractLiteral": [
@@ -249,11 +229,7 @@
           "User": "c"
         },
         {
-<<<<<<< HEAD
-          "id": 5,
-=======
           "id": 1,
->>>>>>> 0b556606
           "kind": {
             "DecisionVariable": {
               "category": "Decision",
