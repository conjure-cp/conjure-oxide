--- conflicted
+++ resolved
@@ -36,11 +36,7 @@
                               },
                               {
                                 "Reference": {
-<<<<<<< HEAD
                                   "ptr": 1
-=======
-                                  "ptr": 5
->>>>>>> d8e79fdf
                                 }
                               }
                             ]
@@ -53,11 +49,7 @@
                               },
                               {
                                 "Reference": {
-<<<<<<< HEAD
                                   "ptr": 2
-=======
-                                  "ptr": 4
->>>>>>> d8e79fdf
                                 }
                               }
                             ]
@@ -84,11 +76,7 @@
                                   },
                                   {
                                     "Reference": {
-<<<<<<< HEAD
                                       "ptr": 1
-=======
-                                      "ptr": 5
->>>>>>> d8e79fdf
                                     }
                                   }
                                 ]
@@ -101,11 +89,7 @@
                                   },
                                   {
                                     "Reference": {
-<<<<<<< HEAD
-                                      "ptr": 0
-=======
                                       "ptr": 3
->>>>>>> d8e79fdf
                                     }
                                   }
                                 ]
@@ -134,7 +118,7 @@
   "dominance": null,
   "search_order": null,
   "symbols": {
-    "id": 1,
+    "id": 0,
     "next_machine_name": 0,
     "parent": null,
     "table": [
@@ -194,11 +178,7 @@
           "User": "b"
         },
         {
-<<<<<<< HEAD
           "id": 2,
-=======
-          "id": 4,
->>>>>>> d8e79fdf
           "kind": {
             "ValueLetting": {
               "AbstractLiteral": [
@@ -249,11 +229,7 @@
           "User": "c"
         },
         {
-<<<<<<< HEAD
           "id": 1,
-=======
-          "id": 5,
->>>>>>> d8e79fdf
           "kind": {
             "DecisionVariable": {
               "category": "Decision",
