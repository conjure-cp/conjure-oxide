--- conflicted
+++ resolved
@@ -56,13 +56,9 @@
               "clean": false,
               "etype": null
             },
-<<<<<<< HEAD
-            6,
-=======
             {
               "ptr": 2
             },
->>>>>>> 0b556606
             {
               "Bool": false
             }
@@ -118,13 +114,9 @@
               ]
             },
             {
-<<<<<<< HEAD
-              "Reference": 6
-=======
               "Reference": {
                 "ptr": 2
               }
->>>>>>> 0b556606
             }
           ]
         }
@@ -278,11 +270,7 @@
           "Machine": 0
         },
         {
-<<<<<<< HEAD
-          "id": 6,
-=======
           "id": 2,
->>>>>>> 0b556606
           "kind": {
             "DecisionVariable": {
               "category": "Decision",
