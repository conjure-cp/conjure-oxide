{
  "cnf_clauses": [],
  "constraints": {
    "Root": [
      {
        "clean": false,
        "etype": null
      },
      [
        {
          "SubsetEq": [
            {
              "clean": false,
              "etype": null
            },
            {
              "Atomic": [
                {
                  "clean": false,
                  "etype": null
                },
                {
                  "Reference": {
                    "ptr": 2
                  }
                }
              ]
            },
            {
              "Atomic": [
                {
                  "clean": false,
                  "etype": null
                },
                {
                  "Literal": {
                    "AbstractLiteral": {
                      "Set": [
                        {
                          "Int": 1
                        },
                        {
                          "Int": 2
                        }
                      ]
                    }
                  }
                }
              ]
            }
          ]
        },
        {
          "FlatWatchedLiteral": [
            {
              "clean": false,
              "etype": null
            },
<<<<<<< HEAD
            3,
=======
            {
              "ptr": 6
            },
>>>>>>> d8e79fdf
            {
              "Bool": false
            }
          ]
        },
        {
          "MinionReify": [
            {
              "clean": false,
              "etype": null
            },
            {
              "SubsetEq": [
                {
                  "clean": false,
                  "etype": null
                },
                {
                  "Atomic": [
                    {
                      "clean": false,
                      "etype": null
                    },
                    {
                      "Reference": {
                        "ptr": 2
                      }
                    }
                  ]
                },
                {
                  "Atomic": [
                    {
                      "clean": false,
                      "etype": null
                    },
                    {
                      "Literal": {
                        "AbstractLiteral": {
                          "Set": [
                            {
                              "Int": 2
                            },
                            {
                              "Int": 3
                            }
                          ]
                        }
                      }
                    }
                  ]
                }
              ]
            },
            {
<<<<<<< HEAD
              "Reference": 3
=======
              "Reference": {
                "ptr": 6
              }
>>>>>>> d8e79fdf
            }
          ]
        }
      ]
    ]
  },
  "dominance": null,
  "search_order": null,
  "symbols": {
    "id": 0,
    "next_machine_name": 1,
    "parent": null,
    "table": [
      [
        {
          "User": "a"
        },
        {
          "id": 0,
          "kind": {
            "ValueLetting": {
              "Atomic": [
                {
                  "clean": false,
                  "etype": null
                },
                {
                  "Literal": {
                    "AbstractLiteral": {
                      "Set": [
                        {
                          "Int": 2
                        },
                        {
                          "Int": 3
                        }
                      ]
                    }
                  }
                }
              ]
            }
          },
          "name": {
            "User": "a"
          }
        }
      ],
      [
        {
          "User": "b"
        },
        {
          "id": 1,
          "kind": {
            "ValueLetting": {
              "Atomic": [
                {
                  "clean": false,
                  "etype": null
                },
                {
                  "Literal": {
                    "AbstractLiteral": {
                      "Set": [
                        {
                          "Int": 1
                        },
                        {
                          "Int": 2
                        }
                      ]
                    }
                  }
                }
              ]
            }
          },
          "name": {
            "User": "b"
          }
        }
      ],
      [
        {
          "User": "c"
        },
        {
          "id": 2,
          "kind": {
            "DecisionVariable": {
              "category": "Decision",
              "domain": {
                "Set": [
                  {
                    "Size": 1
                  },
                  {
                    "Int": [
                      {
                        "Bounded": [
                          1,
                          3
                        ]
                      }
                    ]
                  }
                ]
              }
            }
          },
          "name": {
            "User": "c"
          }
        }
      ],
      [
        {
          "Machine": 0
        },
        {
          "id": 3,
          "kind": {
            "DecisionVariable": {
              "category": "Decision",
              "domain": "Bool"
            }
          },
          "name": {
            "Machine": 0
          }
        }
      ]
    ]
  }
}<|MERGE_RESOLUTION|>--- conflicted
+++ resolved
@@ -56,13 +56,9 @@
               "clean": false,
               "etype": null
             },
-<<<<<<< HEAD
-            3,
-=======
             {
               "ptr": 6
             },
->>>>>>> d8e79fdf
             {
               "Bool": false
             }
@@ -118,13 +114,9 @@
               ]
             },
             {
-<<<<<<< HEAD
-              "Reference": 3
-=======
               "Reference": {
                 "ptr": 6
               }
->>>>>>> d8e79fdf
             }
           ]
         }
