Model before rewriting:

find a: bool
find b: bool
find c: bool

such that

<<<<<<< HEAD
(a) <-> (b)
=======
and([and([and([or([a,b;int(1..2)]),or([!(a),b;int(1..2)]);int(1..2)]),or([a,!(b);int(1..2)]);int(1..2)]),or([!(c),c;int(1..2)]);int(1..2)])
>>>>>>> 16ff1898

clauses:

<<<<<<< HEAD


--

(a) <-> (b), 
   ~~> apply_tseytin_iff ([("SAT", 8500)]) 
__0 
new variables:
  find __0: bool
new clauses:
  Clause([!(a),!(b),__0;int(1..)])
  Clause([a,b,__0;int(1..)])
  Clause([a,!(b),!(__0);int(1..)])
  Clause([!(a),b,!(__0);int(1..)])
=======
!(a), 
   ~~> apply_tseytin_not ([("SAT", 9005)]) 
__0 
new variables:
  find __0: bool
new clauses:
  (¬a \/ ¬__0)
  (a \/ __0)
--

!(b), 
   ~~> apply_tseytin_not ([("SAT", 9005)]) 
__1 
new variables:
  find __1: bool
new clauses:
  (¬b \/ ¬__1)
  (b \/ __1)
--

!(c), 
   ~~> apply_tseytin_not ([("SAT", 9005)]) 
__2 
new variables:
  find __2: bool
new clauses:
  (¬c \/ ¬__2)
  (c \/ __2)
--

and([and([and([or([a,b;int(1..2)]),or([__0,b;int(1..2)]);int(1..2)]),or([a,__1;int(1..2)]);int(1..2)]),or([__2,c;int(1..2)]);int(1..2)]), 
   ~~> normalise_associative_commutative ([("Base", 8900)]) 
and([or([a,b;int(1..2)]),or([__0,b;int(1..2)]),or([a,__1;int(1..2)]),or([__2,c;int(1..2)]);int(1..2)]) 

--

or([a,b;int(1..2)]), 
   ~~> apply_tseytin_and_or ([("SAT", 8500)]) 
__3 
new variables:
  find __3: bool
new clauses:
  (¬a \/ __3)
  (¬b \/ __3)
  (¬__3 \/ a \/ b)
--

or([__0,b;int(1..2)]), 
   ~~> apply_tseytin_and_or ([("SAT", 8500)]) 
__4 
new variables:
  find __4: bool
new clauses:
  (¬__0 \/ __4)
  (¬b \/ __4)
  (¬__4 \/ __0 \/ b)
--

or([a,__1;int(1..2)]), 
   ~~> apply_tseytin_and_or ([("SAT", 8500)]) 
__5 
new variables:
  find __5: bool
new clauses:
  (¬a \/ __5)
  (¬__1 \/ __5)
  (¬__5 \/ a \/ __1)
--

or([__2,c;int(1..2)]), 
   ~~> apply_tseytin_and_or ([("SAT", 8500)]) 
__6 
new variables:
  find __6: bool
new clauses:
  (¬__2 \/ __6)
  (¬c \/ __6)
  (¬__6 \/ __2 \/ c)
--

and([__3,__4,__5,__6;int(1..2)]), 
   ~~> apply_tseytin_and_or ([("SAT", 8500)]) 
__7 
new variables:
  find __7: bool
new clauses:
  (¬__7 \/ __3)
  (¬__7 \/ __4)
  (¬__7 \/ __5)
  (¬__7 \/ __6)
  (__7 \/ ¬__3 \/ ¬__4 \/ ¬__5 \/ ¬__6)
--

__7, 
   ~~> remove_single_atom ([("SAT", 8400)]) 
true 

new clauses:
  (__7)
>>>>>>> 16ff1898
--

Final model:

find a: bool
find b: bool
<<<<<<< HEAD
find __0: bool

such that

__0

clauses:

Clause([!(a),!(b),__0;int(1..)]),
Clause([a,b,__0;int(1..)]),
Clause([a,!(b),!(__0);int(1..)]),
Clause([!(a),b,!(__0);int(1..)])
=======
find c: bool
find __0: bool
find __1: bool
find __2: bool
find __3: bool
find __4: bool
find __5: bool
find __6: bool
find __7: bool

such that

true

clauses:

(¬a \/ ¬__0),
(a \/ __0),
(¬b \/ ¬__1),
(b \/ __1),
(¬c \/ ¬__2),
(c \/ __2),
(¬a \/ __3),
(¬b \/ __3),
(¬__3 \/ a \/ b),
(¬__0 \/ __4),
(¬b \/ __4),
(¬__4 \/ __0 \/ b),
(¬a \/ __5),
(¬__1 \/ __5),
(¬__5 \/ a \/ __1),
(¬__2 \/ __6),
(¬c \/ __6),
(¬__6 \/ __2 \/ c),
(¬__7 \/ __3),
(¬__7 \/ __4),
(¬__7 \/ __5),
(¬__7 \/ __6),
(__7 \/ ¬__3 \/ ¬__4 \/ ¬__5 \/ ¬__6),
(__7)
>>>>>>> 16ff1898
<|MERGE_RESOLUTION|>--- conflicted
+++ resolved
@@ -6,30 +6,10 @@
 
 such that
 
-<<<<<<< HEAD
-(a) <-> (b)
-=======
 and([and([and([or([a,b;int(1..2)]),or([!(a),b;int(1..2)]);int(1..2)]),or([a,!(b);int(1..2)]);int(1..2)]),or([!(c),c;int(1..2)]);int(1..2)])
->>>>>>> 16ff1898
-
-clauses:
-
-<<<<<<< HEAD
-
 
 --
 
-(a) <-> (b), 
-   ~~> apply_tseytin_iff ([("SAT", 8500)]) 
-__0 
-new variables:
-  find __0: bool
-new clauses:
-  Clause([!(a),!(b),__0;int(1..)])
-  Clause([a,b,__0;int(1..)])
-  Clause([a,!(b),!(__0);int(1..)])
-  Clause([!(a),b,!(__0);int(1..)])
-=======
 !(a), 
    ~~> apply_tseytin_not ([("SAT", 9005)]) 
 __0 
@@ -129,27 +109,12 @@
 
 new clauses:
   (__7)
->>>>>>> 16ff1898
 --
 
 Final model:
 
 find a: bool
 find b: bool
-<<<<<<< HEAD
-find __0: bool
-
-such that
-
-__0
-
-clauses:
-
-Clause([!(a),!(b),__0;int(1..)]),
-Clause([a,b,__0;int(1..)]),
-Clause([a,!(b),!(__0);int(1..)]),
-Clause([!(a),b,!(__0);int(1..)])
-=======
 find c: bool
 find __0: bool
 find __1: bool
@@ -190,4 +155,3 @@
 (¬__7 \/ __6),
 (__7 \/ ¬__3 \/ ¬__4 \/ ¬__5 \/ ¬__6),
 (__7)
->>>>>>> 16ff1898
