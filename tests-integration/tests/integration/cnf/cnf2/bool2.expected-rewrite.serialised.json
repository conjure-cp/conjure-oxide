--- conflicted
+++ resolved
@@ -1,15 +1,6 @@
 {
   "cnf_clauses": [
     {
-<<<<<<< HEAD
-      "Clause": [
-        {
-          "clean": false,
-          "etype": null
-        },
-        {
-          "AbstractLiteral": [
-=======
       "literals": [
         {
           "Not": [
@@ -32,76 +23,11 @@
         },
         {
           "Not": [
->>>>>>> 16ff1898
-            {
-              "clean": false,
-              "etype": null
-            },
-            {
-<<<<<<< HEAD
-              "Matrix": [
-                [
-                  {
-                    "Not": [
-                      {
-                        "clean": false,
-                        "etype": null
-                      },
-                      {
-                        "Atomic": [
-                          {
-                            "clean": false,
-                            "etype": null
-                          },
-                          {
-                            "Reference": 0
-                          }
-                        ]
-                      }
-                    ]
-                  },
-                  {
-                    "Not": [
-                      {
-                        "clean": false,
-                        "etype": null
-                      },
-                      {
-                        "Atomic": [
-                          {
-                            "clean": false,
-                            "etype": null
-                          },
-                          {
-                            "Reference": 3
-                          }
-                        ]
-                      }
-                    ]
-                  }
-                ],
-                {
-                  "Int": [
-                    {
-                      "UnboundedR": 1
-                    }
-                  ]
-                }
-              ]
-            }
-          ]
-        }
-      ]
-    },
-    {
-      "Clause": [
-        {
-          "clean": false,
-          "etype": null
-        },
-        {
-          "AbstractLiteral": [
-=======
+            {
+              "clean": false,
+              "etype": null
+            },
+            {
               "Atomic": [
                 {
                   "clean": false,
@@ -131,60 +57,11 @@
         },
         {
           "Atomic": [
->>>>>>> 16ff1898
-            {
-              "clean": false,
-              "etype": null
-            },
-            {
-<<<<<<< HEAD
-              "Matrix": [
-                [
-                  {
-                    "Atomic": [
-                      {
-                        "clean": false,
-                        "etype": null
-                      },
-                      {
-                        "Reference": 0
-                      }
-                    ]
-                  },
-                  {
-                    "Atomic": [
-                      {
-                        "clean": false,
-                        "etype": null
-                      },
-                      {
-                        "Reference": 3
-                      }
-                    ]
-                  }
-                ],
-                {
-                  "Int": [
-                    {
-                      "UnboundedR": 1
-                    }
-                  ]
-                }
-              ]
-            }
-          ]
-        }
-      ]
-    },
-    {
-      "Clause": [
-        {
-          "clean": false,
-          "etype": null
-        },
-        {
-          "AbstractLiteral": [
-=======
+            {
+              "clean": false,
+              "etype": null
+            },
+            {
               "Reference": 6
             }
           ]
@@ -214,76 +91,11 @@
         },
         {
           "Not": [
->>>>>>> 16ff1898
-            {
-              "clean": false,
-              "etype": null
-            },
-            {
-<<<<<<< HEAD
-              "Matrix": [
-                [
-                  {
-                    "Not": [
-                      {
-                        "clean": false,
-                        "etype": null
-                      },
-                      {
-                        "Atomic": [
-                          {
-                            "clean": false,
-                            "etype": null
-                          },
-                          {
-                            "Reference": 1
-                          }
-                        ]
-                      }
-                    ]
-                  },
-                  {
-                    "Not": [
-                      {
-                        "clean": false,
-                        "etype": null
-                      },
-                      {
-                        "Atomic": [
-                          {
-                            "clean": false,
-                            "etype": null
-                          },
-                          {
-                            "Reference": 4
-                          }
-                        ]
-                      }
-                    ]
-                  }
-                ],
-                {
-                  "Int": [
-                    {
-                      "UnboundedR": 1
-                    }
-                  ]
-                }
-              ]
-            }
-          ]
-        }
-      ]
-    },
-    {
-      "Clause": [
-        {
-          "clean": false,
-          "etype": null
-        },
-        {
-          "AbstractLiteral": [
-=======
+            {
+              "clean": false,
+              "etype": null
+            },
+            {
               "Atomic": [
                 {
                   "clean": false,
@@ -313,60 +125,11 @@
         },
         {
           "Atomic": [
->>>>>>> 16ff1898
-            {
-              "clean": false,
-              "etype": null
-            },
-            {
-<<<<<<< HEAD
-              "Matrix": [
-                [
-                  {
-                    "Atomic": [
-                      {
-                        "clean": false,
-                        "etype": null
-                      },
-                      {
-                        "Reference": 1
-                      }
-                    ]
-                  },
-                  {
-                    "Atomic": [
-                      {
-                        "clean": false,
-                        "etype": null
-                      },
-                      {
-                        "Reference": 4
-                      }
-                    ]
-                  }
-                ],
-                {
-                  "Int": [
-                    {
-                      "UnboundedR": 1
-                    }
-                  ]
-                }
-              ]
-            }
-          ]
-        }
-      ]
-    },
-    {
-      "Clause": [
-        {
-          "clean": false,
-          "etype": null
-        },
-        {
-          "AbstractLiteral": [
-=======
+            {
+              "clean": false,
+              "etype": null
+            },
+            {
               "Reference": 7
             }
           ]
@@ -396,76 +159,11 @@
         },
         {
           "Not": [
->>>>>>> 16ff1898
-            {
-              "clean": false,
-              "etype": null
-            },
-            {
-<<<<<<< HEAD
-              "Matrix": [
-                [
-                  {
-                    "Not": [
-                      {
-                        "clean": false,
-                        "etype": null
-                      },
-                      {
-                        "Atomic": [
-                          {
-                            "clean": false,
-                            "etype": null
-                          },
-                          {
-                            "Reference": 2
-                          }
-                        ]
-                      }
-                    ]
-                  },
-                  {
-                    "Not": [
-                      {
-                        "clean": false,
-                        "etype": null
-                      },
-                      {
-                        "Atomic": [
-                          {
-                            "clean": false,
-                            "etype": null
-                          },
-                          {
-                            "Reference": 5
-                          }
-                        ]
-                      }
-                    ]
-                  }
-                ],
-                {
-                  "Int": [
-                    {
-                      "UnboundedR": 1
-                    }
-                  ]
-                }
-              ]
-            }
-          ]
-        }
-      ]
-    },
-    {
-      "Clause": [
-        {
-          "clean": false,
-          "etype": null
-        },
-        {
-          "AbstractLiteral": [
-=======
+            {
+              "clean": false,
+              "etype": null
+            },
+            {
               "Atomic": [
                 {
                   "clean": false,
@@ -495,60 +193,11 @@
         },
         {
           "Atomic": [
->>>>>>> 16ff1898
-            {
-              "clean": false,
-              "etype": null
-            },
-            {
-<<<<<<< HEAD
-              "Matrix": [
-                [
-                  {
-                    "Atomic": [
-                      {
-                        "clean": false,
-                        "etype": null
-                      },
-                      {
-                        "Reference": 2
-                      }
-                    ]
-                  },
-                  {
-                    "Atomic": [
-                      {
-                        "clean": false,
-                        "etype": null
-                      },
-                      {
-                        "Reference": 5
-                      }
-                    ]
-                  }
-                ],
-                {
-                  "Int": [
-                    {
-                      "UnboundedR": 1
-                    }
-                  ]
-                }
-              ]
-            }
-          ]
-        }
-      ]
-    },
-    {
-      "Clause": [
-        {
-          "clean": false,
-          "etype": null
-        },
-        {
-          "AbstractLiteral": [
-=======
+            {
+              "clean": false,
+              "etype": null
+            },
+            {
               "Reference": 8
             }
           ]
@@ -593,68 +242,11 @@
       "literals": [
         {
           "Not": [
->>>>>>> 16ff1898
-            {
-              "clean": false,
-              "etype": null
-            },
-            {
-<<<<<<< HEAD
-              "Matrix": [
-                [
-                  {
-                    "Not": [
-                      {
-                        "clean": false,
-                        "etype": null
-                      },
-                      {
-                        "Atomic": [
-                          {
-                            "clean": false,
-                            "etype": null
-                          },
-                          {
-                            "Reference": 0
-                          }
-                        ]
-                      }
-                    ]
-                  },
-                  {
-                    "Atomic": [
-                      {
-                        "clean": false,
-                        "etype": null
-                      },
-                      {
-                        "Reference": 6
-                      }
-                    ]
-                  }
-                ],
-                {
-                  "Int": [
-                    {
-                      "UnboundedR": 1
-                    }
-                  ]
-                }
-              ]
-            }
-          ]
-        }
-      ]
-    },
-    {
-      "Clause": [
-        {
-          "clean": false,
-          "etype": null
-        },
-        {
-          "AbstractLiteral": [
-=======
+            {
+              "clean": false,
+              "etype": null
+            },
+            {
               "Atomic": [
                 {
                   "clean": false,
@@ -684,68 +276,11 @@
       "literals": [
         {
           "Not": [
->>>>>>> 16ff1898
-            {
-              "clean": false,
-              "etype": null
-            },
-            {
-<<<<<<< HEAD
-              "Matrix": [
-                [
-                  {
-                    "Not": [
-                      {
-                        "clean": false,
-                        "etype": null
-                      },
-                      {
-                        "Atomic": [
-                          {
-                            "clean": false,
-                            "etype": null
-                          },
-                          {
-                            "Reference": 1
-                          }
-                        ]
-                      }
-                    ]
-                  },
-                  {
-                    "Atomic": [
-                      {
-                        "clean": false,
-                        "etype": null
-                      },
-                      {
-                        "Reference": 6
-                      }
-                    ]
-                  }
-                ],
-                {
-                  "Int": [
-                    {
-                      "UnboundedR": 1
-                    }
-                  ]
-                }
-              ]
-            }
-          ]
-        }
-      ]
-    },
-    {
-      "Clause": [
-        {
-          "clean": false,
-          "etype": null
-        },
-        {
-          "AbstractLiteral": [
-=======
+            {
+              "clean": false,
+              "etype": null
+            },
+            {
               "Atomic": [
                 {
                   "clean": false,
@@ -786,79 +321,11 @@
       "literals": [
         {
           "Not": [
->>>>>>> 16ff1898
-            {
-              "clean": false,
-              "etype": null
-            },
-            {
-<<<<<<< HEAD
-              "Matrix": [
-                [
-                  {
-                    "Not": [
-                      {
-                        "clean": false,
-                        "etype": null
-                      },
-                      {
-                        "Atomic": [
-                          {
-                            "clean": false,
-                            "etype": null
-                          },
-                          {
-                            "Reference": 6
-                          }
-                        ]
-                      }
-                    ]
-                  },
-                  {
-                    "Atomic": [
-                      {
-                        "clean": false,
-                        "etype": null
-                      },
-                      {
-                        "Reference": 0
-                      }
-                    ]
-                  },
-                  {
-                    "Atomic": [
-                      {
-                        "clean": false,
-                        "etype": null
-                      },
-                      {
-                        "Reference": 1
-                      }
-                    ]
-                  }
-                ],
-                {
-                  "Int": [
-                    {
-                      "UnboundedR": 1
-                    }
-                  ]
-                }
-              ]
-            }
-          ]
-        }
-      ]
-    },
-    {
-      "Clause": [
-        {
-          "clean": false,
-          "etype": null
-        },
-        {
-          "AbstractLiteral": [
-=======
+            {
+              "clean": false,
+              "etype": null
+            },
+            {
               "Atomic": [
                 {
                   "clean": false,
@@ -888,68 +355,11 @@
       "literals": [
         {
           "Not": [
->>>>>>> 16ff1898
-            {
-              "clean": false,
-              "etype": null
-            },
-            {
-<<<<<<< HEAD
-              "Matrix": [
-                [
-                  {
-                    "Not": [
-                      {
-                        "clean": false,
-                        "etype": null
-                      },
-                      {
-                        "Atomic": [
-                          {
-                            "clean": false,
-                            "etype": null
-                          },
-                          {
-                            "Reference": 3
-                          }
-                        ]
-                      }
-                    ]
-                  },
-                  {
-                    "Atomic": [
-                      {
-                        "clean": false,
-                        "etype": null
-                      },
-                      {
-                        "Reference": 7
-                      }
-                    ]
-                  }
-                ],
-                {
-                  "Int": [
-                    {
-                      "UnboundedR": 1
-                    }
-                  ]
-                }
-              ]
-            }
-          ]
-        }
-      ]
-    },
-    {
-      "Clause": [
-        {
-          "clean": false,
-          "etype": null
-        },
-        {
-          "AbstractLiteral": [
-=======
+            {
+              "clean": false,
+              "etype": null
+            },
+            {
               "Atomic": [
                 {
                   "clean": false,
@@ -979,68 +389,11 @@
       "literals": [
         {
           "Not": [
->>>>>>> 16ff1898
-            {
-              "clean": false,
-              "etype": null
-            },
-            {
-<<<<<<< HEAD
-              "Matrix": [
-                [
-                  {
-                    "Not": [
-                      {
-                        "clean": false,
-                        "etype": null
-                      },
-                      {
-                        "Atomic": [
-                          {
-                            "clean": false,
-                            "etype": null
-                          },
-                          {
-                            "Reference": 1
-                          }
-                        ]
-                      }
-                    ]
-                  },
-                  {
-                    "Atomic": [
-                      {
-                        "clean": false,
-                        "etype": null
-                      },
-                      {
-                        "Reference": 7
-                      }
-                    ]
-                  }
-                ],
-                {
-                  "Int": [
-                    {
-                      "UnboundedR": 1
-                    }
-                  ]
-                }
-              ]
-            }
-          ]
-        }
-      ]
-    },
-    {
-      "Clause": [
-        {
-          "clean": false,
-          "etype": null
-        },
-        {
-          "AbstractLiteral": [
-=======
+            {
+              "clean": false,
+              "etype": null
+            },
+            {
               "Atomic": [
                 {
                   "clean": false,
@@ -1081,79 +434,11 @@
       "literals": [
         {
           "Not": [
->>>>>>> 16ff1898
-            {
-              "clean": false,
-              "etype": null
-            },
-            {
-<<<<<<< HEAD
-              "Matrix": [
-                [
-                  {
-                    "Not": [
-                      {
-                        "clean": false,
-                        "etype": null
-                      },
-                      {
-                        "Atomic": [
-                          {
-                            "clean": false,
-                            "etype": null
-                          },
-                          {
-                            "Reference": 7
-                          }
-                        ]
-                      }
-                    ]
-                  },
-                  {
-                    "Atomic": [
-                      {
-                        "clean": false,
-                        "etype": null
-                      },
-                      {
-                        "Reference": 3
-                      }
-                    ]
-                  },
-                  {
-                    "Atomic": [
-                      {
-                        "clean": false,
-                        "etype": null
-                      },
-                      {
-                        "Reference": 1
-                      }
-                    ]
-                  }
-                ],
-                {
-                  "Int": [
-                    {
-                      "UnboundedR": 1
-                    }
-                  ]
-                }
-              ]
-            }
-          ]
-        }
-      ]
-    },
-    {
-      "Clause": [
-        {
-          "clean": false,
-          "etype": null
-        },
-        {
-          "AbstractLiteral": [
-=======
+            {
+              "clean": false,
+              "etype": null
+            },
+            {
               "Atomic": [
                 {
                   "clean": false,
@@ -1183,68 +468,11 @@
       "literals": [
         {
           "Not": [
->>>>>>> 16ff1898
-            {
-              "clean": false,
-              "etype": null
-            },
-            {
-<<<<<<< HEAD
-              "Matrix": [
-                [
-                  {
-                    "Not": [
-                      {
-                        "clean": false,
-                        "etype": null
-                      },
-                      {
-                        "Atomic": [
-                          {
-                            "clean": false,
-                            "etype": null
-                          },
-                          {
-                            "Reference": 0
-                          }
-                        ]
-                      }
-                    ]
-                  },
-                  {
-                    "Atomic": [
-                      {
-                        "clean": false,
-                        "etype": null
-                      },
-                      {
-                        "Reference": 8
-                      }
-                    ]
-                  }
-                ],
-                {
-                  "Int": [
-                    {
-                      "UnboundedR": 1
-                    }
-                  ]
-                }
-              ]
-            }
-          ]
-        }
-      ]
-    },
-    {
-      "Clause": [
-        {
-          "clean": false,
-          "etype": null
-        },
-        {
-          "AbstractLiteral": [
-=======
+            {
+              "clean": false,
+              "etype": null
+            },
+            {
               "Atomic": [
                 {
                   "clean": false,
@@ -1274,68 +502,11 @@
       "literals": [
         {
           "Not": [
->>>>>>> 16ff1898
-            {
-              "clean": false,
-              "etype": null
-            },
-            {
-<<<<<<< HEAD
-              "Matrix": [
-                [
-                  {
-                    "Not": [
-                      {
-                        "clean": false,
-                        "etype": null
-                      },
-                      {
-                        "Atomic": [
-                          {
-                            "clean": false,
-                            "etype": null
-                          },
-                          {
-                            "Reference": 4
-                          }
-                        ]
-                      }
-                    ]
-                  },
-                  {
-                    "Atomic": [
-                      {
-                        "clean": false,
-                        "etype": null
-                      },
-                      {
-                        "Reference": 8
-                      }
-                    ]
-                  }
-                ],
-                {
-                  "Int": [
-                    {
-                      "UnboundedR": 1
-                    }
-                  ]
-                }
-              ]
-            }
-          ]
-        }
-      ]
-    },
-    {
-      "Clause": [
-        {
-          "clean": false,
-          "etype": null
-        },
-        {
-          "AbstractLiteral": [
-=======
+            {
+              "clean": false,
+              "etype": null
+            },
+            {
               "Atomic": [
                 {
                   "clean": false,
@@ -1376,79 +547,11 @@
       "literals": [
         {
           "Not": [
->>>>>>> 16ff1898
-            {
-              "clean": false,
-              "etype": null
-            },
-            {
-<<<<<<< HEAD
-              "Matrix": [
-                [
-                  {
-                    "Not": [
-                      {
-                        "clean": false,
-                        "etype": null
-                      },
-                      {
-                        "Atomic": [
-                          {
-                            "clean": false,
-                            "etype": null
-                          },
-                          {
-                            "Reference": 8
-                          }
-                        ]
-                      }
-                    ]
-                  },
-                  {
-                    "Atomic": [
-                      {
-                        "clean": false,
-                        "etype": null
-                      },
-                      {
-                        "Reference": 0
-                      }
-                    ]
-                  },
-                  {
-                    "Atomic": [
-                      {
-                        "clean": false,
-                        "etype": null
-                      },
-                      {
-                        "Reference": 4
-                      }
-                    ]
-                  }
-                ],
-                {
-                  "Int": [
-                    {
-                      "UnboundedR": 1
-                    }
-                  ]
-                }
-              ]
-            }
-          ]
-        }
-      ]
-    },
-    {
-      "Clause": [
-        {
-          "clean": false,
-          "etype": null
-        },
-        {
-          "AbstractLiteral": [
-=======
+            {
+              "clean": false,
+              "etype": null
+            },
+            {
               "Atomic": [
                 {
                   "clean": false,
@@ -1497,68 +600,11 @@
         },
         {
           "Atomic": [
->>>>>>> 16ff1898
-            {
-              "clean": false,
-              "etype": null
-            },
-            {
-<<<<<<< HEAD
-              "Matrix": [
-                [
-                  {
-                    "Not": [
-                      {
-                        "clean": false,
-                        "etype": null
-                      },
-                      {
-                        "Atomic": [
-                          {
-                            "clean": false,
-                            "etype": null
-                          },
-                          {
-                            "Reference": 5
-                          }
-                        ]
-                      }
-                    ]
-                  },
-                  {
-                    "Atomic": [
-                      {
-                        "clean": false,
-                        "etype": null
-                      },
-                      {
-                        "Reference": 9
-                      }
-                    ]
-                  }
-                ],
-                {
-                  "Int": [
-                    {
-                      "UnboundedR": 1
-                    }
-                  ]
-                }
-              ]
-            }
-          ]
-        }
-      ]
-    },
-    {
-      "Clause": [
-        {
-          "clean": false,
-          "etype": null
-        },
-        {
-          "AbstractLiteral": [
-=======
+            {
+              "clean": false,
+              "etype": null
+            },
+            {
               "Reference": 12
             }
           ]
@@ -1633,68 +679,11 @@
         },
         {
           "Atomic": [
->>>>>>> 16ff1898
-            {
-              "clean": false,
-              "etype": null
-            },
-            {
-<<<<<<< HEAD
-              "Matrix": [
-                [
-                  {
-                    "Not": [
-                      {
-                        "clean": false,
-                        "etype": null
-                      },
-                      {
-                        "Atomic": [
-                          {
-                            "clean": false,
-                            "etype": null
-                          },
-                          {
-                            "Reference": 2
-                          }
-                        ]
-                      }
-                    ]
-                  },
-                  {
-                    "Atomic": [
-                      {
-                        "clean": false,
-                        "etype": null
-                      },
-                      {
-                        "Reference": 9
-                      }
-                    ]
-                  }
-                ],
-                {
-                  "Int": [
-                    {
-                      "UnboundedR": 1
-                    }
-                  ]
-                }
-              ]
-            }
-          ]
-        }
-      ]
-    },
-    {
-      "Clause": [
-        {
-          "clean": false,
-          "etype": null
-        },
-        {
-          "AbstractLiteral": [
-=======
+            {
+              "clean": false,
+              "etype": null
+            },
+            {
               "Reference": 9
             }
           ]
@@ -1758,79 +747,11 @@
         },
         {
           "Atomic": [
->>>>>>> 16ff1898
-            {
-              "clean": false,
-              "etype": null
-            },
-            {
-<<<<<<< HEAD
-              "Matrix": [
-                [
-                  {
-                    "Not": [
-                      {
-                        "clean": false,
-                        "etype": null
-                      },
-                      {
-                        "Atomic": [
-                          {
-                            "clean": false,
-                            "etype": null
-                          },
-                          {
-                            "Reference": 9
-                          }
-                        ]
-                      }
-                    ]
-                  },
-                  {
-                    "Atomic": [
-                      {
-                        "clean": false,
-                        "etype": null
-                      },
-                      {
-                        "Reference": 5
-                      }
-                    ]
-                  },
-                  {
-                    "Atomic": [
-                      {
-                        "clean": false,
-                        "etype": null
-                      },
-                      {
-                        "Reference": 2
-                      }
-                    ]
-                  }
-                ],
-                {
-                  "Int": [
-                    {
-                      "UnboundedR": 1
-                    }
-                  ]
-                }
-              ]
-            }
-          ]
-        }
-      ]
-    },
-    {
-      "Clause": [
-        {
-          "clean": false,
-          "etype": null
-        },
-        {
-          "AbstractLiteral": [
-=======
+            {
+              "clean": false,
+              "etype": null
+            },
+            {
               "Reference": 11
             }
           ]
@@ -1886,112 +807,11 @@
         },
         {
           "Not": [
->>>>>>> 16ff1898
-            {
-              "clean": false,
-              "etype": null
-            },
-            {
-<<<<<<< HEAD
-              "Matrix": [
-                [
-                  {
-                    "Not": [
-                      {
-                        "clean": false,
-                        "etype": null
-                      },
-                      {
-                        "Atomic": [
-                          {
-                            "clean": false,
-                            "etype": null
-                          },
-                          {
-                            "Reference": 10
-                          }
-                        ]
-                      }
-                    ]
-                  },
-                  {
-                    "Atomic": [
-                      {
-                        "clean": false,
-                        "etype": null
-                      },
-                      {
-                        "Reference": 6
-                      }
-                    ]
-                  }
-                ],
-                {
-                  "Int": [
-                    {
-                      "UnboundedR": 1
-                    }
-                  ]
-                }
-              ]
-            }
-          ]
-        }
-      ]
-    },
-    {
-      "Clause": [
-        {
-          "clean": false,
-          "etype": null
-        },
-        {
-          "AbstractLiteral": [
-            {
-              "clean": false,
-              "etype": null
-            },
-            {
-              "Matrix": [
-                [
-                  {
-                    "Not": [
-                      {
-                        "clean": false,
-                        "etype": null
-                      },
-                      {
-                        "Atomic": [
-                          {
-                            "clean": false,
-                            "etype": null
-                          },
-                          {
-                            "Reference": 10
-                          }
-                        ]
-                      }
-                    ]
-                  },
-                  {
-                    "Atomic": [
-                      {
-                        "clean": false,
-                        "etype": null
-                      },
-                      {
-                        "Reference": 7
-                      }
-                    ]
-                  }
-                ],
-                {
-                  "Int": [
-                    {
-                      "UnboundedR": 1
-                    }
-                  ]
-=======
+            {
+              "clean": false,
+              "etype": null
+            },
+            {
               "Atomic": [
                 {
                   "clean": false,
@@ -1999,72 +819,18 @@
                 },
                 {
                   "Reference": 9
->>>>>>> 16ff1898
-                }
-              ]
-            }
-          ]
-        }
-      ]
-    },
-    {
-      "Clause": [
-        {
-          "clean": false,
-          "etype": null
-        },
-        {
-<<<<<<< HEAD
-          "AbstractLiteral": [
-=======
-          "Not": [
->>>>>>> 16ff1898
-            {
-              "clean": false,
-              "etype": null
-            },
-            {
-<<<<<<< HEAD
-              "Matrix": [
-                [
-                  {
-                    "Not": [
-                      {
-                        "clean": false,
-                        "etype": null
-                      },
-                      {
-                        "Atomic": [
-                          {
-                            "clean": false,
-                            "etype": null
-                          },
-                          {
-                            "Reference": 10
-                          }
-                        ]
-                      }
-                    ]
-                  },
-                  {
-                    "Atomic": [
-                      {
-                        "clean": false,
-                        "etype": null
-                      },
-                      {
-                        "Reference": 8
-                      }
-                    ]
-                  }
-                ],
-                {
-                  "Int": [
-                    {
-                      "UnboundedR": 1
-                    }
-                  ]
-=======
+                }
+              ]
+            }
+          ]
+        },
+        {
+          "Not": [
+            {
+              "clean": false,
+              "etype": null
+            },
+            {
               "Atomic": [
                 {
                   "clean": false,
@@ -2072,72 +838,18 @@
                 },
                 {
                   "Reference": 10
->>>>>>> 16ff1898
-                }
-              ]
-            }
-          ]
-        }
-      ]
-    },
-    {
-      "Clause": [
-        {
-          "clean": false,
-          "etype": null
-        },
-        {
-<<<<<<< HEAD
-          "AbstractLiteral": [
-=======
-          "Not": [
->>>>>>> 16ff1898
-            {
-              "clean": false,
-              "etype": null
-            },
-            {
-<<<<<<< HEAD
-              "Matrix": [
-                [
-                  {
-                    "Not": [
-                      {
-                        "clean": false,
-                        "etype": null
-                      },
-                      {
-                        "Atomic": [
-                          {
-                            "clean": false,
-                            "etype": null
-                          },
-                          {
-                            "Reference": 10
-                          }
-                        ]
-                      }
-                    ]
-                  },
-                  {
-                    "Atomic": [
-                      {
-                        "clean": false,
-                        "etype": null
-                      },
-                      {
-                        "Reference": 9
-                      }
-                    ]
-                  }
-                ],
-                {
-                  "Int": [
-                    {
-                      "UnboundedR": 1
-                    }
-                  ]
-=======
+                }
+              ]
+            }
+          ]
+        },
+        {
+          "Not": [
+            {
+              "clean": false,
+              "etype": null
+            },
+            {
               "Atomic": [
                 {
                   "clean": false,
@@ -2145,135 +857,18 @@
                 },
                 {
                   "Reference": 11
->>>>>>> 16ff1898
-                }
-              ]
-            }
-          ]
-        }
-      ]
-    },
-    {
-      "Clause": [
-        {
-          "clean": false,
-          "etype": null
-        },
-        {
-<<<<<<< HEAD
-          "AbstractLiteral": [
-=======
-          "Not": [
->>>>>>> 16ff1898
-            {
-              "clean": false,
-              "etype": null
-            },
-            {
-<<<<<<< HEAD
-              "Matrix": [
-                [
-                  {
-                    "Atomic": [
-                      {
-                        "clean": false,
-                        "etype": null
-                      },
-                      {
-                        "Reference": 10
-                      }
-                    ]
-                  },
-                  {
-                    "Not": [
-                      {
-                        "clean": false,
-                        "etype": null
-                      },
-                      {
-                        "Atomic": [
-                          {
-                            "clean": false,
-                            "etype": null
-                          },
-                          {
-                            "Reference": 6
-                          }
-                        ]
-                      }
-                    ]
-                  },
-                  {
-                    "Not": [
-                      {
-                        "clean": false,
-                        "etype": null
-                      },
-                      {
-                        "Atomic": [
-                          {
-                            "clean": false,
-                            "etype": null
-                          },
-                          {
-                            "Reference": 7
-                          }
-                        ]
-                      }
-                    ]
-                  },
-                  {
-                    "Not": [
-                      {
-                        "clean": false,
-                        "etype": null
-                      },
-                      {
-                        "Atomic": [
-                          {
-                            "clean": false,
-                            "etype": null
-                          },
-                          {
-                            "Reference": 8
-                          }
-                        ]
-                      }
-                    ]
-                  },
-                  {
-                    "Not": [
-                      {
-                        "clean": false,
-                        "etype": null
-                      },
-                      {
-                        "Atomic": [
-                          {
-                            "clean": false,
-                            "etype": null
-                          },
-                          {
-                            "Reference": 9
-                          }
-                        ]
-                      }
-                    ]
-                  }
-                ],
-                {
-                  "Int": [
-                    {
-                      "UnboundedR": 1
-                    }
-                  ]
-                }
-              ]
-            }
-          ]
-        }
-      ]
-=======
+                }
+              ]
+            }
+          ]
+        },
+        {
+          "Not": [
+            {
+              "clean": false,
+              "etype": null
+            },
+            {
               "Atomic": [
                 {
                   "clean": false,
@@ -2302,7 +897,6 @@
           ]
         }
       ]
->>>>>>> 16ff1898
     }
   ],
   "constraints": {
@@ -2319,13 +913,9 @@
               "etype": null
             },
             {
-<<<<<<< HEAD
-              "Reference": 10
-=======
               "Literal": {
                 "Bool": true
               }
->>>>>>> 16ff1898
             }
           ]
         }
@@ -2395,11 +985,7 @@
           "Machine": 0
         },
         {
-<<<<<<< HEAD
-          "id": 3,
-=======
           "id": 6,
->>>>>>> 16ff1898
           "kind": {
             "DecisionVariable": {
               "category": "Decision",
@@ -2416,11 +1002,7 @@
           "Machine": 1
         },
         {
-<<<<<<< HEAD
-          "id": 4,
-=======
           "id": 7,
->>>>>>> 16ff1898
           "kind": {
             "DecisionVariable": {
               "category": "Decision",
@@ -2437,11 +1019,7 @@
           "Machine": 2
         },
         {
-<<<<<<< HEAD
-          "id": 5,
-=======
           "id": 8,
->>>>>>> 16ff1898
           "kind": {
             "DecisionVariable": {
               "category": "Decision",
@@ -2458,11 +1036,7 @@
           "Machine": 3
         },
         {
-<<<<<<< HEAD
-          "id": 6,
-=======
           "id": 9,
->>>>>>> 16ff1898
           "kind": {
             "DecisionVariable": {
               "category": "Decision",
@@ -2479,11 +1053,7 @@
           "Machine": 4
         },
         {
-<<<<<<< HEAD
-          "id": 7,
-=======
           "id": 10,
->>>>>>> 16ff1898
           "kind": {
             "DecisionVariable": {
               "category": "Decision",
@@ -2500,11 +1070,7 @@
           "Machine": 5
         },
         {
-<<<<<<< HEAD
-          "id": 8,
-=======
           "id": 11,
->>>>>>> 16ff1898
           "kind": {
             "DecisionVariable": {
               "category": "Decision",
@@ -2521,11 +1087,7 @@
           "Machine": 6
         },
         {
-<<<<<<< HEAD
-          "id": 9,
-=======
           "id": 12,
->>>>>>> 16ff1898
           "kind": {
             "DecisionVariable": {
               "category": "Decision",
@@ -2542,11 +1104,7 @@
           "Machine": 7
         },
         {
-<<<<<<< HEAD
-          "id": 10,
-=======
           "id": 13,
->>>>>>> 16ff1898
           "kind": {
             "DecisionVariable": {
               "category": "Decision",
