--- conflicted
+++ resolved
@@ -36,13 +36,9 @@
                   "etype": null
                 },
                 {
-<<<<<<< HEAD
-                  "Reference": 3
-=======
                   "Reference": {
                     "ptr": 6
                   }
->>>>>>> d8e79fdf
                 }
               ]
             }
@@ -72,13 +68,9 @@
               "etype": null
             },
             {
-<<<<<<< HEAD
-              "Reference": 3
-=======
               "Reference": {
                 "ptr": 6
               }
->>>>>>> d8e79fdf
             }
           ]
         }
@@ -120,13 +112,9 @@
                   "etype": null
                 },
                 {
-<<<<<<< HEAD
-                  "Reference": 4
-=======
                   "Reference": {
                     "ptr": 7
                   }
->>>>>>> d8e79fdf
                 }
               ]
             }
@@ -156,13 +144,9 @@
               "etype": null
             },
             {
-<<<<<<< HEAD
-              "Reference": 4
-=======
               "Reference": {
                 "ptr": 7
               }
->>>>>>> d8e79fdf
             }
           ]
         }
@@ -204,13 +188,9 @@
                   "etype": null
                 },
                 {
-<<<<<<< HEAD
-                  "Reference": 5
-=======
                   "Reference": {
                     "ptr": 8
                   }
->>>>>>> d8e79fdf
                 }
               ]
             }
@@ -240,13 +220,9 @@
               "etype": null
             },
             {
-<<<<<<< HEAD
-              "Reference": 5
-=======
               "Reference": {
                 "ptr": 8
               }
->>>>>>> d8e79fdf
             }
           ]
         }
@@ -282,13 +258,9 @@
               "etype": null
             },
             {
-<<<<<<< HEAD
-              "Reference": 6
-=======
               "Reference": {
                 "ptr": 9
               }
->>>>>>> d8e79fdf
             }
           ]
         }
@@ -324,40 +296,32 @@
               "etype": null
             },
             {
-<<<<<<< HEAD
-              "Reference": 6
-=======
               "Reference": {
                 "ptr": 9
               }
->>>>>>> d8e79fdf
-            }
-          ]
-        }
-      ]
-    },
-    {
-      "literals": [
-        {
-          "Not": [
-            {
-              "clean": false,
-              "etype": null
-            },
-            {
-              "Atomic": [
-                {
-                  "clean": false,
-                  "etype": null
-                },
-                {
-<<<<<<< HEAD
-                  "Reference": 6
-=======
+            }
+          ]
+        }
+      ]
+    },
+    {
+      "literals": [
+        {
+          "Not": [
+            {
+              "clean": false,
+              "etype": null
+            },
+            {
+              "Atomic": [
+                {
+                  "clean": false,
+                  "etype": null
+                },
+                {
                   "Reference": {
                     "ptr": 9
                   }
->>>>>>> d8e79fdf
                 }
               ]
             }
@@ -406,719 +370,671 @@
                   "etype": null
                 },
                 {
-<<<<<<< HEAD
-                  "Reference": 3
-=======
                   "Reference": {
                     "ptr": 6
                   }
->>>>>>> d8e79fdf
-                }
-              ]
-            }
-          ]
-        },
-        {
-          "Atomic": [
-            {
-              "clean": false,
-              "etype": null
-            },
-            {
-<<<<<<< HEAD
+                }
+              ]
+            }
+          ]
+        },
+        {
+          "Atomic": [
+            {
+              "clean": false,
+              "etype": null
+            },
+            {
+              "Reference": {
+                "ptr": 10
+              }
+            }
+          ]
+        }
+      ]
+    },
+    {
+      "literals": [
+        {
+          "Not": [
+            {
+              "clean": false,
+              "etype": null
+            },
+            {
+              "Atomic": [
+                {
+                  "clean": false,
+                  "etype": null
+                },
+                {
+                  "Reference": {
+                    "ptr": 1
+                  }
+                }
+              ]
+            }
+          ]
+        },
+        {
+          "Atomic": [
+            {
+              "clean": false,
+              "etype": null
+            },
+            {
+              "Reference": {
+                "ptr": 10
+              }
+            }
+          ]
+        }
+      ]
+    },
+    {
+      "literals": [
+        {
+          "Not": [
+            {
+              "clean": false,
+              "etype": null
+            },
+            {
+              "Atomic": [
+                {
+                  "clean": false,
+                  "etype": null
+                },
+                {
+                  "Reference": {
+                    "ptr": 10
+                  }
+                }
+              ]
+            }
+          ]
+        },
+        {
+          "Atomic": [
+            {
+              "clean": false,
+              "etype": null
+            },
+            {
+              "Reference": {
+                "ptr": 6
+              }
+            }
+          ]
+        },
+        {
+          "Atomic": [
+            {
+              "clean": false,
+              "etype": null
+            },
+            {
+              "Reference": {
+                "ptr": 1
+              }
+            }
+          ]
+        }
+      ]
+    },
+    {
+      "literals": [
+        {
+          "Not": [
+            {
+              "clean": false,
+              "etype": null
+            },
+            {
+              "Atomic": [
+                {
+                  "clean": false,
+                  "etype": null
+                },
+                {
+                  "Reference": {
+                    "ptr": 0
+                  }
+                }
+              ]
+            }
+          ]
+        },
+        {
+          "Atomic": [
+            {
+              "clean": false,
+              "etype": null
+            },
+            {
+              "Reference": {
+                "ptr": 11
+              }
+            }
+          ]
+        }
+      ]
+    },
+    {
+      "literals": [
+        {
+          "Not": [
+            {
+              "clean": false,
+              "etype": null
+            },
+            {
+              "Atomic": [
+                {
+                  "clean": false,
+                  "etype": null
+                },
+                {
+                  "Reference": {
+                    "ptr": 7
+                  }
+                }
+              ]
+            }
+          ]
+        },
+        {
+          "Atomic": [
+            {
+              "clean": false,
+              "etype": null
+            },
+            {
+              "Reference": {
+                "ptr": 11
+              }
+            }
+          ]
+        }
+      ]
+    },
+    {
+      "literals": [
+        {
+          "Not": [
+            {
+              "clean": false,
+              "etype": null
+            },
+            {
+              "Atomic": [
+                {
+                  "clean": false,
+                  "etype": null
+                },
+                {
+                  "Reference": {
+                    "ptr": 11
+                  }
+                }
+              ]
+            }
+          ]
+        },
+        {
+          "Atomic": [
+            {
+              "clean": false,
+              "etype": null
+            },
+            {
+              "Reference": {
+                "ptr": 0
+              }
+            }
+          ]
+        },
+        {
+          "Atomic": [
+            {
+              "clean": false,
+              "etype": null
+            },
+            {
+              "Reference": {
+                "ptr": 7
+              }
+            }
+          ]
+        }
+      ]
+    },
+    {
+      "literals": [
+        {
+          "Not": [
+            {
+              "clean": false,
+              "etype": null
+            },
+            {
+              "Atomic": [
+                {
+                  "clean": false,
+                  "etype": null
+                },
+                {
+                  "Reference": {
+                    "ptr": 8
+                  }
+                }
+              ]
+            }
+          ]
+        },
+        {
+          "Atomic": [
+            {
+              "clean": false,
+              "etype": null
+            },
+            {
+              "Reference": {
+                "ptr": 12
+              }
+            }
+          ]
+        }
+      ]
+    },
+    {
+      "literals": [
+        {
+          "Not": [
+            {
+              "clean": false,
+              "etype": null
+            },
+            {
+              "Atomic": [
+                {
+                  "clean": false,
+                  "etype": null
+                },
+                {
+                  "Reference": {
+                    "ptr": 2
+                  }
+                }
+              ]
+            }
+          ]
+        },
+        {
+          "Atomic": [
+            {
+              "clean": false,
+              "etype": null
+            },
+            {
+              "Reference": {
+                "ptr": 12
+              }
+            }
+          ]
+        }
+      ]
+    },
+    {
+      "literals": [
+        {
+          "Not": [
+            {
+              "clean": false,
+              "etype": null
+            },
+            {
+              "Atomic": [
+                {
+                  "clean": false,
+                  "etype": null
+                },
+                {
+                  "Reference": {
+                    "ptr": 12
+                  }
+                }
+              ]
+            }
+          ]
+        },
+        {
+          "Atomic": [
+            {
+              "clean": false,
+              "etype": null
+            },
+            {
+              "Reference": {
+                "ptr": 8
+              }
+            }
+          ]
+        },
+        {
+          "Atomic": [
+            {
+              "clean": false,
+              "etype": null
+            },
+            {
+              "Reference": {
+                "ptr": 2
+              }
+            }
+          ]
+        }
+      ]
+    },
+    {
+      "literals": [
+        {
+          "Atomic": [
+            {
+              "clean": false,
+              "etype": null
+            },
+            {
+              "Atomic": [
+                {
+                  "clean": false,
+                  "etype": null
+                },
+                {
+                  "Reference": {
+                    "ptr": 13
+                  }
+                }
+              ]
+            }
+          ]
+        }
+      ]
+    },
+    {
+      "literals": [
+        {
+          "Atomic": [
+            {
+              "clean": false,
+              "etype": null
+            },
+            {
               "Reference": 7
-=======
+            }
+          ]
+        }
+      ]
+    },
+    {
+      "literals": [
+        {
+          "Atomic": [
+            {
+              "clean": false,
+              "etype": null
+            },
+            {
+              "Reference": 8
+            }
+          ]
+        }
+      ]
+    },
+    {
+      "literals": [
+        {
+          "Atomic": [
+            {
+              "clean": false,
+              "etype": null
+            },
+            {
+              "Reference": {
+                "ptr": 9
+              }
+            }
+          ]
+        }
+      ]
+    },
+    {
+      "literals": [
+        {
+          "Not": [
+            {
+              "clean": false,
+              "etype": null
+            },
+            {
+              "Atomic": [
+                {
+                  "clean": false,
+                  "etype": null
+                },
+                {
+                  "Reference": {
+                    "ptr": 13
+                  }
+                }
+              ]
+            }
+          ]
+        },
+        {
+          "Atomic": [
+            {
+              "clean": false,
+              "etype": null
+            },
+            {
               "Reference": {
                 "ptr": 10
               }
->>>>>>> d8e79fdf
-            }
-          ]
-        }
-      ]
-    },
-    {
-      "literals": [
-        {
-          "Not": [
-            {
-              "clean": false,
-              "etype": null
-            },
-            {
-              "Atomic": [
-                {
-                  "clean": false,
-                  "etype": null
-                },
-                {
-                  "Reference": {
-                    "ptr": 1
-                  }
-                }
-              ]
-            }
-          ]
-        },
-        {
-          "Atomic": [
-            {
-              "clean": false,
-              "etype": null
-            },
-            {
-<<<<<<< HEAD
-              "Reference": 7
-=======
-              "Reference": {
-                "ptr": 10
-              }
->>>>>>> d8e79fdf
-            }
-          ]
-        }
-      ]
-    },
-    {
-      "literals": [
-        {
-          "Not": [
-            {
-              "clean": false,
-              "etype": null
-            },
-            {
-              "Atomic": [
-                {
-                  "clean": false,
-                  "etype": null
-                },
-                {
-<<<<<<< HEAD
-                  "Reference": 7
-=======
+            }
+          ]
+        }
+      ]
+    },
+    {
+      "literals": [
+        {
+          "Not": [
+            {
+              "clean": false,
+              "etype": null
+            },
+            {
+              "Atomic": [
+                {
+                  "clean": false,
+                  "etype": null
+                },
+                {
+                  "Reference": {
+                    "ptr": 13
+                  }
+                }
+              ]
+            }
+          ]
+        },
+        {
+          "Atomic": [
+            {
+              "clean": false,
+              "etype": null
+            },
+            {
+              "Reference": {
+                "ptr": 11
+              }
+            }
+          ]
+        }
+      ]
+    },
+    {
+      "literals": [
+        {
+          "Not": [
+            {
+              "clean": false,
+              "etype": null
+            },
+            {
+              "Atomic": [
+                {
+                  "clean": false,
+                  "etype": null
+                },
+                {
+                  "Reference": {
+                    "ptr": 13
+                  }
+                }
+              ]
+            }
+          ]
+        },
+        {
+          "Atomic": [
+            {
+              "clean": false,
+              "etype": null
+            },
+            {
+              "Reference": {
+                "ptr": 12
+              }
+            }
+          ]
+        }
+      ]
+    },
+    {
+      "literals": [
+        {
+          "Atomic": [
+            {
+              "clean": false,
+              "etype": null
+            },
+            {
+              "Reference": {
+                "ptr": 13
+              }
+            }
+          ]
+        },
+        {
+          "Not": [
+            {
+              "clean": false,
+              "etype": null
+            },
+            {
+              "Atomic": [
+                {
+                  "clean": false,
+                  "etype": null
+                },
+                {
+                  "Reference": {
+                    "ptr": 9
+                  }
+                }
+              ]
+            }
+          ]
+        },
+        {
+          "Not": [
+            {
+              "clean": false,
+              "etype": null
+            },
+            {
+              "Atomic": [
+                {
+                  "clean": false,
+                  "etype": null
+                },
+                {
                   "Reference": {
                     "ptr": 10
                   }
->>>>>>> d8e79fdf
-                }
-              ]
-            }
-          ]
-        },
-        {
-          "Atomic": [
-            {
-              "clean": false,
-              "etype": null
-            },
-            {
-<<<<<<< HEAD
-              "Reference": 3
-=======
-              "Reference": {
-                "ptr": 6
-              }
->>>>>>> d8e79fdf
-            }
-          ]
-        },
-        {
-          "Atomic": [
-            {
-              "clean": false,
-              "etype": null
-            },
-            {
-              "Reference": {
-                "ptr": 1
-              }
-            }
-          ]
-        }
-      ]
-    },
-    {
-      "literals": [
-        {
-          "Not": [
-            {
-              "clean": false,
-              "etype": null
-            },
-            {
-              "Atomic": [
-                {
-                  "clean": false,
-                  "etype": null
-                },
-                {
-                  "Reference": {
-                    "ptr": 0
-                  }
-                }
-              ]
-            }
-          ]
-        },
-        {
-          "Atomic": [
-            {
-              "clean": false,
-              "etype": null
-            },
-            {
-<<<<<<< HEAD
-              "Reference": 8
-=======
-              "Reference": {
-                "ptr": 11
-              }
->>>>>>> d8e79fdf
-            }
-          ]
-        }
-      ]
-    },
-    {
-      "literals": [
-        {
-          "Not": [
-            {
-              "clean": false,
-              "etype": null
-            },
-            {
-              "Atomic": [
-                {
-                  "clean": false,
-                  "etype": null
-                },
-                {
-<<<<<<< HEAD
-                  "Reference": 4
-=======
-                  "Reference": {
-                    "ptr": 7
-                  }
->>>>>>> d8e79fdf
-                }
-              ]
-            }
-          ]
-        },
-        {
-          "Atomic": [
-            {
-              "clean": false,
-              "etype": null
-            },
-            {
-<<<<<<< HEAD
-              "Reference": 8
-=======
-              "Reference": {
-                "ptr": 11
-              }
->>>>>>> d8e79fdf
-            }
-          ]
-        }
-      ]
-    },
-    {
-      "literals": [
-        {
-          "Not": [
-            {
-              "clean": false,
-              "etype": null
-            },
-            {
-              "Atomic": [
-                {
-                  "clean": false,
-                  "etype": null
-                },
-                {
-<<<<<<< HEAD
-                  "Reference": 8
-=======
+                }
+              ]
+            }
+          ]
+        },
+        {
+          "Not": [
+            {
+              "clean": false,
+              "etype": null
+            },
+            {
+              "Atomic": [
+                {
+                  "clean": false,
+                  "etype": null
+                },
+                {
                   "Reference": {
                     "ptr": 11
                   }
->>>>>>> d8e79fdf
-                }
-              ]
-            }
-          ]
-        },
-        {
-          "Atomic": [
-            {
-              "clean": false,
-              "etype": null
-            },
-            {
-              "Reference": {
-                "ptr": 0
-              }
-            }
-          ]
-        },
-        {
-          "Atomic": [
-            {
-              "clean": false,
-              "etype": null
-            },
-            {
-<<<<<<< HEAD
-              "Reference": 4
-=======
-              "Reference": {
-                "ptr": 7
-              }
->>>>>>> d8e79fdf
-            }
-          ]
-        }
-      ]
-    },
-    {
-      "literals": [
-        {
-          "Not": [
-            {
-              "clean": false,
-              "etype": null
-            },
-            {
-              "Atomic": [
-                {
-                  "clean": false,
-                  "etype": null
-                },
-                {
-<<<<<<< HEAD
-                  "Reference": 5
-=======
-                  "Reference": {
-                    "ptr": 8
-                  }
->>>>>>> d8e79fdf
-                }
-              ]
-            }
-          ]
-        },
-        {
-          "Atomic": [
-            {
-              "clean": false,
-              "etype": null
-            },
-            {
-<<<<<<< HEAD
-              "Reference": 9
-=======
-              "Reference": {
-                "ptr": 12
-              }
->>>>>>> d8e79fdf
-            }
-          ]
-        }
-      ]
-    },
-    {
-      "literals": [
-        {
-          "Not": [
-            {
-              "clean": false,
-              "etype": null
-            },
-            {
-              "Atomic": [
-                {
-                  "clean": false,
-                  "etype": null
-                },
-                {
-                  "Reference": {
-                    "ptr": 2
-                  }
-                }
-              ]
-            }
-          ]
-        },
-        {
-          "Atomic": [
-            {
-              "clean": false,
-              "etype": null
-            },
-            {
-<<<<<<< HEAD
-              "Reference": 9
-=======
-              "Reference": {
-                "ptr": 12
-              }
->>>>>>> d8e79fdf
-            }
-          ]
-        }
-      ]
-    },
-    {
-      "literals": [
-        {
-          "Not": [
-            {
-              "clean": false,
-              "etype": null
-            },
-            {
-              "Atomic": [
-                {
-                  "clean": false,
-                  "etype": null
-                },
-                {
-<<<<<<< HEAD
-                  "Reference": 9
-=======
+                }
+              ]
+            }
+          ]
+        },
+        {
+          "Not": [
+            {
+              "clean": false,
+              "etype": null
+            },
+            {
+              "Atomic": [
+                {
+                  "clean": false,
+                  "etype": null
+                },
+                {
                   "Reference": {
                     "ptr": 12
                   }
->>>>>>> d8e79fdf
-                }
-              ]
-            }
-          ]
-        },
-        {
-          "Atomic": [
-            {
-              "clean": false,
-              "etype": null
-            },
-            {
-<<<<<<< HEAD
-              "Reference": 5
-=======
-              "Reference": {
-                "ptr": 8
-              }
->>>>>>> d8e79fdf
-            }
-          ]
-        },
-        {
-          "Atomic": [
-            {
-              "clean": false,
-              "etype": null
-            },
-            {
-              "Reference": {
-                "ptr": 2
-              }
-            }
-          ]
-        }
-      ]
-    },
-    {
-      "literals": [
-        {
-<<<<<<< HEAD
-=======
-          "Not": [
-            {
-              "clean": false,
-              "etype": null
-            },
-            {
-              "Atomic": [
-                {
-                  "clean": false,
-                  "etype": null
-                },
-                {
-                  "Reference": {
-                    "ptr": 13
-                  }
-                }
-              ]
-            }
-          ]
-        },
-        {
-          "Atomic": [
-            {
-              "clean": false,
-              "etype": null
-            },
-            {
-              "Reference": {
-                "ptr": 9
-              }
-            }
-          ]
-        }
-      ]
-    },
-    {
-      "literals": [
-        {
-          "Not": [
-            {
-              "clean": false,
-              "etype": null
-            },
-            {
-              "Atomic": [
-                {
-                  "clean": false,
-                  "etype": null
-                },
-                {
-                  "Reference": {
-                    "ptr": 13
-                  }
-                }
-              ]
-            }
-          ]
-        },
-        {
->>>>>>> d8e79fdf
-          "Atomic": [
-            {
-              "clean": false,
-              "etype": null
-            },
-            {
-<<<<<<< HEAD
-              "Reference": 6
-=======
-              "Reference": {
-                "ptr": 10
-              }
->>>>>>> d8e79fdf
-            }
-          ]
-        }
-      ]
-    },
-    {
-      "literals": [
-        {
-<<<<<<< HEAD
-=======
-          "Not": [
-            {
-              "clean": false,
-              "etype": null
-            },
-            {
-              "Atomic": [
-                {
-                  "clean": false,
-                  "etype": null
-                },
-                {
-                  "Reference": {
-                    "ptr": 13
-                  }
-                }
-              ]
-            }
-          ]
-        },
-        {
->>>>>>> d8e79fdf
-          "Atomic": [
-            {
-              "clean": false,
-              "etype": null
-            },
-            {
-<<<<<<< HEAD
-              "Reference": 7
-=======
-              "Reference": {
-                "ptr": 11
-              }
-            }
-          ]
-        }
-      ]
-    },
-    {
-      "literals": [
-        {
-          "Not": [
-            {
-              "clean": false,
-              "etype": null
-            },
-            {
-              "Atomic": [
-                {
-                  "clean": false,
-                  "etype": null
-                },
-                {
-                  "Reference": {
-                    "ptr": 13
-                  }
-                }
-              ]
-            }
-          ]
-        },
-        {
-          "Atomic": [
-            {
-              "clean": false,
-              "etype": null
-            },
-            {
-              "Reference": {
-                "ptr": 12
-              }
->>>>>>> d8e79fdf
-            }
-          ]
-        }
-      ]
-    },
-    {
-      "literals": [
-        {
-          "Atomic": [
-            {
-              "clean": false,
-              "etype": null
-            },
-            {
-<<<<<<< HEAD
-              "Reference": 8
-=======
+                }
+              ]
+            }
+          ]
+        }
+      ]
+    },
+    {
+      "literals": [
+        {
+          "Atomic": [
+            {
+              "clean": false,
+              "etype": null
+            },
+            {
               "Reference": {
                 "ptr": 13
               }
-            }
-          ]
-        },
-        {
-          "Not": [
-            {
-              "clean": false,
-              "etype": null
-            },
-            {
-              "Atomic": [
-                {
-                  "clean": false,
-                  "etype": null
-                },
-                {
-                  "Reference": {
-                    "ptr": 9
-                  }
-                }
-              ]
-            }
-          ]
-        },
-        {
-          "Not": [
-            {
-              "clean": false,
-              "etype": null
-            },
-            {
-              "Atomic": [
-                {
-                  "clean": false,
-                  "etype": null
-                },
-                {
-                  "Reference": {
-                    "ptr": 10
-                  }
-                }
-              ]
-            }
-          ]
-        },
-        {
-          "Not": [
-            {
-              "clean": false,
-              "etype": null
-            },
-            {
-              "Atomic": [
-                {
-                  "clean": false,
-                  "etype": null
-                },
-                {
-                  "Reference": {
-                    "ptr": 11
-                  }
-                }
-              ]
-            }
-          ]
-        },
-        {
-          "Not": [
-            {
-              "clean": false,
-              "etype": null
-            },
-            {
-              "Atomic": [
-                {
-                  "clean": false,
-                  "etype": null
-                },
-                {
-                  "Reference": {
-                    "ptr": 12
-                  }
-                }
-              ]
->>>>>>> d8e79fdf
-            }
-          ]
-        }
-      ]
-    },
-    {
-      "literals": [
-        {
-          "Atomic": [
-            {
-              "clean": false,
-              "etype": null
-            },
-            {
-<<<<<<< HEAD
-              "Reference": 9
-=======
-              "Reference": {
-                "ptr": 13
-              }
->>>>>>> d8e79fdf
             }
           ]
         }
