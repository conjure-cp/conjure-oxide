{
  "cnf_clauses": [
    {
<<<<<<< HEAD
      "Clause": [
        {
          "clean": false,
          "etype": null
        },
        {
          "AbstractLiteral": [
=======
      "literals": [
        {
          "Not": [
            {
              "clean": false,
              "etype": null
            },
            {
              "Atomic": [
                {
                  "clean": false,
                  "etype": null
                },
                {
                  "Reference": 0
                }
              ]
            }
          ]
        },
        {
          "Atomic": [
            {
              "clean": false,
              "etype": null
            },
            {
              "Reference": 4
            }
          ]
        }
      ]
    },
    {
      "literals": [
        {
          "Not": [
            {
              "clean": false,
              "etype": null
            },
            {
              "Atomic": [
                {
                  "clean": false,
                  "etype": null
                },
                {
                  "Reference": 1
                }
              ]
            }
          ]
        },
        {
          "Atomic": [
            {
              "clean": false,
              "etype": null
            },
            {
              "Reference": 4
            }
          ]
        }
      ]
    },
    {
      "literals": [
        {
          "Not": [
>>>>>>> 16ff1898
            {
              "clean": false,
              "etype": null
            },
            {
<<<<<<< HEAD
              "Matrix": [
                [
                  {
                    "Not": [
                      {
                        "clean": false,
                        "etype": null
                      },
                      {
                        "Atomic": [
                          {
                            "clean": false,
                            "etype": null
                          },
                          {
                            "Reference": 0
                          }
                        ]
                      }
                    ]
                  },
                  {
                    "Atomic": [
                      {
                        "clean": false,
                        "etype": null
                      },
                      {
                        "Reference": 2
                      }
                    ]
                  }
                ],
                {
                  "Int": [
                    {
                      "UnboundedR": 1
                    }
                  ]
                }
              ]
            }
          ]
        }
      ]
    },
    {
      "Clause": [
        {
          "clean": false,
          "etype": null
        },
        {
          "AbstractLiteral": [
            {
              "clean": false,
              "etype": null
            },
            {
              "Matrix": [
                [
                  {
                    "Not": [
                      {
                        "clean": false,
                        "etype": null
                      },
                      {
                        "Atomic": [
                          {
                            "clean": false,
                            "etype": null
                          },
                          {
                            "Reference": 1
                          }
                        ]
                      }
                    ]
                  },
                  {
                    "Atomic": [
                      {
                        "clean": false,
                        "etype": null
                      },
                      {
                        "Reference": 2
                      }
                    ]
                  }
                ],
                {
                  "Int": [
                    {
                      "UnboundedR": 1
                    }
                  ]
=======
              "Atomic": [
                {
                  "clean": false,
                  "etype": null
                },
                {
                  "Reference": 4
>>>>>>> 16ff1898
                }
              ]
            }
          ]
        },
        {
          "Atomic": [
            {
              "clean": false,
              "etype": null
            },
            {
              "Reference": 0
            }
          ]
        },
        {
          "Atomic": [
            {
              "clean": false,
              "etype": null
            },
            {
              "Reference": 1
            }
          ]
        }
      ]
    },
    {
      "literals": [
        {
          "Atomic": [
            {
              "clean": false,
              "etype": null
            },
            {
              "Reference": 4
            }
          ]
        }
      ]
    }
  ],
  "constraints": {
    "Root": [
      {
        "clean": false,
        "etype": null
      },
      [
        {
          "Atomic": [
            {
              "clean": false,
              "etype": null
            },
            {
              "Literal": {
                "Bool": true
              }
            }
          ]
        }
      ]
    },
    {
      "Clause": [
        {
          "clean": false,
          "etype": null
        },
        {
          "AbstractLiteral": [
            {
              "clean": false,
              "etype": null
            },
            {
              "Matrix": [
                [
                  {
                    "Not": [
                      {
                        "clean": false,
                        "etype": null
                      },
                      {
                        "Atomic": [
                          {
                            "clean": false,
                            "etype": null
                          },
                          {
                            "Reference": 2
                          }
                        ]
                      }
                    ]
                  },
                  {
                    "Atomic": [
                      {
                        "clean": false,
                        "etype": null
                      },
                      {
                        "Reference": 0
                      }
                    ]
                  },
                  {
                    "Atomic": [
                      {
                        "clean": false,
                        "etype": null
                      },
                      {
                        "Reference": 1
                      }
                    ]
                  }
                ],
                {
                  "Int": [
                    {
                      "UnboundedR": 1
                    }
                  ]
                }
              ]
            }
          ]
        }
      ]
    }
  ],
  "constraints": {
    "Root": [
      {
        "clean": false,
        "etype": null
      },
      [
        {
          "Atomic": [
            {
              "clean": false,
              "etype": null
            },
            {
              "Reference": 2
            }
          ]
        }
      ]
    ]
  },
  "dominance": null,
  "search_order": null,
  "symbols": {
    "id": 0,
    "next_machine_name": 1,
    "parent": null,
    "table": [
      [
        {
          "User": "a"
        },
        {
          "id": 0,
          "kind": {
            "DecisionVariable": {
              "category": "Decision",
              "domain": "Bool"
            }
          },
          "name": {
            "User": "a"
          }
        }
      ],
      [
        {
          "User": "b"
        },
        {
          "id": 1,
          "kind": {
            "DecisionVariable": {
              "category": "Decision",
              "domain": "Bool"
            }
          },
          "name": {
            "User": "b"
          }
        }
      ],
      [
        {
          "Machine": 0
        },
        {
<<<<<<< HEAD
          "id": 2,
=======
          "id": 4,
>>>>>>> 16ff1898
          "kind": {
            "DecisionVariable": {
              "category": "Decision",
              "domain": "Bool"
            }
          },
          "name": {
            "Machine": 0
          }
        }
      ]
    ]
  }
}<|MERGE_RESOLUTION|>--- conflicted
+++ resolved
@@ -1,15 +1,6 @@
 {
   "cnf_clauses": [
     {
-<<<<<<< HEAD
-      "Clause": [
-        {
-          "clean": false,
-          "etype": null
-        },
-        {
-          "AbstractLiteral": [
-=======
       "literals": [
         {
           "Not": [
@@ -81,112 +72,11 @@
       "literals": [
         {
           "Not": [
->>>>>>> 16ff1898
-            {
-              "clean": false,
-              "etype": null
-            },
-            {
-<<<<<<< HEAD
-              "Matrix": [
-                [
-                  {
-                    "Not": [
-                      {
-                        "clean": false,
-                        "etype": null
-                      },
-                      {
-                        "Atomic": [
-                          {
-                            "clean": false,
-                            "etype": null
-                          },
-                          {
-                            "Reference": 0
-                          }
-                        ]
-                      }
-                    ]
-                  },
-                  {
-                    "Atomic": [
-                      {
-                        "clean": false,
-                        "etype": null
-                      },
-                      {
-                        "Reference": 2
-                      }
-                    ]
-                  }
-                ],
-                {
-                  "Int": [
-                    {
-                      "UnboundedR": 1
-                    }
-                  ]
-                }
-              ]
-            }
-          ]
-        }
-      ]
-    },
-    {
-      "Clause": [
-        {
-          "clean": false,
-          "etype": null
-        },
-        {
-          "AbstractLiteral": [
-            {
-              "clean": false,
-              "etype": null
-            },
-            {
-              "Matrix": [
-                [
-                  {
-                    "Not": [
-                      {
-                        "clean": false,
-                        "etype": null
-                      },
-                      {
-                        "Atomic": [
-                          {
-                            "clean": false,
-                            "etype": null
-                          },
-                          {
-                            "Reference": 1
-                          }
-                        ]
-                      }
-                    ]
-                  },
-                  {
-                    "Atomic": [
-                      {
-                        "clean": false,
-                        "etype": null
-                      },
-                      {
-                        "Reference": 2
-                      }
-                    ]
-                  }
-                ],
-                {
-                  "Int": [
-                    {
-                      "UnboundedR": 1
-                    }
-                  ]
-=======
+            {
+              "clean": false,
+              "etype": null
+            },
+            {
               "Atomic": [
                 {
                   "clean": false,
@@ -194,7 +84,6 @@
                 },
                 {
                   "Reference": 4
->>>>>>> 16ff1898
                 }
               ]
             }
@@ -257,97 +146,6 @@
               "Literal": {
                 "Bool": true
               }
-            }
-          ]
-        }
-      ]
-    },
-    {
-      "Clause": [
-        {
-          "clean": false,
-          "etype": null
-        },
-        {
-          "AbstractLiteral": [
-            {
-              "clean": false,
-              "etype": null
-            },
-            {
-              "Matrix": [
-                [
-                  {
-                    "Not": [
-                      {
-                        "clean": false,
-                        "etype": null
-                      },
-                      {
-                        "Atomic": [
-                          {
-                            "clean": false,
-                            "etype": null
-                          },
-                          {
-                            "Reference": 2
-                          }
-                        ]
-                      }
-                    ]
-                  },
-                  {
-                    "Atomic": [
-                      {
-                        "clean": false,
-                        "etype": null
-                      },
-                      {
-                        "Reference": 0
-                      }
-                    ]
-                  },
-                  {
-                    "Atomic": [
-                      {
-                        "clean": false,
-                        "etype": null
-                      },
-                      {
-                        "Reference": 1
-                      }
-                    ]
-                  }
-                ],
-                {
-                  "Int": [
-                    {
-                      "UnboundedR": 1
-                    }
-                  ]
-                }
-              ]
-            }
-          ]
-        }
-      ]
-    }
-  ],
-  "constraints": {
-    "Root": [
-      {
-        "clean": false,
-        "etype": null
-      },
-      [
-        {
-          "Atomic": [
-            {
-              "clean": false,
-              "etype": null
-            },
-            {
-              "Reference": 2
             }
           ]
         }
@@ -400,11 +198,7 @@
           "Machine": 0
         },
         {
-<<<<<<< HEAD
-          "id": 2,
-=======
           "id": 4,
->>>>>>> 16ff1898
           "kind": {
             "DecisionVariable": {
               "category": "Decision",
