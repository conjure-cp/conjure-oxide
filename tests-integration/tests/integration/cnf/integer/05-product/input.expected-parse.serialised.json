--- conflicted
+++ resolved
@@ -105,16 +105,6 @@
             "DecisionVariable": {
               "category": "Decision",
               "domain": {
-<<<<<<< HEAD
-                "Int": [
-                  {
-                    "Bounded": [
-                      1,
-                      30
-                    ]
-                  }
-                ]
-=======
                 "Ground": {
                   "Int": [
                     {
@@ -125,7 +115,6 @@
                     }
                   ]
                 }
->>>>>>> 906f97c8
               }
             }
           },
@@ -144,16 +133,6 @@
             "DecisionVariable": {
               "category": "Decision",
               "domain": {
-<<<<<<< HEAD
-                "Int": [
-                  {
-                    "Bounded": [
-                      1,
-                      30
-                    ]
-                  }
-                ]
-=======
                 "Ground": {
                   "Int": [
                     {
@@ -164,7 +143,6 @@
                     }
                   ]
                 }
->>>>>>> 906f97c8
               }
             }
           },
