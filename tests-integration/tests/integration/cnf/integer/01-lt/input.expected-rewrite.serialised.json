--- conflicted
+++ resolved
@@ -997,7 +997,6 @@
                   "Reference": {
                     "ptr": 15
                   }
-<<<<<<< HEAD
                 }
               ]
             }
@@ -1036,8191 +1035,4 @@
                   "Reference": {
                     "ptr": 17
                   }
-                }
-              ]
-            }
-          ]
-        },
-        {
-          "Atomic": [
-            {
-              "clean": false,
-              "etype": null
-            },
-            {
-              "Reference": {
-                "ptr": 18
-              }
-            }
-          ]
-        }
-      ]
-    },
-    {
-      "literals": [
-        {
-          "Not": [
-            {
-              "clean": false,
-              "etype": null
-            },
-            {
-              "Atomic": [
-                {
-                  "clean": false,
-                  "etype": null
-                },
-                {
-                  "Reference": {
-                    "ptr": 18
-                  }
-                }
-              ]
-            }
-          ]
-        },
-        {
-          "Atomic": [
-            {
-              "clean": false,
-              "etype": null
-            },
-            {
-              "Reference": {
-                "ptr": 15
-              }
-            }
-          ]
-        },
-        {
-          "Atomic": [
-            {
-              "clean": false,
-              "etype": null
-            },
-            {
-              "Reference": {
-                "ptr": 17
-              }
-            }
-          ]
-        }
-      ]
-    },
-    {
-      "literals": [
-        {
-          "Not": [
-            {
-              "clean": false,
-              "etype": null
-            },
-            {
-              "Atomic": [
-                {
-                  "clean": false,
-                  "etype": null
-                },
-                {
-                  "Reference": {
-                    "ptr": 4
-                  }
-                }
-              ]
-            }
-          ]
-        },
-        {
-          "Not": [
-            {
-              "clean": false,
-              "etype": null
-            },
-            {
-              "Atomic": [
-                {
-                  "clean": false,
-                  "etype": null
-                },
-                {
-                  "Reference": {
-                    "ptr": 19
-                  }
-                }
-              ]
-            }
-          ]
-        }
-      ]
-    },
-    {
-      "literals": [
-        {
-          "Atomic": [
-            {
-              "clean": false,
-              "etype": null
-            },
-            {
-              "Reference": {
-                "ptr": 4
-              }
-            }
-          ]
-        },
-        {
-          "Atomic": [
-            {
-              "clean": false,
-              "etype": null
-            },
-            {
-              "Reference": {
-                "ptr": 19
-              }
-            }
-          ]
-        }
-      ]
-    },
-    {
-      "literals": [
-        {
-          "Not": [
-            {
-              "clean": false,
-              "etype": null
-            },
-            {
-              "Atomic": [
-                {
-                  "clean": false,
-                  "etype": null
-                },
-                {
-                  "Reference": {
-                    "ptr": 20
-                  }
-                }
-              ]
-            }
-          ]
-        },
-        {
-          "Atomic": [
-            {
-              "clean": false,
-              "etype": null
-            },
-            {
-              "Reference": {
-                "ptr": 19
-              }
-            }
-          ]
-        }
-      ]
-    },
-    {
-      "literals": [
-        {
-          "Atomic": [
-            {
-              "clean": false,
-              "etype": null
-            },
-            {
-              "Reference": {
-                "ptr": 20
-              }
-            }
-          ]
-        },
-        {
-          "Not": [
-            {
-              "clean": false,
-              "etype": null
-            },
-            {
-              "Atomic": [
-                {
-                  "clean": false,
-                  "etype": null
-                },
-                {
-                  "Reference": {
-                    "ptr": 19
-                  }
-                }
-              ]
-            }
-          ]
-        }
-      ]
-    },
-    {
-      "literals": [
-        {
-          "Not": [
-            {
-              "clean": false,
-              "etype": null
-            },
-            {
-              "Atomic": [
-                {
-                  "clean": false,
-                  "etype": null
-                },
-                {
-                  "Reference": {
-                    "ptr": 4
-                  }
-                }
-              ]
-            }
-          ]
-        },
-        {
-          "Atomic": [
-            {
-              "clean": false,
-              "etype": null
-            },
-            {
-              "Reference": {
-                "ptr": 21
-              }
-            }
-          ]
-        }
-      ]
-    },
-    {
-      "literals": [
-        {
-          "Atomic": [
-            {
-              "clean": false,
-              "etype": null
-            },
-            {
-              "Reference": {
-                "ptr": 4
-              }
-            }
-          ]
-        },
-        {
-          "Not": [
-            {
-              "clean": false,
-              "etype": null
-            },
-            {
-              "Atomic": [
-                {
-                  "clean": false,
-                  "etype": null
-                },
-                {
-                  "Reference": {
-                    "ptr": 21
-                  }
-                }
-              ]
-            }
-          ]
-        }
-      ]
-    },
-    {
-      "literals": [
-        {
-          "Not": [
-            {
-              "clean": false,
-              "etype": null
-            },
-            {
-              "Atomic": [
-                {
-                  "clean": false,
-                  "etype": null
-                },
-                {
-                  "Reference": {
-                    "ptr": 22
-                  }
-                }
-              ]
-            }
-          ]
-        },
-        {
-          "Atomic": [
-            {
-              "clean": false,
-              "etype": null
-            },
-            {
-              "Reference": {
-                "ptr": 21
-              }
-            }
-          ]
-        }
-      ]
-    },
-    {
-      "literals": [
-        {
-          "Not": [
-            {
-              "clean": false,
-              "etype": null
-            },
-            {
-              "Atomic": [
-                {
-                  "clean": false,
-                  "etype": null
-                },
-                {
-                  "Reference": {
-                    "ptr": 22
-                  }
-                }
-              ]
-            }
-          ]
-        },
-        {
-          "Atomic": [
-            {
-              "clean": false,
-              "etype": null
-            },
-            {
-              "Reference": {
-                "ptr": 18
-              }
-            }
-          ]
-        }
-      ]
-    },
-    {
-      "literals": [
-        {
-          "Atomic": [
-            {
-              "clean": false,
-              "etype": null
-            },
-            {
-              "Reference": {
-                "ptr": 22
-              }
-            }
-          ]
-        },
-        {
-          "Not": [
-            {
-              "clean": false,
-              "etype": null
-            },
-            {
-              "Atomic": [
-                {
-                  "clean": false,
-                  "etype": null
-                },
-                {
-                  "Reference": {
-                    "ptr": 21
-                  }
-                }
-              ]
-            }
-          ]
-        },
-        {
-          "Not": [
-            {
-              "clean": false,
-              "etype": null
-            },
-            {
-              "Atomic": [
-                {
-                  "clean": false,
-                  "etype": null
-                },
-                {
-                  "Reference": {
-                    "ptr": 18
-                  }
-                }
-              ]
-            }
-          ]
-        }
-      ]
-    },
-    {
-      "literals": [
-        {
-          "Not": [
-            {
-              "clean": false,
-              "etype": null
-            },
-            {
-              "Atomic": [
-                {
-                  "clean": false,
-                  "etype": null
-                },
-                {
-                  "Reference": {
-                    "ptr": 20
-                  }
-                }
-              ]
-            }
-          ]
-        },
-        {
-          "Atomic": [
-            {
-              "clean": false,
-              "etype": null
-            },
-            {
-              "Reference": {
-                "ptr": 23
-              }
-            }
-          ]
-        }
-      ]
-    },
-    {
-      "literals": [
-        {
-          "Not": [
-            {
-              "clean": false,
-              "etype": null
-            },
-            {
-              "Atomic": [
-                {
-                  "clean": false,
-                  "etype": null
-                },
-                {
-                  "Reference": {
-                    "ptr": 22
-                  }
-                }
-              ]
-            }
-          ]
-        },
-        {
-          "Atomic": [
-            {
-              "clean": false,
-              "etype": null
-            },
-            {
-              "Reference": {
-                "ptr": 23
-              }
-            }
-          ]
-        }
-      ]
-    },
-    {
-      "literals": [
-        {
-          "Not": [
-            {
-              "clean": false,
-              "etype": null
-            },
-            {
-              "Atomic": [
-                {
-                  "clean": false,
-                  "etype": null
-                },
-                {
-                  "Reference": {
-                    "ptr": 23
-                  }
-                }
-              ]
-            }
-          ]
-        },
-        {
-          "Atomic": [
-            {
-              "clean": false,
-              "etype": null
-            },
-            {
-              "Reference": {
-                "ptr": 20
-              }
-            }
-          ]
-        },
-        {
-          "Atomic": [
-            {
-              "clean": false,
-              "etype": null
-            },
-            {
-              "Reference": {
-                "ptr": 22
-              }
-            }
-          ]
-        }
-      ]
-    },
-    {
-      "literals": [
-        {
-          "Not": [
-            {
-              "clean": false,
-              "etype": null
-            },
-            {
-              "Atomic": [
-                {
-                  "clean": false,
-                  "etype": null
-                },
-                {
-                  "Reference": {
-                    "ptr": 5
-                  }
-                }
-              ]
-            }
-          ]
-        },
-        {
-          "Not": [
-            {
-              "clean": false,
-              "etype": null
-            },
-            {
-              "Atomic": [
-                {
-                  "clean": false,
-                  "etype": null
-                },
-                {
-                  "Reference": {
-                    "ptr": 24
-                  }
-                }
-              ]
-            }
-          ]
-        }
-      ]
-    },
-    {
-      "literals": [
-        {
-          "Atomic": [
-            {
-              "clean": false,
-              "etype": null
-            },
-            {
-              "Reference": {
-                "ptr": 5
-              }
-            }
-          ]
-        },
-        {
-          "Atomic": [
-            {
-              "clean": false,
-              "etype": null
-            },
-            {
-              "Reference": {
-                "ptr": 24
-              }
-            }
-          ]
-        }
-      ]
-    },
-    {
-      "literals": [
-        {
-          "Not": [
-            {
-              "clean": false,
-              "etype": null
-            },
-            {
-              "Atomic": [
-                {
-                  "clean": false,
-                  "etype": null
-                },
-                {
-                  "Reference": {
-                    "ptr": 25
-                  }
-                }
-              ]
-            }
-          ]
-        }
-      ]
-    },
-    {
-      "literals": [
-        {
-          "Not": [
-            {
-              "clean": false,
-              "etype": null
-            },
-            {
-              "Atomic": [
-                {
-                  "clean": false,
-                  "etype": null
-                },
-                {
-                  "Reference": {
-                    "ptr": 25
-                  }
-                }
-              ]
-            }
-          ]
-        },
-        {
-          "Atomic": [
-            {
-              "clean": false,
-              "etype": null
-            },
-            {
-              "Reference": {
-                "ptr": 24
-              }
-            }
-          ]
-        }
-      ]
-    },
-    {
-      "literals": [
-        {
-          "Atomic": [
-            {
-              "clean": false,
-              "etype": null
-            },
-            {
-              "Reference": {
-                "ptr": 5
-              }
-            }
-          ]
-        },
-        {
-          "Atomic": [
-            {
-              "clean": false,
-              "etype": null
-            },
-            {
-              "Reference": {
-                "ptr": 26
-              }
-            }
-          ]
-        }
-      ]
-    },
-    {
-      "literals": [
-        {
-          "Not": [
-            {
-              "clean": false,
-              "etype": null
-            },
-            {
-              "Atomic": [
-                {
-                  "clean": false,
-                  "etype": null
-                },
-                {
-                  "Reference": {
-                    "ptr": 5
-                  }
-                }
-              ]
-            }
-          ]
-        },
-        {
-          "Not": [
-            {
-              "clean": false,
-              "etype": null
-            },
-            {
-              "Atomic": [
-                {
-                  "clean": false,
-                  "etype": null
-                },
-                {
-                  "Reference": {
-                    "ptr": 26
-                  }
-                }
-              ]
-            }
-          ]
-        }
-      ]
-    },
-    {
-      "literals": [
-        {
-          "Not": [
-            {
-              "clean": false,
-              "etype": null
-            },
-            {
-              "Atomic": [
-                {
-                  "clean": false,
-                  "etype": null
-                },
-                {
-                  "Reference": {
-                    "ptr": 27
-                  }
-                }
-              ]
-            }
-          ]
-        },
-        {
-          "Atomic": [
-            {
-              "clean": false,
-              "etype": null
-            },
-            {
-              "Reference": {
-                "ptr": 26
-              }
-            }
-          ]
-        }
-      ]
-    },
-    {
-      "literals": [
-        {
-          "Not": [
-            {
-              "clean": false,
-              "etype": null
-            },
-            {
-              "Atomic": [
-                {
-                  "clean": false,
-                  "etype": null
-                },
-                {
-                  "Reference": {
-                    "ptr": 27
-                  }
-                }
-              ]
-            }
-          ]
-        },
-        {
-          "Atomic": [
-            {
-              "clean": false,
-              "etype": null
-            },
-            {
-              "Reference": {
-                "ptr": 23
-              }
-            }
-          ]
-        }
-      ]
-    },
-    {
-      "literals": [
-        {
-          "Atomic": [
-            {
-              "clean": false,
-              "etype": null
-            },
-            {
-              "Reference": {
-                "ptr": 27
-              }
-            }
-          ]
-        },
-        {
-          "Not": [
-            {
-              "clean": false,
-              "etype": null
-            },
-            {
-              "Atomic": [
-                {
-                  "clean": false,
-                  "etype": null
-                },
-                {
-                  "Reference": {
-                    "ptr": 26
-                  }
-                }
-              ]
-            }
-          ]
-        },
-        {
-          "Not": [
-            {
-              "clean": false,
-              "etype": null
-            },
-            {
-              "Atomic": [
-                {
-                  "clean": false,
-                  "etype": null
-                },
-                {
-                  "Reference": {
-                    "ptr": 23
-                  }
-                }
-              ]
-            }
-          ]
-        }
-      ]
-    },
-    {
-      "literals": [
-        {
-          "Not": [
-            {
-              "clean": false,
-              "etype": null
-            },
-            {
-              "Atomic": [
-                {
-                  "clean": false,
-                  "etype": null
-                },
-                {
-                  "Reference": {
-                    "ptr": 25
-                  }
-                }
-              ]
-            }
-          ]
-        },
-        {
-          "Atomic": [
-            {
-              "clean": false,
-              "etype": null
-            },
-            {
-              "Reference": {
-                "ptr": 28
-              }
-            }
-          ]
-        }
-      ]
-    },
-    {
-      "literals": [
-        {
-          "Not": [
-            {
-              "clean": false,
-              "etype": null
-            },
-            {
-              "Atomic": [
-                {
-                  "clean": false,
-                  "etype": null
-                },
-                {
-                  "Reference": {
-                    "ptr": 27
-                  }
-                }
-              ]
-            }
-          ]
-        },
-        {
-          "Atomic": [
-            {
-              "clean": false,
-              "etype": null
-            },
-            {
-              "Reference": {
-                "ptr": 28
-              }
-            }
-          ]
-        }
-      ]
-    },
-    {
-      "literals": [
-        {
-          "Not": [
-            {
-              "clean": false,
-              "etype": null
-            },
-            {
-              "Atomic": [
-                {
-                  "clean": false,
-                  "etype": null
-                },
-                {
-                  "Reference": {
-                    "ptr": 28
-                  }
-                }
-              ]
-            }
-          ]
-        },
-        {
-          "Atomic": [
-            {
-              "clean": false,
-              "etype": null
-            },
-            {
-              "Reference": {
-                "ptr": 25
-              }
-            }
-          ]
-        },
-        {
-          "Atomic": [
-            {
-              "clean": false,
-              "etype": null
-            },
-            {
-              "Reference": {
-                "ptr": 27
-              }
-            }
-          ]
-        }
-      ]
-    },
-    {
-      "literals": [
-        {
-          "Atomic": [
-            {
-              "clean": false,
-              "etype": null
-            },
-            {
-              "Reference": {
-                "ptr": 29
-              }
-            }
-          ]
-        }
-      ]
-    },
-    {
-      "literals": [
-        {
-          "Not": [
-            {
-              "clean": false,
-              "etype": null
-            },
-            {
-              "Atomic": [
-                {
-                  "clean": false,
-                  "etype": null
-                },
-                {
-                  "Reference": {
-                    "ptr": 30
-                  }
-                }
-              ]
-            }
-          ]
-        },
-        {
-          "Atomic": [
-            {
-              "clean": false,
-              "etype": null
-            },
-            {
-              "Reference": {
-                "ptr": 29
-              }
-            }
-          ]
-        }
-      ]
-    },
-    {
-      "literals": [
-        {
-          "Not": [
-            {
-              "clean": false,
-              "etype": null
-            },
-            {
-              "Atomic": [
-                {
-                  "clean": false,
-                  "etype": null
-                },
-                {
-                  "Reference": {
-                    "ptr": 30
-                  }
-                }
-              ]
-            }
-          ]
-        },
-        {
-          "Atomic": [
-            {
-              "clean": false,
-              "etype": null
-            },
-            {
-              "Reference": {
-                "ptr": 6
-              }
-            }
-          ]
-        }
-      ]
-    },
-    {
-      "literals": [
-        {
-          "Atomic": [
-            {
-              "clean": false,
-              "etype": null
-            },
-            {
-              "Reference": {
-                "ptr": 30
-              }
-            }
-          ]
-        },
-        {
-          "Not": [
-            {
-              "clean": false,
-              "etype": null
-            },
-            {
-              "Atomic": [
-                {
-                  "clean": false,
-                  "etype": null
-                },
-                {
-                  "Reference": {
-                    "ptr": 29
-                  }
-                }
-              ]
-            }
-          ]
-        },
-        {
-          "Not": [
-            {
-              "clean": false,
-              "etype": null
-            },
-            {
-              "Atomic": [
-                {
-                  "clean": false,
-                  "etype": null
-                },
-                {
-                  "Reference": {
-                    "ptr": 6
-                  }
-                }
-              ]
-            }
-          ]
-        }
-      ]
-    },
-    {
-      "literals": [
-        {
-          "Atomic": [
-            {
-              "clean": false,
-              "etype": null
-            },
-            {
-              "Reference": {
-                "ptr": 6
-              }
-            }
-          ]
-        },
-        {
-          "Atomic": [
-            {
-              "clean": false,
-              "etype": null
-            },
-            {
-              "Reference": {
-                "ptr": 31
-              }
-            }
-          ]
-        }
-      ]
-    },
-    {
-      "literals": [
-        {
-          "Not": [
-            {
-              "clean": false,
-              "etype": null
-            },
-            {
-              "Atomic": [
-                {
-                  "clean": false,
-                  "etype": null
-                },
-                {
-                  "Reference": {
-                    "ptr": 6
-                  }
-                }
-              ]
-            }
-          ]
-        },
-        {
-          "Not": [
-            {
-              "clean": false,
-              "etype": null
-            },
-            {
-              "Atomic": [
-                {
-                  "clean": false,
-                  "etype": null
-                },
-                {
-                  "Reference": {
-                    "ptr": 31
-                  }
-                }
-              ]
-            }
-          ]
-        }
-      ]
-    },
-    {
-      "literals": [
-        {
-          "Not": [
-            {
-              "clean": false,
-              "etype": null
-            },
-            {
-              "Atomic": [
-                {
-                  "clean": false,
-                  "etype": null
-                },
-                {
-                  "Reference": {
-                    "ptr": 32
-                  }
-                }
-              ]
-            }
-          ]
-        },
-        {
-          "Atomic": [
-            {
-              "clean": false,
-              "etype": null
-            },
-            {
-              "Reference": {
-                "ptr": 31
-              }
-            }
-          ]
-        }
-      ]
-    },
-    {
-      "literals": [
-        {
-          "Not": [
-            {
-              "clean": false,
-              "etype": null
-            },
-            {
-              "Atomic": [
-                {
-                  "clean": false,
-                  "etype": null
-                },
-                {
-                  "Reference": {
-                    "ptr": 32
-                  }
-                }
-              ]
-            }
-          ]
-        },
-        {
-          "Atomic": [
-            {
-              "clean": false,
-              "etype": null
-            },
-            {
-              "Reference": {
-                "ptr": 28
-              }
-            }
-          ]
-        }
-      ]
-    },
-    {
-      "literals": [
-        {
-          "Atomic": [
-            {
-              "clean": false,
-              "etype": null
-            },
-            {
-              "Reference": {
-                "ptr": 32
-              }
-            }
-          ]
-        },
-        {
-          "Not": [
-            {
-              "clean": false,
-              "etype": null
-            },
-            {
-              "Atomic": [
-                {
-                  "clean": false,
-                  "etype": null
-                },
-                {
-                  "Reference": {
-                    "ptr": 31
-                  }
-                }
-              ]
-            }
-          ]
-        },
-        {
-          "Not": [
-            {
-              "clean": false,
-              "etype": null
-            },
-            {
-              "Atomic": [
-                {
-                  "clean": false,
-                  "etype": null
-                },
-                {
-                  "Reference": {
-                    "ptr": 28
-                  }
-                }
-              ]
-            }
-          ]
-        }
-      ]
-    },
-    {
-      "literals": [
-        {
-          "Not": [
-            {
-              "clean": false,
-              "etype": null
-            },
-            {
-              "Atomic": [
-                {
-                  "clean": false,
-                  "etype": null
-                },
-                {
-                  "Reference": {
-                    "ptr": 30
-                  }
-                }
-              ]
-            }
-          ]
-        },
-        {
-          "Atomic": [
-            {
-              "clean": false,
-              "etype": null
-            },
-            {
-              "Reference": {
-                "ptr": 33
-              }
-            }
-          ]
-        }
-      ]
-    },
-    {
-      "literals": [
-        {
-          "Not": [
-            {
-              "clean": false,
-              "etype": null
-            },
-            {
-              "Atomic": [
-                {
-                  "clean": false,
-                  "etype": null
-                },
-                {
-                  "Reference": {
-                    "ptr": 32
-                  }
-                }
-              ]
-            }
-          ]
-        },
-        {
-          "Atomic": [
-            {
-              "clean": false,
-              "etype": null
-            },
-            {
-              "Reference": {
-                "ptr": 33
-              }
-            }
-          ]
-        }
-      ]
-    },
-    {
-      "literals": [
-        {
-          "Not": [
-            {
-              "clean": false,
-              "etype": null
-            },
-            {
-              "Atomic": [
-                {
-                  "clean": false,
-                  "etype": null
-                },
-                {
-                  "Reference": {
-                    "ptr": 33
-                  }
-                }
-              ]
-            }
-          ]
-        },
-        {
-          "Atomic": [
-            {
-              "clean": false,
-              "etype": null
-            },
-            {
-              "Reference": {
-                "ptr": 30
-              }
-            }
-          ]
-        },
-        {
-          "Atomic": [
-            {
-              "clean": false,
-              "etype": null
-            },
-            {
-              "Reference": {
-                "ptr": 32
-              }
-            }
-          ]
-        }
-      ]
-    },
-    {
-      "literals": [
-        {
-          "Atomic": [
-            {
-              "clean": false,
-              "etype": null
-            },
-            {
-              "Reference": {
-                "ptr": 33
-              }
-            }
-          ]
-        }
-      ]
-    },
-    {
-      "literals": [
-        {
-          "Atomic": [
-            {
-              "clean": false,
-              "etype": null
-            },
-            {
-              "Reference": {
-                "ptr": 34
-              }
-            }
-          ]
-        }
-      ]
-    },
-    {
-      "literals": [
-        {
-          "Atomic": [
-            {
-              "clean": false,
-              "etype": null
-            },
-            {
-              "Reference": {
-                "ptr": 34
-              }
-            }
-          ]
-        },
-        {
-          "Not": [
-            {
-              "clean": false,
-              "etype": null
-            },
-            {
-              "Atomic": [
-                {
-                  "clean": false,
-                  "etype": null
-                },
-                {
-                  "Reference": {
-                    "ptr": 1
-                  }
-                }
-              ]
-            }
-          ]
-        }
-      ]
-    },
-    {
-      "literals": [
-        {
-          "Not": [
-            {
-              "clean": false,
-              "etype": null
-            },
-            {
-              "Atomic": [
-                {
-                  "clean": false,
-                  "etype": null
-                },
-                {
-                  "Reference": {
-                    "ptr": 35
-                  }
-                }
-              ]
-            }
-          ]
-        }
-      ]
-    },
-    {
-      "literals": [
-        {
-          "Not": [
-            {
-              "clean": false,
-              "etype": null
-            },
-            {
-              "Atomic": [
-                {
-                  "clean": false,
-                  "etype": null
-                },
-                {
-                  "Reference": {
-                    "ptr": 36
-                  }
-                }
-              ]
-            }
-          ]
-        },
-        {
-          "Atomic": [
-            {
-              "clean": false,
-              "etype": null
-            },
-            {
-              "Reference": {
-                "ptr": 2
-              }
-            }
-          ]
-        }
-      ]
-    },
-    {
-      "literals": [
-        {
-          "Not": [
-            {
-              "clean": false,
-              "etype": null
-            },
-            {
-              "Atomic": [
-                {
-                  "clean": false,
-                  "etype": null
-                },
-                {
-                  "Reference": {
-                    "ptr": 36
-                  }
-                }
-              ]
-            }
-          ]
-        },
-        {
-          "Atomic": [
-            {
-              "clean": false,
-              "etype": null
-            },
-            {
-              "Reference": {
-                "ptr": 35
-              }
-            }
-          ]
-        }
-      ]
-    },
-    {
-      "literals": [
-        {
-          "Atomic": [
-            {
-              "clean": false,
-              "etype": null
-            },
-            {
-              "Reference": {
-                "ptr": 36
-              }
-            }
-          ]
-        },
-        {
-          "Not": [
-            {
-              "clean": false,
-              "etype": null
-            },
-            {
-              "Atomic": [
-                {
-                  "clean": false,
-                  "etype": null
-                },
-                {
-                  "Reference": {
-                    "ptr": 2
-                  }
-                }
-              ]
-            }
-          ]
-        },
-        {
-          "Not": [
-            {
-              "clean": false,
-              "etype": null
-            },
-            {
-              "Atomic": [
-                {
-                  "clean": false,
-                  "etype": null
-                },
-                {
-                  "Reference": {
-                    "ptr": 35
-                  }
-                }
-              ]
-            }
-          ]
-        }
-      ]
-    },
-    {
-      "literals": [
-        {
-          "Not": [
-            {
-              "clean": false,
-              "etype": null
-            },
-            {
-              "Atomic": [
-                {
-                  "clean": false,
-                  "etype": null
-                },
-                {
-                  "Reference": {
-                    "ptr": 2
-                  }
-                }
-              ]
-            }
-          ]
-        },
-        {
-          "Atomic": [
-            {
-              "clean": false,
-              "etype": null
-            },
-            {
-              "Reference": {
-                "ptr": 37
-              }
-            }
-          ]
-        }
-      ]
-    },
-    {
-      "literals": [
-        {
-          "Atomic": [
-            {
-              "clean": false,
-              "etype": null
-            },
-            {
-              "Reference": {
-                "ptr": 2
-              }
-            }
-          ]
-        },
-        {
-          "Not": [
-            {
-              "clean": false,
-              "etype": null
-            },
-            {
-              "Atomic": [
-                {
-                  "clean": false,
-                  "etype": null
-                },
-                {
-                  "Reference": {
-                    "ptr": 37
-                  }
-                }
-              ]
-            }
-          ]
-        }
-      ]
-    },
-    {
-      "literals": [
-        {
-          "Not": [
-            {
-              "clean": false,
-              "etype": null
-            },
-            {
-              "Atomic": [
-                {
-                  "clean": false,
-                  "etype": null
-                },
-                {
-                  "Reference": {
-                    "ptr": 38
-                  }
-                }
-              ]
-            }
-          ]
-        },
-        {
-          "Atomic": [
-            {
-              "clean": false,
-              "etype": null
-            },
-            {
-              "Reference": {
-                "ptr": 37
-              }
-            }
-          ]
-        }
-      ]
-    },
-    {
-      "literals": [
-        {
-          "Not": [
-            {
-              "clean": false,
-              "etype": null
-            },
-            {
-              "Atomic": [
-                {
-                  "clean": false,
-                  "etype": null
-                },
-                {
-                  "Reference": {
-                    "ptr": 38
-                  }
-                }
-              ]
-            }
-          ]
-        },
-        {
-          "Atomic": [
-            {
-              "clean": false,
-              "etype": null
-            },
-            {
-              "Reference": {
-                "ptr": 34
-              }
-            }
-          ]
-        }
-      ]
-    },
-    {
-      "literals": [
-        {
-          "Atomic": [
-            {
-              "clean": false,
-              "etype": null
-            },
-            {
-              "Reference": {
-                "ptr": 38
-              }
-            }
-          ]
-        },
-        {
-          "Not": [
-            {
-              "clean": false,
-              "etype": null
-            },
-            {
-              "Atomic": [
-                {
-                  "clean": false,
-                  "etype": null
-                },
-                {
-                  "Reference": {
-                    "ptr": 37
-                  }
-                }
-              ]
-            }
-          ]
-        },
-        {
-          "Not": [
-            {
-              "clean": false,
-              "etype": null
-            },
-            {
-              "Atomic": [
-                {
-                  "clean": false,
-                  "etype": null
-                },
-                {
-                  "Reference": {
-                    "ptr": 34
-                  }
-                }
-              ]
-            }
-          ]
-        }
-      ]
-    },
-    {
-      "literals": [
-        {
-          "Not": [
-            {
-              "clean": false,
-              "etype": null
-            },
-            {
-              "Atomic": [
-                {
-                  "clean": false,
-                  "etype": null
-                },
-                {
-                  "Reference": {
-                    "ptr": 36
-                  }
-                }
-              ]
-            }
-          ]
-        },
-        {
-          "Atomic": [
-            {
-              "clean": false,
-              "etype": null
-            },
-            {
-              "Reference": {
-                "ptr": 39
-              }
-            }
-          ]
-        }
-      ]
-    },
-    {
-      "literals": [
-        {
-          "Not": [
-            {
-              "clean": false,
-              "etype": null
-            },
-            {
-              "Atomic": [
-                {
-                  "clean": false,
-                  "etype": null
-                },
-                {
-                  "Reference": {
-                    "ptr": 38
-                  }
-                }
-              ]
-            }
-          ]
-        },
-        {
-          "Atomic": [
-            {
-              "clean": false,
-              "etype": null
-            },
-            {
-              "Reference": {
-                "ptr": 39
-              }
-            }
-          ]
-        }
-      ]
-    },
-    {
-      "literals": [
-        {
-          "Not": [
-            {
-              "clean": false,
-              "etype": null
-            },
-            {
-              "Atomic": [
-                {
-                  "clean": false,
-                  "etype": null
-                },
-                {
-                  "Reference": {
-                    "ptr": 39
-                  }
-                }
-              ]
-            }
-          ]
-        },
-        {
-          "Atomic": [
-            {
-              "clean": false,
-              "etype": null
-            },
-            {
-              "Reference": {
-                "ptr": 36
-              }
-            }
-          ]
-        },
-        {
-          "Atomic": [
-            {
-              "clean": false,
-              "etype": null
-            },
-            {
-              "Reference": {
-                "ptr": 38
-              }
-            }
-          ]
-        }
-      ]
-    },
-    {
-      "literals": [
-        {
-          "Atomic": [
-            {
-              "clean": false,
-              "etype": null
-            },
-            {
-              "Reference": {
-                "ptr": 40
-              }
-            }
-          ]
-        }
-      ]
-    },
-    {
-      "literals": [
-        {
-          "Not": [
-            {
-              "clean": false,
-              "etype": null
-            },
-            {
-              "Atomic": [
-                {
-                  "clean": false,
-                  "etype": null
-                },
-                {
-                  "Reference": {
-                    "ptr": 41
-                  }
-                }
-              ]
-            }
-          ]
-        },
-        {
-          "Atomic": [
-            {
-              "clean": false,
-              "etype": null
-            },
-            {
-              "Reference": {
-                "ptr": 3
-              }
-            }
-          ]
-        }
-      ]
-    },
-    {
-      "literals": [
-        {
-          "Not": [
-            {
-              "clean": false,
-              "etype": null
-            },
-            {
-              "Atomic": [
-                {
-                  "clean": false,
-                  "etype": null
-                },
-                {
-                  "Reference": {
-                    "ptr": 41
-                  }
-                }
-              ]
-            }
-          ]
-        },
-        {
-          "Atomic": [
-            {
-              "clean": false,
-              "etype": null
-            },
-            {
-              "Reference": {
-                "ptr": 40
-              }
-            }
-          ]
-        }
-      ]
-    },
-    {
-      "literals": [
-        {
-          "Atomic": [
-            {
-              "clean": false,
-              "etype": null
-            },
-            {
-              "Reference": {
-                "ptr": 41
-              }
-            }
-          ]
-        },
-        {
-          "Not": [
-            {
-              "clean": false,
-              "etype": null
-            },
-            {
-              "Atomic": [
-                {
-                  "clean": false,
-                  "etype": null
-                },
-                {
-                  "Reference": {
-                    "ptr": 3
-                  }
-                }
-              ]
-            }
-          ]
-        },
-        {
-          "Not": [
-            {
-              "clean": false,
-              "etype": null
-            },
-            {
-              "Atomic": [
-                {
-                  "clean": false,
-                  "etype": null
-                },
-                {
-                  "Reference": {
-                    "ptr": 40
-                  }
-                }
-              ]
-            }
-          ]
-        }
-      ]
-    },
-    {
-      "literals": [
-        {
-          "Atomic": [
-            {
-              "clean": false,
-              "etype": null
-            },
-            {
-              "Reference": {
-                "ptr": 3
-              }
-            }
-          ]
-        },
-        {
-          "Atomic": [
-            {
-              "clean": false,
-              "etype": null
-            },
-            {
-              "Reference": {
-                "ptr": 42
-              }
-            }
-          ]
-        }
-      ]
-    },
-    {
-      "literals": [
-        {
-          "Not": [
-            {
-              "clean": false,
-              "etype": null
-            },
-            {
-              "Atomic": [
-                {
-                  "clean": false,
-                  "etype": null
-                },
-                {
-                  "Reference": {
-                    "ptr": 3
-                  }
-                }
-              ]
-            }
-          ]
-        },
-        {
-          "Not": [
-            {
-              "clean": false,
-              "etype": null
-            },
-            {
-              "Atomic": [
-                {
-                  "clean": false,
-                  "etype": null
-                },
-                {
-                  "Reference": {
-                    "ptr": 42
-                  }
-                }
-              ]
-            }
-          ]
-        }
-      ]
-    },
-    {
-      "literals": [
-        {
-          "Not": [
-            {
-              "clean": false,
-              "etype": null
-            },
-            {
-              "Atomic": [
-                {
-                  "clean": false,
-                  "etype": null
-                },
-                {
-                  "Reference": {
-                    "ptr": 43
-                  }
-                }
-              ]
-            }
-          ]
-        },
-        {
-          "Atomic": [
-            {
-              "clean": false,
-              "etype": null
-            },
-            {
-              "Reference": {
-                "ptr": 42
-              }
-            }
-          ]
-        }
-      ]
-    },
-    {
-      "literals": [
-        {
-          "Not": [
-            {
-              "clean": false,
-              "etype": null
-            },
-            {
-              "Atomic": [
-                {
-                  "clean": false,
-                  "etype": null
-                },
-                {
-                  "Reference": {
-                    "ptr": 43
-                  }
-                }
-              ]
-            }
-          ]
-        },
-        {
-          "Atomic": [
-            {
-              "clean": false,
-              "etype": null
-            },
-            {
-              "Reference": {
-                "ptr": 39
-              }
-            }
-          ]
-        }
-      ]
-    },
-    {
-      "literals": [
-        {
-          "Atomic": [
-            {
-              "clean": false,
-              "etype": null
-            },
-            {
-              "Reference": {
-                "ptr": 43
-              }
-            }
-          ]
-        },
-        {
-          "Not": [
-            {
-              "clean": false,
-              "etype": null
-            },
-            {
-              "Atomic": [
-                {
-                  "clean": false,
-                  "etype": null
-                },
-                {
-                  "Reference": {
-                    "ptr": 42
-                  }
-                }
-              ]
-            }
-          ]
-        },
-        {
-          "Not": [
-            {
-              "clean": false,
-              "etype": null
-            },
-            {
-              "Atomic": [
-                {
-                  "clean": false,
-                  "etype": null
-                },
-                {
-                  "Reference": {
-                    "ptr": 39
-                  }
-                }
-              ]
-            }
-          ]
-        }
-      ]
-    },
-    {
-      "literals": [
-        {
-          "Not": [
-            {
-              "clean": false,
-              "etype": null
-            },
-            {
-              "Atomic": [
-                {
-                  "clean": false,
-                  "etype": null
-                },
-                {
-                  "Reference": {
-                    "ptr": 41
-                  }
-                }
-              ]
-            }
-          ]
-        },
-        {
-          "Atomic": [
-            {
-              "clean": false,
-              "etype": null
-            },
-            {
-              "Reference": {
-                "ptr": 44
-              }
-            }
-          ]
-        }
-      ]
-    },
-    {
-      "literals": [
-        {
-          "Not": [
-            {
-              "clean": false,
-              "etype": null
-            },
-            {
-              "Atomic": [
-                {
-                  "clean": false,
-                  "etype": null
-                },
-                {
-                  "Reference": {
-                    "ptr": 43
-                  }
-                }
-              ]
-            }
-          ]
-        },
-        {
-          "Atomic": [
-            {
-              "clean": false,
-              "etype": null
-            },
-            {
-              "Reference": {
-                "ptr": 44
-              }
-            }
-          ]
-        }
-      ]
-    },
-    {
-      "literals": [
-        {
-          "Not": [
-            {
-              "clean": false,
-              "etype": null
-            },
-            {
-              "Atomic": [
-                {
-                  "clean": false,
-                  "etype": null
-                },
-                {
-                  "Reference": {
-                    "ptr": 44
-                  }
-                }
-              ]
-            }
-          ]
-        },
-        {
-          "Atomic": [
-            {
-              "clean": false,
-              "etype": null
-            },
-            {
-              "Reference": {
-                "ptr": 41
-              }
-            }
-          ]
-        },
-        {
-          "Atomic": [
-            {
-              "clean": false,
-              "etype": null
-            },
-            {
-              "Reference": {
-                "ptr": 43
-              }
-            }
-          ]
-        }
-      ]
-    },
-    {
-      "literals": [
-        {
-          "Not": [
-            {
-              "clean": false,
-              "etype": null
-            },
-            {
-              "Atomic": [
-                {
-                  "clean": false,
-                  "etype": null
-                },
-                {
-                  "Reference": {
-                    "ptr": 45
-                  }
-                }
-              ]
-            }
-          ]
-        }
-      ]
-    },
-    {
-      "literals": [
-        {
-          "Not": [
-            {
-              "clean": false,
-              "etype": null
-            },
-            {
-              "Atomic": [
-                {
-                  "clean": false,
-                  "etype": null
-                },
-                {
-                  "Reference": {
-                    "ptr": 46
-                  }
-                }
-              ]
-            }
-          ]
-        },
-        {
-          "Atomic": [
-            {
-              "clean": false,
-              "etype": null
-            },
-            {
-              "Reference": {
-                "ptr": 4
-              }
-            }
-          ]
-        }
-      ]
-    },
-    {
-      "literals": [
-        {
-          "Not": [
-            {
-              "clean": false,
-              "etype": null
-            },
-            {
-              "Atomic": [
-                {
-                  "clean": false,
-                  "etype": null
-                },
-                {
-                  "Reference": {
-                    "ptr": 46
-                  }
-                }
-              ]
-            }
-          ]
-        },
-        {
-          "Atomic": [
-            {
-              "clean": false,
-              "etype": null
-            },
-            {
-              "Reference": {
-                "ptr": 45
-              }
-            }
-          ]
-        }
-      ]
-    },
-    {
-      "literals": [
-        {
-          "Atomic": [
-            {
-              "clean": false,
-              "etype": null
-            },
-            {
-              "Reference": {
-                "ptr": 46
-              }
-            }
-          ]
-        },
-        {
-          "Not": [
-            {
-              "clean": false,
-              "etype": null
-            },
-            {
-              "Atomic": [
-                {
-                  "clean": false,
-                  "etype": null
-                },
-                {
-                  "Reference": {
-                    "ptr": 4
-                  }
-                }
-              ]
-            }
-          ]
-        },
-        {
-          "Not": [
-            {
-              "clean": false,
-              "etype": null
-            },
-            {
-              "Atomic": [
-                {
-                  "clean": false,
-                  "etype": null
-                },
-                {
-                  "Reference": {
-                    "ptr": 45
-                  }
-                }
-              ]
-            }
-          ]
-        }
-      ]
-    },
-    {
-      "literals": [
-        {
-          "Not": [
-            {
-              "clean": false,
-              "etype": null
-            },
-            {
-              "Atomic": [
-                {
-                  "clean": false,
-                  "etype": null
-                },
-                {
-                  "Reference": {
-                    "ptr": 4
-                  }
-                }
-              ]
-            }
-          ]
-        },
-        {
-          "Atomic": [
-            {
-              "clean": false,
-              "etype": null
-            },
-            {
-              "Reference": {
-                "ptr": 47
-              }
-            }
-          ]
-        }
-      ]
-    },
-    {
-      "literals": [
-        {
-          "Atomic": [
-            {
-              "clean": false,
-              "etype": null
-            },
-            {
-              "Reference": {
-                "ptr": 4
-              }
-            }
-          ]
-        },
-        {
-          "Not": [
-            {
-              "clean": false,
-              "etype": null
-            },
-            {
-              "Atomic": [
-                {
-                  "clean": false,
-                  "etype": null
-                },
-                {
-                  "Reference": {
-                    "ptr": 47
-                  }
-                }
-              ]
-            }
-          ]
-        }
-      ]
-    },
-    {
-      "literals": [
-        {
-          "Not": [
-            {
-              "clean": false,
-              "etype": null
-            },
-            {
-              "Atomic": [
-                {
-                  "clean": false,
-                  "etype": null
-                },
-                {
-                  "Reference": {
-                    "ptr": 48
-                  }
-                }
-              ]
-            }
-          ]
-        },
-        {
-          "Atomic": [
-            {
-              "clean": false,
-              "etype": null
-            },
-            {
-              "Reference": {
-                "ptr": 47
-              }
-            }
-          ]
-        }
-      ]
-    },
-    {
-      "literals": [
-        {
-          "Not": [
-            {
-              "clean": false,
-              "etype": null
-            },
-            {
-              "Atomic": [
-                {
-                  "clean": false,
-                  "etype": null
-                },
-                {
-                  "Reference": {
-                    "ptr": 48
-                  }
-                }
-              ]
-            }
-          ]
-        },
-        {
-          "Atomic": [
-            {
-              "clean": false,
-              "etype": null
-            },
-            {
-              "Reference": {
-                "ptr": 44
-              }
-            }
-          ]
-        }
-      ]
-    },
-    {
-      "literals": [
-        {
-          "Atomic": [
-            {
-              "clean": false,
-              "etype": null
-            },
-            {
-              "Reference": {
-                "ptr": 48
-              }
-            }
-          ]
-        },
-        {
-          "Not": [
-            {
-              "clean": false,
-              "etype": null
-            },
-            {
-              "Atomic": [
-                {
-                  "clean": false,
-                  "etype": null
-                },
-                {
-                  "Reference": {
-                    "ptr": 47
-                  }
-                }
-              ]
-            }
-          ]
-        },
-        {
-          "Not": [
-            {
-              "clean": false,
-              "etype": null
-            },
-            {
-              "Atomic": [
-                {
-                  "clean": false,
-                  "etype": null
-                },
-                {
-                  "Reference": {
-                    "ptr": 44
-                  }
-                }
-              ]
-            }
-          ]
-        }
-      ]
-    },
-    {
-      "literals": [
-        {
-          "Not": [
-            {
-              "clean": false,
-              "etype": null
-            },
-            {
-              "Atomic": [
-                {
-                  "clean": false,
-                  "etype": null
-                },
-                {
-                  "Reference": {
-                    "ptr": 46
-                  }
-                }
-              ]
-            }
-          ]
-        },
-        {
-          "Atomic": [
-            {
-              "clean": false,
-              "etype": null
-            },
-            {
-              "Reference": {
-                "ptr": 49
-              }
-            }
-          ]
-        }
-      ]
-    },
-    {
-      "literals": [
-        {
-          "Not": [
-            {
-              "clean": false,
-              "etype": null
-            },
-            {
-              "Atomic": [
-                {
-                  "clean": false,
-                  "etype": null
-                },
-                {
-                  "Reference": {
-                    "ptr": 48
-                  }
-                }
-              ]
-            }
-          ]
-        },
-        {
-          "Atomic": [
-            {
-              "clean": false,
-              "etype": null
-            },
-            {
-              "Reference": {
-                "ptr": 49
-              }
-            }
-          ]
-        }
-      ]
-    },
-    {
-      "literals": [
-        {
-          "Not": [
-            {
-              "clean": false,
-              "etype": null
-            },
-            {
-              "Atomic": [
-                {
-                  "clean": false,
-                  "etype": null
-                },
-                {
-                  "Reference": {
-                    "ptr": 49
-                  }
-                }
-              ]
-            }
-          ]
-        },
-        {
-          "Atomic": [
-            {
-              "clean": false,
-              "etype": null
-            },
-            {
-              "Reference": {
-                "ptr": 46
-              }
-            }
-          ]
-        },
-        {
-          "Atomic": [
-            {
-              "clean": false,
-              "etype": null
-            },
-            {
-              "Reference": {
-                "ptr": 48
-              }
-            }
-          ]
-        }
-      ]
-    },
-    {
-      "literals": [
-        {
-          "Not": [
-            {
-              "clean": false,
-              "etype": null
-            },
-            {
-              "Atomic": [
-                {
-                  "clean": false,
-                  "etype": null
-                },
-                {
-                  "Reference": {
-                    "ptr": 50
-                  }
-                }
-              ]
-            }
-          ]
-        }
-      ]
-    },
-    {
-      "literals": [
-        {
-          "Not": [
-            {
-              "clean": false,
-              "etype": null
-            },
-            {
-              "Atomic": [
-                {
-                  "clean": false,
-                  "etype": null
-                },
-                {
-                  "Reference": {
-                    "ptr": 51
-                  }
-                }
-              ]
-            }
-          ]
-        },
-        {
-          "Atomic": [
-            {
-              "clean": false,
-              "etype": null
-            },
-            {
-              "Reference": {
-                "ptr": 5
-              }
-            }
-          ]
-        }
-      ]
-    },
-    {
-      "literals": [
-        {
-          "Not": [
-            {
-              "clean": false,
-              "etype": null
-            },
-            {
-              "Atomic": [
-                {
-                  "clean": false,
-                  "etype": null
-                },
-                {
-                  "Reference": {
-                    "ptr": 51
-                  }
-                }
-              ]
-            }
-          ]
-        },
-        {
-          "Atomic": [
-            {
-              "clean": false,
-              "etype": null
-            },
-            {
-              "Reference": {
-                "ptr": 50
-              }
-            }
-          ]
-        }
-      ]
-    },
-    {
-      "literals": [
-        {
-          "Atomic": [
-            {
-              "clean": false,
-              "etype": null
-            },
-            {
-              "Reference": {
-                "ptr": 51
-              }
-            }
-          ]
-        },
-        {
-          "Not": [
-            {
-              "clean": false,
-              "etype": null
-            },
-            {
-              "Atomic": [
-                {
-                  "clean": false,
-                  "etype": null
-                },
-                {
-                  "Reference": {
-                    "ptr": 5
-                  }
-                }
-              ]
-            }
-          ]
-        },
-        {
-          "Not": [
-            {
-              "clean": false,
-              "etype": null
-            },
-            {
-              "Atomic": [
-                {
-                  "clean": false,
-                  "etype": null
-                },
-                {
-                  "Reference": {
-                    "ptr": 50
-                  }
-                }
-              ]
-            }
-          ]
-        }
-      ]
-    },
-    {
-      "literals": [
-        {
-          "Not": [
-            {
-              "clean": false,
-              "etype": null
-            },
-            {
-              "Atomic": [
-                {
-                  "clean": false,
-                  "etype": null
-                },
-                {
-                  "Reference": {
-                    "ptr": 5
-                  }
-                }
-              ]
-            }
-          ]
-        },
-        {
-          "Atomic": [
-            {
-              "clean": false,
-              "etype": null
-            },
-            {
-              "Reference": {
-                "ptr": 52
-              }
-            }
-          ]
-        }
-      ]
-    },
-    {
-      "literals": [
-        {
-          "Atomic": [
-            {
-              "clean": false,
-              "etype": null
-            },
-            {
-              "Reference": {
-                "ptr": 5
-              }
-            }
-          ]
-        },
-        {
-          "Not": [
-            {
-              "clean": false,
-              "etype": null
-            },
-            {
-              "Atomic": [
-                {
-                  "clean": false,
-                  "etype": null
-                },
-                {
-                  "Reference": {
-                    "ptr": 52
-                  }
-                }
-              ]
-            }
-          ]
-        }
-      ]
-    },
-    {
-      "literals": [
-        {
-          "Not": [
-            {
-              "clean": false,
-              "etype": null
-            },
-            {
-              "Atomic": [
-                {
-                  "clean": false,
-                  "etype": null
-                },
-                {
-                  "Reference": {
-                    "ptr": 53
-                  }
-                }
-              ]
-            }
-          ]
-        },
-        {
-          "Atomic": [
-            {
-              "clean": false,
-              "etype": null
-            },
-            {
-              "Reference": {
-                "ptr": 52
-              }
-            }
-          ]
-        }
-      ]
-    },
-    {
-      "literals": [
-        {
-          "Not": [
-            {
-              "clean": false,
-              "etype": null
-            },
-            {
-              "Atomic": [
-                {
-                  "clean": false,
-                  "etype": null
-                },
-                {
-                  "Reference": {
-                    "ptr": 53
-                  }
-                }
-              ]
-            }
-          ]
-        },
-        {
-          "Atomic": [
-            {
-              "clean": false,
-              "etype": null
-            },
-            {
-              "Reference": {
-                "ptr": 49
-              }
-            }
-          ]
-        }
-      ]
-    },
-    {
-      "literals": [
-        {
-          "Atomic": [
-            {
-              "clean": false,
-              "etype": null
-            },
-            {
-              "Reference": {
-                "ptr": 53
-              }
-            }
-          ]
-        },
-        {
-          "Not": [
-            {
-              "clean": false,
-              "etype": null
-            },
-            {
-              "Atomic": [
-                {
-                  "clean": false,
-                  "etype": null
-                },
-                {
-                  "Reference": {
-                    "ptr": 52
-                  }
-                }
-              ]
-            }
-          ]
-        },
-        {
-          "Not": [
-            {
-              "clean": false,
-              "etype": null
-            },
-            {
-              "Atomic": [
-                {
-                  "clean": false,
-                  "etype": null
-                },
-                {
-                  "Reference": {
-                    "ptr": 49
-                  }
-                }
-              ]
-            }
-          ]
-        }
-      ]
-    },
-    {
-      "literals": [
-        {
-          "Not": [
-            {
-              "clean": false,
-              "etype": null
-            },
-            {
-              "Atomic": [
-                {
-                  "clean": false,
-                  "etype": null
-                },
-                {
-                  "Reference": {
-                    "ptr": 51
-                  }
-                }
-              ]
-            }
-          ]
-        },
-        {
-          "Atomic": [
-            {
-              "clean": false,
-              "etype": null
-            },
-            {
-              "Reference": {
-                "ptr": 54
-              }
-            }
-          ]
-        }
-      ]
-    },
-    {
-      "literals": [
-        {
-          "Not": [
-            {
-              "clean": false,
-              "etype": null
-            },
-            {
-              "Atomic": [
-                {
-                  "clean": false,
-                  "etype": null
-                },
-                {
-                  "Reference": {
-                    "ptr": 53
-                  }
-                }
-              ]
-            }
-          ]
-        },
-        {
-          "Atomic": [
-            {
-              "clean": false,
-              "etype": null
-            },
-            {
-              "Reference": {
-                "ptr": 54
-              }
-            }
-          ]
-        }
-      ]
-    },
-    {
-      "literals": [
-        {
-          "Not": [
-            {
-              "clean": false,
-              "etype": null
-            },
-            {
-              "Atomic": [
-                {
-                  "clean": false,
-                  "etype": null
-                },
-                {
-                  "Reference": {
-                    "ptr": 54
-                  }
-                }
-              ]
-            }
-          ]
-        },
-        {
-          "Atomic": [
-            {
-              "clean": false,
-              "etype": null
-            },
-            {
-              "Reference": {
-                "ptr": 51
-              }
-            }
-          ]
-        },
-        {
-          "Atomic": [
-            {
-              "clean": false,
-              "etype": null
-            },
-            {
-              "Reference": {
-                "ptr": 53
-              }
-            }
-          ]
-        }
-      ]
-    },
-    {
-      "literals": [
-        {
-          "Not": [
-            {
-              "clean": false,
-              "etype": null
-            },
-            {
-              "Atomic": [
-                {
-                  "clean": false,
-                  "etype": null
-                },
-                {
-                  "Reference": {
-                    "ptr": 6
-                  }
-                }
-              ]
-            }
-          ]
-        },
-        {
-          "Not": [
-            {
-              "clean": false,
-              "etype": null
-            },
-            {
-              "Atomic": [
-                {
-                  "clean": false,
-                  "etype": null
-                },
-                {
-                  "Reference": {
-                    "ptr": 55
-                  }
-                }
-              ]
-            }
-          ]
-        }
-      ]
-    },
-    {
-      "literals": [
-        {
-          "Atomic": [
-            {
-              "clean": false,
-              "etype": null
-            },
-            {
-              "Reference": {
-                "ptr": 6
-              }
-            }
-          ]
-        },
-        {
-          "Atomic": [
-            {
-              "clean": false,
-              "etype": null
-            },
-            {
-              "Reference": {
-                "ptr": 55
-              }
-            }
-          ]
-        }
-      ]
-    },
-    {
-      "literals": [
-        {
-          "Not": [
-            {
-              "clean": false,
-              "etype": null
-            },
-            {
-              "Atomic": [
-                {
-                  "clean": false,
-                  "etype": null
-                },
-                {
-                  "Reference": {
-                    "ptr": 56
-                  }
-                }
-              ]
-            }
-          ]
-        },
-        {
-          "Atomic": [
-            {
-              "clean": false,
-              "etype": null
-            },
-            {
-              "Reference": {
-                "ptr": 55
-              }
-            }
-          ]
-        }
-      ]
-    },
-    {
-      "literals": [
-        {
-          "Atomic": [
-            {
-              "clean": false,
-              "etype": null
-            },
-            {
-              "Reference": {
-                "ptr": 56
-              }
-            }
-          ]
-        },
-        {
-          "Not": [
-            {
-              "clean": false,
-              "etype": null
-            },
-            {
-              "Atomic": [
-                {
-                  "clean": false,
-                  "etype": null
-                },
-                {
-                  "Reference": {
-                    "ptr": 55
-                  }
-                }
-              ]
-            }
-          ]
-        }
-      ]
-    },
-    {
-      "literals": [
-        {
-          "Not": [
-            {
-              "clean": false,
-              "etype": null
-            },
-            {
-              "Atomic": [
-                {
-                  "clean": false,
-                  "etype": null
-                },
-                {
-                  "Reference": {
-                    "ptr": 6
-                  }
-                }
-              ]
-            }
-          ]
-        },
-        {
-          "Atomic": [
-            {
-              "clean": false,
-              "etype": null
-            },
-            {
-              "Reference": {
-                "ptr": 57
-              }
-            }
-          ]
-        }
-      ]
-    },
-    {
-      "literals": [
-        {
-          "Atomic": [
-            {
-              "clean": false,
-              "etype": null
-            },
-            {
-              "Reference": {
-                "ptr": 6
-              }
-            }
-          ]
-        },
-        {
-          "Not": [
-            {
-              "clean": false,
-              "etype": null
-            },
-            {
-              "Atomic": [
-                {
-                  "clean": false,
-                  "etype": null
-                },
-                {
-                  "Reference": {
-                    "ptr": 57
-                  }
-                }
-              ]
-            }
-          ]
-        }
-      ]
-    },
-    {
-      "literals": [
-        {
-          "Not": [
-            {
-              "clean": false,
-              "etype": null
-            },
-            {
-              "Atomic": [
-                {
-                  "clean": false,
-                  "etype": null
-                },
-                {
-                  "Reference": {
-                    "ptr": 58
-                  }
-                }
-              ]
-            }
-          ]
-        },
-        {
-          "Atomic": [
-            {
-              "clean": false,
-              "etype": null
-            },
-            {
-              "Reference": {
-                "ptr": 57
-              }
-            }
-          ]
-        }
-      ]
-    },
-    {
-      "literals": [
-        {
-          "Not": [
-            {
-              "clean": false,
-              "etype": null
-            },
-            {
-              "Atomic": [
-                {
-                  "clean": false,
-                  "etype": null
-                },
-                {
-                  "Reference": {
-                    "ptr": 58
-                  }
-                }
-              ]
-            }
-          ]
-        },
-        {
-          "Atomic": [
-            {
-              "clean": false,
-              "etype": null
-            },
-            {
-              "Reference": {
-                "ptr": 54
-              }
-            }
-          ]
-        }
-      ]
-    },
-    {
-      "literals": [
-        {
-          "Atomic": [
-            {
-              "clean": false,
-              "etype": null
-            },
-            {
-              "Reference": {
-                "ptr": 58
-              }
-            }
-          ]
-        },
-        {
-          "Not": [
-            {
-              "clean": false,
-              "etype": null
-            },
-            {
-              "Atomic": [
-                {
-                  "clean": false,
-                  "etype": null
-                },
-                {
-                  "Reference": {
-                    "ptr": 57
-                  }
-                }
-              ]
-            }
-          ]
-        },
-        {
-          "Not": [
-            {
-              "clean": false,
-              "etype": null
-            },
-            {
-              "Atomic": [
-                {
-                  "clean": false,
-                  "etype": null
-                },
-                {
-                  "Reference": {
-                    "ptr": 54
-                  }
-                }
-              ]
-            }
-          ]
-        }
-      ]
-    },
-    {
-      "literals": [
-        {
-          "Not": [
-            {
-              "clean": false,
-              "etype": null
-            },
-            {
-              "Atomic": [
-                {
-                  "clean": false,
-                  "etype": null
-                },
-                {
-                  "Reference": {
-                    "ptr": 56
-                  }
-                }
-              ]
-            }
-          ]
-        },
-        {
-          "Atomic": [
-            {
-              "clean": false,
-              "etype": null
-            },
-            {
-              "Reference": {
-                "ptr": 59
-              }
-            }
-          ]
-        }
-      ]
-    },
-    {
-      "literals": [
-        {
-          "Not": [
-            {
-              "clean": false,
-              "etype": null
-            },
-            {
-              "Atomic": [
-                {
-                  "clean": false,
-                  "etype": null
-                },
-                {
-                  "Reference": {
-                    "ptr": 58
-                  }
-                }
-              ]
-            }
-          ]
-        },
-        {
-          "Atomic": [
-            {
-              "clean": false,
-              "etype": null
-            },
-            {
-              "Reference": {
-                "ptr": 59
-              }
-            }
-          ]
-        }
-      ]
-    },
-    {
-      "literals": [
-        {
-          "Not": [
-            {
-              "clean": false,
-              "etype": null
-            },
-            {
-              "Atomic": [
-                {
-                  "clean": false,
-                  "etype": null
-                },
-                {
-                  "Reference": {
-                    "ptr": 59
-                  }
-                }
-              ]
-            }
-          ]
-        },
-        {
-          "Atomic": [
-            {
-              "clean": false,
-              "etype": null
-            },
-            {
-              "Reference": {
-                "ptr": 56
-              }
-            }
-          ]
-        },
-        {
-          "Atomic": [
-            {
-              "clean": false,
-              "etype": null
-            },
-            {
-              "Reference": {
-                "ptr": 58
-              }
-            }
-          ]
-        }
-      ]
-    },
-    {
-      "literals": [
-        {
-          "Atomic": [
-            {
-              "clean": false,
-              "etype": null
-            },
-            {
-              "Reference": {
-                "ptr": 59
-              }
-            }
-          ]
-        }
-      ]
-    },
-    {
-      "literals": [
-        {
-          "Not": [
-            {
-              "clean": false,
-              "etype": null
-            },
-            {
-              "Atomic": [
-                {
-                  "clean": false,
-                  "etype": null
-                },
-                {
-                  "Reference": {
-                    "ptr": 60
-                  }
-                }
-              ]
-            }
-          ]
-        },
-        {
-          "Not": [
-            {
-              "clean": false,
-              "etype": null
-            },
-            {
-              "Atomic": [
-                {
-                  "clean": false,
-                  "etype": null
-                },
-                {
-                  "Reference": {
-                    "ptr": 1
-                  }
-                }
-              ]
-            }
-          ]
-        }
-      ]
-    },
-    {
-      "literals": [
-        {
-          "Atomic": [
-            {
-              "clean": false,
-              "etype": null
-            },
-            {
-              "Reference": {
-                "ptr": 60
-              }
-            }
-          ]
-        },
-        {
-          "Atomic": [
-            {
-              "clean": false,
-              "etype": null
-            },
-            {
-              "Reference": {
-                "ptr": 1
-              }
-            }
-          ]
-        }
-      ]
-    },
-    {
-      "literals": [
-        {
-          "Not": [
-            {
-              "clean": false,
-              "etype": null
-            },
-            {
-              "Atomic": [
-                {
-                  "clean": false,
-                  "etype": null
-                },
-                {
-                  "Reference": {
-                    "ptr": 2
-                  }
-                }
-              ]
-            }
-          ]
-        },
-        {
-          "Not": [
-            {
-              "clean": false,
-              "etype": null
-            },
-            {
-              "Atomic": [
-                {
-                  "clean": false,
-                  "etype": null
-                },
-                {
-                  "Reference": {
-                    "ptr": 61
-                  }
-                }
-              ]
-            }
-          ]
-        }
-      ]
-    },
-    {
-      "literals": [
-        {
-          "Atomic": [
-            {
-              "clean": false,
-              "etype": null
-            },
-            {
-              "Reference": {
-                "ptr": 2
-              }
-            }
-          ]
-        },
-        {
-          "Atomic": [
-            {
-              "clean": false,
-              "etype": null
-            },
-            {
-              "Reference": {
-                "ptr": 61
-              }
-            }
-          ]
-        }
-      ]
-    },
-    {
-      "literals": [
-        {
-          "Not": [
-            {
-              "clean": false,
-              "etype": null
-            },
-            {
-              "Atomic": [
-                {
-                  "clean": false,
-                  "etype": null
-                },
-                {
-                  "Reference": {
-                    "ptr": 62
-                  }
-                }
-              ]
-            }
-          ]
-        }
-      ]
-    },
-    {
-      "literals": [
-        {
-          "Not": [
-            {
-              "clean": false,
-              "etype": null
-            },
-            {
-              "Atomic": [
-                {
-                  "clean": false,
-                  "etype": null
-                },
-                {
-                  "Reference": {
-                    "ptr": 62
-                  }
-                }
-              ]
-            }
-          ]
-        },
-        {
-          "Atomic": [
-            {
-              "clean": false,
-              "etype": null
-            },
-            {
-              "Reference": {
-                "ptr": 61
-              }
-            }
-          ]
-        }
-      ]
-    },
-    {
-      "literals": [
-        {
-          "Atomic": [
-            {
-              "clean": false,
-              "etype": null
-            },
-            {
-              "Reference": {
-                "ptr": 2
-              }
-            }
-          ]
-        },
-        {
-          "Atomic": [
-            {
-              "clean": false,
-              "etype": null
-            },
-            {
-              "Reference": {
-                "ptr": 63
-              }
-            }
-          ]
-        }
-      ]
-    },
-    {
-      "literals": [
-        {
-          "Not": [
-            {
-              "clean": false,
-              "etype": null
-            },
-            {
-              "Atomic": [
-                {
-                  "clean": false,
-                  "etype": null
-                },
-                {
-                  "Reference": {
-                    "ptr": 2
-                  }
-                }
-              ]
-            }
-          ]
-        },
-        {
-          "Not": [
-            {
-              "clean": false,
-              "etype": null
-            },
-            {
-              "Atomic": [
-                {
-                  "clean": false,
-                  "etype": null
-                },
-                {
-                  "Reference": {
-                    "ptr": 63
-                  }
-                }
-              ]
-            }
-          ]
-        }
-      ]
-    },
-    {
-      "literals": [
-        {
-          "Not": [
-            {
-              "clean": false,
-              "etype": null
-            },
-            {
-              "Atomic": [
-                {
-                  "clean": false,
-                  "etype": null
-                },
-                {
-                  "Reference": {
-                    "ptr": 64
-                  }
-                }
-              ]
-            }
-          ]
-        },
-        {
-          "Atomic": [
-            {
-              "clean": false,
-              "etype": null
-            },
-            {
-              "Reference": {
-                "ptr": 63
-              }
-            }
-          ]
-        }
-      ]
-    },
-    {
-      "literals": [
-        {
-          "Not": [
-            {
-              "clean": false,
-              "etype": null
-            },
-            {
-              "Atomic": [
-                {
-                  "clean": false,
-                  "etype": null
-                },
-                {
-                  "Reference": {
-                    "ptr": 64
-                  }
-                }
-              ]
-            }
-          ]
-        },
-        {
-          "Atomic": [
-            {
-              "clean": false,
-              "etype": null
-            },
-            {
-              "Reference": {
-                "ptr": 60
-              }
-            }
-          ]
-        }
-      ]
-    },
-    {
-      "literals": [
-        {
-          "Atomic": [
-            {
-              "clean": false,
-              "etype": null
-            },
-            {
-              "Reference": {
-                "ptr": 64
-              }
-            }
-          ]
-        },
-        {
-          "Not": [
-            {
-              "clean": false,
-              "etype": null
-            },
-            {
-              "Atomic": [
-                {
-                  "clean": false,
-                  "etype": null
-                },
-                {
-                  "Reference": {
-                    "ptr": 63
-                  }
-                }
-              ]
-            }
-          ]
-        },
-        {
-          "Not": [
-            {
-              "clean": false,
-              "etype": null
-            },
-            {
-              "Atomic": [
-                {
-                  "clean": false,
-                  "etype": null
-                },
-                {
-                  "Reference": {
-                    "ptr": 60
-                  }
-                }
-              ]
-            }
-          ]
-        }
-      ]
-    },
-    {
-      "literals": [
-        {
-          "Not": [
-            {
-              "clean": false,
-              "etype": null
-            },
-            {
-              "Atomic": [
-                {
-                  "clean": false,
-                  "etype": null
-                },
-                {
-                  "Reference": {
-                    "ptr": 62
-                  }
-                }
-              ]
-            }
-          ]
-        },
-        {
-          "Atomic": [
-            {
-              "clean": false,
-              "etype": null
-            },
-            {
-              "Reference": {
-                "ptr": 65
-              }
-            }
-          ]
-        }
-      ]
-    },
-    {
-      "literals": [
-        {
-          "Not": [
-            {
-              "clean": false,
-              "etype": null
-            },
-            {
-              "Atomic": [
-                {
-                  "clean": false,
-                  "etype": null
-                },
-                {
-                  "Reference": {
-                    "ptr": 64
-                  }
-                }
-              ]
-            }
-          ]
-        },
-        {
-          "Atomic": [
-            {
-              "clean": false,
-              "etype": null
-            },
-            {
-              "Reference": {
-                "ptr": 65
-              }
-            }
-          ]
-        }
-      ]
-    },
-    {
-      "literals": [
-        {
-          "Not": [
-            {
-              "clean": false,
-              "etype": null
-            },
-            {
-              "Atomic": [
-                {
-                  "clean": false,
-                  "etype": null
-                },
-                {
-                  "Reference": {
-                    "ptr": 65
-                  }
-                }
-              ]
-            }
-          ]
-        },
-        {
-          "Atomic": [
-            {
-              "clean": false,
-              "etype": null
-            },
-            {
-              "Reference": {
-                "ptr": 62
-              }
-            }
-          ]
-        },
-        {
-          "Atomic": [
-            {
-              "clean": false,
-              "etype": null
-            },
-            {
-              "Reference": {
-                "ptr": 64
-              }
-            }
-          ]
-        }
-      ]
-    },
-    {
-      "literals": [
-        {
-          "Not": [
-            {
-              "clean": false,
-              "etype": null
-            },
-            {
-              "Atomic": [
-                {
-                  "clean": false,
-                  "etype": null
-                },
-                {
-                  "Reference": {
-                    "ptr": 3
-                  }
-                }
-              ]
-            }
-          ]
-        },
-        {
-          "Not": [
-            {
-              "clean": false,
-              "etype": null
-            },
-            {
-              "Atomic": [
-                {
-                  "clean": false,
-                  "etype": null
-                },
-                {
-                  "Reference": {
-                    "ptr": 66
-                  }
-                }
-              ]
-            }
-          ]
-        }
-      ]
-    },
-    {
-      "literals": [
-        {
-          "Atomic": [
-            {
-              "clean": false,
-              "etype": null
-            },
-            {
-              "Reference": {
-                "ptr": 3
-              }
-            }
-          ]
-        },
-        {
-          "Atomic": [
-            {
-              "clean": false,
-              "etype": null
-            },
-            {
-              "Reference": {
-                "ptr": 66
-              }
-            }
-          ]
-        }
-      ]
-    },
-    {
-      "literals": [
-        {
-          "Not": [
-            {
-              "clean": false,
-              "etype": null
-            },
-            {
-              "Atomic": [
-                {
-                  "clean": false,
-                  "etype": null
-                },
-                {
-                  "Reference": {
-                    "ptr": 67
-                  }
-                }
-              ]
-            }
-          ]
-        },
-        {
-          "Atomic": [
-            {
-              "clean": false,
-              "etype": null
-            },
-            {
-              "Reference": {
-                "ptr": 66
-              }
-            }
-          ]
-        }
-      ]
-    },
-    {
-      "literals": [
-        {
-          "Atomic": [
-            {
-              "clean": false,
-              "etype": null
-            },
-            {
-              "Reference": {
-                "ptr": 67
-              }
-            }
-          ]
-        },
-        {
-          "Not": [
-            {
-              "clean": false,
-              "etype": null
-            },
-            {
-              "Atomic": [
-                {
-                  "clean": false,
-                  "etype": null
-                },
-                {
-                  "Reference": {
-                    "ptr": 66
-                  }
-                }
-              ]
-            }
-          ]
-        }
-      ]
-    },
-    {
-      "literals": [
-        {
-          "Not": [
-            {
-              "clean": false,
-              "etype": null
-            },
-            {
-              "Atomic": [
-                {
-                  "clean": false,
-                  "etype": null
-                },
-                {
-                  "Reference": {
-                    "ptr": 3
-                  }
-                }
-              ]
-            }
-          ]
-        },
-        {
-          "Atomic": [
-            {
-              "clean": false,
-              "etype": null
-            },
-            {
-              "Reference": {
-                "ptr": 68
-              }
-            }
-          ]
-        }
-      ]
-    },
-    {
-      "literals": [
-        {
-          "Atomic": [
-            {
-              "clean": false,
-              "etype": null
-            },
-            {
-              "Reference": {
-                "ptr": 3
-              }
-            }
-          ]
-        },
-        {
-          "Not": [
-            {
-              "clean": false,
-              "etype": null
-            },
-            {
-              "Atomic": [
-                {
-                  "clean": false,
-                  "etype": null
-                },
-                {
-                  "Reference": {
-                    "ptr": 68
-                  }
-                }
-              ]
-            }
-          ]
-        }
-      ]
-    },
-    {
-      "literals": [
-        {
-          "Not": [
-            {
-              "clean": false,
-              "etype": null
-            },
-            {
-              "Atomic": [
-                {
-                  "clean": false,
-                  "etype": null
-                },
-                {
-                  "Reference": {
-                    "ptr": 69
-                  }
-                }
-              ]
-            }
-          ]
-        },
-        {
-          "Atomic": [
-            {
-              "clean": false,
-              "etype": null
-            },
-            {
-              "Reference": {
-                "ptr": 68
-              }
-            }
-          ]
-        }
-      ]
-    },
-    {
-      "literals": [
-        {
-          "Not": [
-            {
-              "clean": false,
-              "etype": null
-            },
-            {
-              "Atomic": [
-                {
-                  "clean": false,
-                  "etype": null
-                },
-                {
-                  "Reference": {
-                    "ptr": 69
-                  }
-                }
-              ]
-            }
-          ]
-        },
-        {
-          "Atomic": [
-            {
-              "clean": false,
-              "etype": null
-            },
-            {
-              "Reference": {
-                "ptr": 65
-              }
-            }
-          ]
-        }
-      ]
-    },
-    {
-      "literals": [
-        {
-          "Atomic": [
-            {
-              "clean": false,
-              "etype": null
-            },
-            {
-              "Reference": {
-                "ptr": 69
-              }
-            }
-          ]
-        },
-        {
-          "Not": [
-            {
-              "clean": false,
-              "etype": null
-            },
-            {
-              "Atomic": [
-                {
-                  "clean": false,
-                  "etype": null
-                },
-                {
-                  "Reference": {
-                    "ptr": 68
-                  }
-                }
-              ]
-            }
-          ]
-        },
-        {
-          "Not": [
-            {
-              "clean": false,
-              "etype": null
-            },
-            {
-              "Atomic": [
-                {
-                  "clean": false,
-                  "etype": null
-                },
-                {
-                  "Reference": {
-                    "ptr": 65
-                  }
-                }
-              ]
-            }
-          ]
-        }
-      ]
-    },
-    {
-      "literals": [
-        {
-          "Not": [
-            {
-              "clean": false,
-              "etype": null
-            },
-            {
-              "Atomic": [
-                {
-                  "clean": false,
-                  "etype": null
-                },
-                {
-                  "Reference": {
-                    "ptr": 67
-                  }
-                }
-              ]
-            }
-          ]
-        },
-        {
-          "Atomic": [
-            {
-              "clean": false,
-              "etype": null
-            },
-            {
-              "Reference": {
-                "ptr": 70
-              }
-            }
-          ]
-        }
-      ]
-    },
-    {
-      "literals": [
-        {
-          "Not": [
-            {
-              "clean": false,
-              "etype": null
-            },
-            {
-              "Atomic": [
-                {
-                  "clean": false,
-                  "etype": null
-                },
-                {
-                  "Reference": {
-                    "ptr": 69
-                  }
-                }
-              ]
-            }
-          ]
-        },
-        {
-          "Atomic": [
-            {
-              "clean": false,
-              "etype": null
-            },
-            {
-              "Reference": {
-                "ptr": 70
-              }
-            }
-          ]
-        }
-      ]
-    },
-    {
-      "literals": [
-        {
-          "Not": [
-            {
-              "clean": false,
-              "etype": null
-            },
-            {
-              "Atomic": [
-                {
-                  "clean": false,
-                  "etype": null
-                },
-                {
-                  "Reference": {
-                    "ptr": 70
-                  }
-                }
-              ]
-            }
-          ]
-        },
-        {
-          "Atomic": [
-            {
-              "clean": false,
-              "etype": null
-            },
-            {
-              "Reference": {
-                "ptr": 67
-              }
-            }
-          ]
-        },
-        {
-          "Atomic": [
-            {
-              "clean": false,
-              "etype": null
-            },
-            {
-              "Reference": {
-                "ptr": 69
-              }
-            }
-          ]
-        }
-      ]
-    },
-    {
-      "literals": [
-        {
-          "Not": [
-            {
-              "clean": false,
-              "etype": null
-            },
-            {
-              "Atomic": [
-                {
-                  "clean": false,
-                  "etype": null
-                },
-                {
-                  "Reference": {
-                    "ptr": 4
-                  }
-                }
-              ]
-            }
-          ]
-        },
-        {
-          "Not": [
-            {
-              "clean": false,
-              "etype": null
-            },
-            {
-              "Atomic": [
-                {
-                  "clean": false,
-                  "etype": null
-                },
-                {
-                  "Reference": {
-                    "ptr": 71
-                  }
-                }
-              ]
-            }
-          ]
-        }
-      ]
-    },
-    {
-      "literals": [
-        {
-          "Atomic": [
-            {
-              "clean": false,
-              "etype": null
-            },
-            {
-              "Reference": {
-                "ptr": 4
-              }
-            }
-          ]
-        },
-        {
-          "Atomic": [
-            {
-              "clean": false,
-              "etype": null
-            },
-            {
-              "Reference": {
-                "ptr": 71
-              }
-            }
-          ]
-        }
-      ]
-    },
-    {
-      "literals": [
-        {
-          "Not": [
-            {
-              "clean": false,
-              "etype": null
-            },
-            {
-              "Atomic": [
-                {
-                  "clean": false,
-                  "etype": null
-                },
-                {
-                  "Reference": {
-                    "ptr": 72
-                  }
-                }
-              ]
-            }
-          ]
-        }
-      ]
-    },
-    {
-      "literals": [
-        {
-          "Not": [
-            {
-              "clean": false,
-              "etype": null
-            },
-            {
-              "Atomic": [
-                {
-                  "clean": false,
-                  "etype": null
-                },
-                {
-                  "Reference": {
-                    "ptr": 72
-                  }
-                }
-              ]
-            }
-          ]
-        },
-        {
-          "Atomic": [
-            {
-              "clean": false,
-              "etype": null
-            },
-            {
-              "Reference": {
-                "ptr": 71
-              }
-            }
-          ]
-        }
-      ]
-    },
-    {
-      "literals": [
-        {
-          "Atomic": [
-            {
-              "clean": false,
-              "etype": null
-            },
-            {
-              "Reference": {
-                "ptr": 4
-              }
-            }
-          ]
-        },
-        {
-          "Atomic": [
-            {
-              "clean": false,
-              "etype": null
-            },
-            {
-              "Reference": {
-                "ptr": 73
-              }
-            }
-          ]
-        }
-      ]
-    },
-    {
-      "literals": [
-        {
-          "Not": [
-            {
-              "clean": false,
-              "etype": null
-            },
-            {
-              "Atomic": [
-                {
-                  "clean": false,
-                  "etype": null
-                },
-                {
-                  "Reference": {
-                    "ptr": 4
-                  }
-                }
-              ]
-            }
-          ]
-        },
-        {
-          "Not": [
-            {
-              "clean": false,
-              "etype": null
-            },
-            {
-              "Atomic": [
-                {
-                  "clean": false,
-                  "etype": null
-                },
-                {
-                  "Reference": {
-                    "ptr": 73
-                  }
-                }
-              ]
-            }
-          ]
-        }
-      ]
-    },
-    {
-      "literals": [
-        {
-          "Not": [
-            {
-              "clean": false,
-              "etype": null
-            },
-            {
-              "Atomic": [
-                {
-                  "clean": false,
-                  "etype": null
-                },
-                {
-                  "Reference": {
-                    "ptr": 74
-                  }
-                }
-              ]
-            }
-          ]
-        },
-        {
-          "Atomic": [
-            {
-              "clean": false,
-              "etype": null
-            },
-            {
-              "Reference": {
-                "ptr": 73
-              }
-            }
-          ]
-        }
-      ]
-    },
-    {
-      "literals": [
-        {
-          "Not": [
-            {
-              "clean": false,
-              "etype": null
-            },
-            {
-              "Atomic": [
-                {
-                  "clean": false,
-                  "etype": null
-                },
-                {
-                  "Reference": {
-                    "ptr": 74
-                  }
-                }
-              ]
-            }
-          ]
-        },
-        {
-          "Atomic": [
-            {
-              "clean": false,
-              "etype": null
-            },
-            {
-              "Reference": {
-                "ptr": 70
-              }
-            }
-          ]
-        }
-      ]
-    },
-    {
-      "literals": [
-        {
-          "Atomic": [
-            {
-              "clean": false,
-              "etype": null
-            },
-            {
-              "Reference": {
-                "ptr": 74
-              }
-            }
-          ]
-        },
-        {
-          "Not": [
-            {
-              "clean": false,
-              "etype": null
-            },
-            {
-              "Atomic": [
-                {
-                  "clean": false,
-                  "etype": null
-                },
-                {
-                  "Reference": {
-                    "ptr": 73
-                  }
-                }
-              ]
-            }
-          ]
-        },
-        {
-          "Not": [
-            {
-              "clean": false,
-              "etype": null
-            },
-            {
-              "Atomic": [
-                {
-                  "clean": false,
-                  "etype": null
-                },
-                {
-                  "Reference": {
-                    "ptr": 70
-                  }
-                }
-              ]
-            }
-          ]
-        }
-      ]
-    },
-    {
-      "literals": [
-        {
-          "Not": [
-            {
-              "clean": false,
-              "etype": null
-            },
-            {
-              "Atomic": [
-                {
-                  "clean": false,
-                  "etype": null
-                },
-                {
-                  "Reference": {
-                    "ptr": 72
-                  }
-                }
-              ]
-            }
-          ]
-        },
-        {
-          "Atomic": [
-            {
-              "clean": false,
-              "etype": null
-            },
-            {
-              "Reference": {
-                "ptr": 75
-              }
-            }
-          ]
-        }
-      ]
-    },
-    {
-      "literals": [
-        {
-          "Not": [
-            {
-              "clean": false,
-              "etype": null
-            },
-            {
-              "Atomic": [
-                {
-                  "clean": false,
-                  "etype": null
-                },
-                {
-                  "Reference": {
-                    "ptr": 74
-                  }
-                }
-              ]
-            }
-          ]
-        },
-        {
-          "Atomic": [
-            {
-              "clean": false,
-              "etype": null
-            },
-            {
-              "Reference": {
-                "ptr": 75
-              }
-            }
-          ]
-        }
-      ]
-    },
-    {
-      "literals": [
-        {
-          "Not": [
-            {
-              "clean": false,
-              "etype": null
-            },
-            {
-              "Atomic": [
-                {
-                  "clean": false,
-                  "etype": null
-                },
-                {
-                  "Reference": {
-                    "ptr": 75
-                  }
-                }
-              ]
-            }
-          ]
-        },
-        {
-          "Atomic": [
-            {
-              "clean": false,
-              "etype": null
-            },
-            {
-              "Reference": {
-                "ptr": 72
-              }
-            }
-          ]
-        },
-        {
-          "Atomic": [
-            {
-              "clean": false,
-              "etype": null
-            },
-            {
-              "Reference": {
-                "ptr": 74
-              }
-            }
-          ]
-        }
-      ]
-    },
-    {
-      "literals": [
-        {
-          "Not": [
-            {
-              "clean": false,
-              "etype": null
-            },
-            {
-              "Atomic": [
-                {
-                  "clean": false,
-                  "etype": null
-                },
-                {
-                  "Reference": {
-                    "ptr": 5
-                  }
-                }
-              ]
-            }
-          ]
-        },
-        {
-          "Not": [
-            {
-              "clean": false,
-              "etype": null
-            },
-            {
-              "Atomic": [
-                {
-                  "clean": false,
-                  "etype": null
-                },
-                {
-                  "Reference": {
-                    "ptr": 76
-                  }
-                }
-              ]
-            }
-          ]
-        }
-      ]
-    },
-    {
-      "literals": [
-        {
-          "Atomic": [
-            {
-              "clean": false,
-              "etype": null
-            },
-            {
-              "Reference": {
-                "ptr": 5
-              }
-            }
-          ]
-        },
-        {
-          "Atomic": [
-            {
-              "clean": false,
-              "etype": null
-            },
-            {
-              "Reference": {
-                "ptr": 76
-              }
-            }
-          ]
-        }
-      ]
-    },
-    {
-      "literals": [
-        {
-          "Not": [
-            {
-              "clean": false,
-              "etype": null
-            },
-            {
-              "Atomic": [
-                {
-                  "clean": false,
-                  "etype": null
-                },
-                {
-                  "Reference": {
-                    "ptr": 77
-                  }
-                }
-              ]
-            }
-          ]
-        },
-        {
-          "Atomic": [
-            {
-              "clean": false,
-              "etype": null
-            },
-            {
-              "Reference": {
-                "ptr": 76
-              }
-            }
-          ]
-        }
-      ]
-    },
-    {
-      "literals": [
-        {
-          "Atomic": [
-            {
-              "clean": false,
-              "etype": null
-            },
-            {
-              "Reference": {
-                "ptr": 77
-              }
-            }
-          ]
-        },
-        {
-          "Not": [
-            {
-              "clean": false,
-              "etype": null
-            },
-            {
-              "Atomic": [
-                {
-                  "clean": false,
-                  "etype": null
-                },
-                {
-                  "Reference": {
-                    "ptr": 76
-                  }
-                }
-              ]
-            }
-          ]
-        }
-      ]
-    },
-    {
-      "literals": [
-        {
-          "Not": [
-            {
-              "clean": false,
-              "etype": null
-            },
-            {
-              "Atomic": [
-                {
-                  "clean": false,
-                  "etype": null
-                },
-                {
-                  "Reference": {
-                    "ptr": 5
-                  }
-                }
-              ]
-            }
-          ]
-        },
-        {
-          "Atomic": [
-            {
-              "clean": false,
-              "etype": null
-            },
-            {
-              "Reference": {
-                "ptr": 78
-              }
-            }
-          ]
-        }
-      ]
-    },
-    {
-      "literals": [
-        {
-          "Atomic": [
-            {
-              "clean": false,
-              "etype": null
-            },
-            {
-              "Reference": {
-                "ptr": 5
-              }
-            }
-          ]
-        },
-        {
-          "Not": [
-            {
-              "clean": false,
-              "etype": null
-            },
-            {
-              "Atomic": [
-                {
-                  "clean": false,
-                  "etype": null
-                },
-                {
-                  "Reference": {
-                    "ptr": 78
-                  }
-                }
-              ]
-            }
-          ]
-        }
-      ]
-    },
-    {
-      "literals": [
-        {
-          "Not": [
-            {
-              "clean": false,
-              "etype": null
-            },
-            {
-              "Atomic": [
-                {
-                  "clean": false,
-                  "etype": null
-                },
-                {
-                  "Reference": {
-                    "ptr": 79
-                  }
-                }
-              ]
-            }
-          ]
-        },
-        {
-          "Atomic": [
-            {
-              "clean": false,
-              "etype": null
-            },
-            {
-              "Reference": {
-                "ptr": 78
-              }
-            }
-          ]
-        }
-      ]
-    },
-    {
-      "literals": [
-        {
-          "Not": [
-            {
-              "clean": false,
-              "etype": null
-            },
-            {
-              "Atomic": [
-                {
-                  "clean": false,
-                  "etype": null
-                },
-                {
-                  "Reference": {
-                    "ptr": 79
-                  }
-                }
-              ]
-            }
-          ]
-        },
-        {
-          "Atomic": [
-            {
-              "clean": false,
-              "etype": null
-            },
-            {
-              "Reference": {
-                "ptr": 75
-              }
-            }
-          ]
-        }
-      ]
-    },
-    {
-      "literals": [
-        {
-          "Atomic": [
-            {
-              "clean": false,
-              "etype": null
-            },
-            {
-              "Reference": {
-                "ptr": 79
-              }
-            }
-          ]
-        },
-        {
-          "Not": [
-            {
-              "clean": false,
-              "etype": null
-            },
-            {
-              "Atomic": [
-                {
-                  "clean": false,
-                  "etype": null
-                },
-                {
-                  "Reference": {
-                    "ptr": 78
-                  }
-                }
-              ]
-            }
-          ]
-        },
-        {
-          "Not": [
-            {
-              "clean": false,
-              "etype": null
-            },
-            {
-              "Atomic": [
-                {
-                  "clean": false,
-                  "etype": null
-                },
-                {
-                  "Reference": {
-                    "ptr": 75
-                  }
-                }
-              ]
-            }
-          ]
-        }
-      ]
-    },
-    {
-      "literals": [
-        {
-          "Not": [
-            {
-              "clean": false,
-              "etype": null
-            },
-            {
-              "Atomic": [
-                {
-                  "clean": false,
-                  "etype": null
-                },
-                {
-                  "Reference": {
-                    "ptr": 77
-                  }
-                }
-              ]
-            }
-          ]
-        },
-        {
-          "Atomic": [
-            {
-              "clean": false,
-              "etype": null
-            },
-            {
-              "Reference": {
-                "ptr": 80
-              }
-            }
-          ]
-        }
-      ]
-    },
-    {
-      "literals": [
-        {
-          "Not": [
-            {
-              "clean": false,
-              "etype": null
-            },
-            {
-              "Atomic": [
-                {
-                  "clean": false,
-                  "etype": null
-                },
-                {
-                  "Reference": {
-                    "ptr": 79
-                  }
-                }
-              ]
-            }
-          ]
-        },
-        {
-          "Atomic": [
-            {
-              "clean": false,
-              "etype": null
-            },
-            {
-              "Reference": {
-                "ptr": 80
-              }
-            }
-          ]
-        }
-      ]
-    },
-    {
-      "literals": [
-        {
-          "Not": [
-            {
-              "clean": false,
-              "etype": null
-            },
-            {
-              "Atomic": [
-                {
-                  "clean": false,
-                  "etype": null
-                },
-                {
-                  "Reference": {
-                    "ptr": 80
-                  }
-                }
-              ]
-            }
-          ]
-        },
-        {
-          "Atomic": [
-            {
-              "clean": false,
-              "etype": null
-            },
-            {
-              "Reference": {
-                "ptr": 77
-              }
-            }
-          ]
-        },
-        {
-          "Atomic": [
-            {
-              "clean": false,
-              "etype": null
-            },
-            {
-              "Reference": {
-                "ptr": 79
-              }
-            }
-          ]
-        }
-      ]
-    },
-    {
-      "literals": [
-        {
-          "Atomic": [
-            {
-              "clean": false,
-              "etype": null
-            },
-            {
-              "Reference": {
-                "ptr": 81
-              }
-            }
-          ]
-        }
-      ]
-    },
-    {
-      "literals": [
-        {
-          "Not": [
-            {
-              "clean": false,
-              "etype": null
-            },
-            {
-              "Atomic": [
-                {
-                  "clean": false,
-                  "etype": null
-                },
-                {
-                  "Reference": {
-                    "ptr": 82
-                  }
-                }
-              ]
-            }
-          ]
-        },
-        {
-          "Atomic": [
-            {
-              "clean": false,
-              "etype": null
-            },
-            {
-              "Reference": {
-                "ptr": 81
-              }
-            }
-          ]
-        }
-      ]
-    },
-    {
-      "literals": [
-        {
-          "Not": [
-            {
-              "clean": false,
-              "etype": null
-            },
-            {
-              "Atomic": [
-                {
-                  "clean": false,
-                  "etype": null
-                },
-                {
-                  "Reference": {
-                    "ptr": 82
-                  }
-                }
-              ]
-            }
-          ]
-        },
-        {
-          "Atomic": [
-            {
-              "clean": false,
-              "etype": null
-            },
-            {
-              "Reference": {
-                "ptr": 6
-              }
-            }
-          ]
-        }
-      ]
-    },
-    {
-      "literals": [
-        {
-          "Atomic": [
-            {
-              "clean": false,
-              "etype": null
-            },
-            {
-              "Reference": {
-                "ptr": 82
-              }
-            }
-          ]
-        },
-        {
-          "Not": [
-            {
-              "clean": false,
-              "etype": null
-            },
-            {
-              "Atomic": [
-                {
-                  "clean": false,
-                  "etype": null
-                },
-                {
-                  "Reference": {
-                    "ptr": 81
-                  }
-                }
-              ]
-            }
-          ]
-        },
-        {
-          "Not": [
-            {
-              "clean": false,
-              "etype": null
-            },
-            {
-              "Atomic": [
-                {
-                  "clean": false,
-                  "etype": null
-                },
-                {
-                  "Reference": {
-                    "ptr": 6
-                  }
-                }
-              ]
-            }
-          ]
-        }
-      ]
-    },
-    {
-      "literals": [
-        {
-          "Atomic": [
-            {
-              "clean": false,
-              "etype": null
-            },
-            {
-              "Reference": {
-                "ptr": 6
-              }
-            }
-          ]
-        },
-        {
-          "Atomic": [
-            {
-              "clean": false,
-              "etype": null
-            },
-            {
-              "Reference": {
-                "ptr": 83
-              }
-            }
-          ]
-        }
-      ]
-    },
-    {
-      "literals": [
-        {
-          "Not": [
-            {
-              "clean": false,
-              "etype": null
-            },
-            {
-              "Atomic": [
-                {
-                  "clean": false,
-                  "etype": null
-                },
-                {
-                  "Reference": {
-                    "ptr": 6
-                  }
-                }
-              ]
-            }
-          ]
-        },
-        {
-          "Not": [
-            {
-              "clean": false,
-              "etype": null
-            },
-            {
-              "Atomic": [
-                {
-                  "clean": false,
-                  "etype": null
-                },
-                {
-                  "Reference": {
-                    "ptr": 83
-                  }
-                }
-              ]
-            }
-          ]
-        }
-      ]
-    },
-    {
-      "literals": [
-        {
-          "Not": [
-            {
-              "clean": false,
-              "etype": null
-            },
-            {
-              "Atomic": [
-                {
-                  "clean": false,
-                  "etype": null
-                },
-                {
-                  "Reference": {
-                    "ptr": 84
-                  }
-                }
-              ]
-            }
-          ]
-        },
-        {
-          "Atomic": [
-            {
-              "clean": false,
-              "etype": null
-            },
-            {
-              "Reference": {
-                "ptr": 83
-              }
-            }
-          ]
-        }
-      ]
-    },
-    {
-      "literals": [
-        {
-          "Not": [
-            {
-              "clean": false,
-              "etype": null
-            },
-            {
-              "Atomic": [
-                {
-                  "clean": false,
-                  "etype": null
-                },
-                {
-                  "Reference": {
-                    "ptr": 84
-                  }
-                }
-              ]
-            }
-          ]
-        },
-        {
-          "Atomic": [
-            {
-              "clean": false,
-              "etype": null
-            },
-            {
-              "Reference": {
-                "ptr": 80
-              }
-            }
-          ]
-        }
-      ]
-    },
-    {
-      "literals": [
-        {
-          "Atomic": [
-            {
-              "clean": false,
-              "etype": null
-            },
-            {
-              "Reference": {
-                "ptr": 84
-              }
-            }
-          ]
-        },
-        {
-          "Not": [
-            {
-              "clean": false,
-              "etype": null
-            },
-            {
-              "Atomic": [
-                {
-                  "clean": false,
-                  "etype": null
-                },
-                {
-                  "Reference": {
-                    "ptr": 83
-                  }
-                }
-              ]
-            }
-          ]
-        },
-        {
-          "Not": [
-            {
-              "clean": false,
-              "etype": null
-            },
-            {
-              "Atomic": [
-                {
-                  "clean": false,
-                  "etype": null
-                },
-                {
-                  "Reference": {
-                    "ptr": 80
-                  }
-                }
-              ]
-            }
-          ]
-        }
-      ]
-    },
-    {
-      "literals": [
-        {
-          "Not": [
-            {
-              "clean": false,
-              "etype": null
-            },
-            {
-              "Atomic": [
-                {
-                  "clean": false,
-                  "etype": null
-                },
-                {
-                  "Reference": {
-                    "ptr": 82
-                  }
-                }
-              ]
-            }
-          ]
-        },
-        {
-          "Atomic": [
-            {
-              "clean": false,
-              "etype": null
-            },
-            {
-              "Reference": {
-                "ptr": 85
-              }
-            }
-          ]
-        }
-      ]
-    },
-    {
-      "literals": [
-        {
-          "Not": [
-            {
-              "clean": false,
-              "etype": null
-            },
-            {
-              "Atomic": [
-                {
-                  "clean": false,
-                  "etype": null
-                },
-                {
-                  "Reference": {
-                    "ptr": 84
-                  }
-                }
-              ]
-            }
-          ]
-        },
-        {
-          "Atomic": [
-            {
-              "clean": false,
-              "etype": null
-            },
-            {
-              "Reference": {
-                "ptr": 85
-              }
-            }
-          ]
-        }
-      ]
-    },
-    {
-      "literals": [
-        {
-          "Not": [
-            {
-              "clean": false,
-              "etype": null
-            },
-            {
-              "Atomic": [
-                {
-                  "clean": false,
-                  "etype": null
-                },
-                {
-                  "Reference": {
-                    "ptr": 85
-                  }
-                }
-              ]
-            }
-          ]
-        },
-        {
-          "Atomic": [
-            {
-              "clean": false,
-              "etype": null
-            },
-            {
-              "Reference": {
-                "ptr": 82
-              }
-            }
-          ]
-        },
-        {
-          "Atomic": [
-            {
-              "clean": false,
-              "etype": null
-            },
-            {
-              "Reference": {
-                "ptr": 84
-              }
-            }
-          ]
-        }
-      ]
-    },
-    {
-      "literals": [
-        {
-          "Atomic": [
-            {
-              "clean": false,
-              "etype": null
-            },
-            {
-              "Reference": {
-                "ptr": 85
-              }
-            }
-          ]
-        }
-      ]
-    }
-  ],
-  "constraints": {
-    "Root": [
-      {
-        "clean": false,
-        "etype": null
-      },
-      [
-        {
-          "Atomic": [
-            {
-              "clean": false,
-              "etype": null
-            },
-            {
-              "Literal": {
-                "Bool": true
-              }
-            }
-          ]
-        }
-      ]
-    ]
-  },
-  "dominance": null,
-  "search_order": null,
-  "symbols": {
-    "id": 0,
-    "next_machine_name": 79,
-    "parent": null,
-    "table": [
-      [
-        {
-          "User": "a"
-        },
-        {
-          "id": 0,
-          "kind": {
-            "DecisionVariable": {
-              "category": "Decision",
-              "domain": {
-                "Int": [
-                  {
-                    "Bounded": [
-                      -6,
-                      20
-                    ]
-                  }
-                ]
-              }
-            }
-          },
-          "name": {
-            "User": "a"
-          }
-        }
-      ],
-      [
-        {
-          "Machine": 0
-        },
-        {
-          "id": 7,
-          "kind": {
-            "DecisionVariable": {
-              "category": "Decision",
-              "domain": "Bool"
-            }
-          },
-          "name": {
-            "Machine": 0
-          }
-        }
-      ],
-      [
-        {
-          "Machine": 1
-        },
-        {
-          "id": 8,
-          "kind": {
-            "DecisionVariable": {
-              "category": "Decision",
-              "domain": "Bool"
-            }
-          },
-          "name": {
-            "Machine": 1
-          }
-        }
-      ],
-      [
-        {
-          "Machine": 2
-        },
-        {
-          "id": 9,
-          "kind": {
-            "DecisionVariable": {
-              "category": "Decision",
-              "domain": "Bool"
-            }
-          },
-          "name": {
-            "Machine": 2
-          }
-        }
-      ],
-      [
-        {
-          "Machine": 3
-        },
-        {
-          "id": 10,
-          "kind": {
-            "DecisionVariable": {
-              "category": "Decision",
-              "domain": "Bool"
-            }
-          },
-          "name": {
-            "Machine": 3
-          }
-        }
-      ],
-      [
-        {
-          "Machine": 4
-        },
-        {
-          "id": 11,
-          "kind": {
-            "DecisionVariable": {
-              "category": "Decision",
-              "domain": "Bool"
-            }
-          },
-          "name": {
-            "Machine": 4
-          }
-        }
-      ],
-      [
-        {
-          "Machine": 5
-        },
-        {
-          "id": 12,
-          "kind": {
-            "DecisionVariable": {
-              "category": "Decision",
-              "domain": "Bool"
-            }
-          },
-          "name": {
-            "Machine": 5
-          }
-        }
-      ],
-      [
-        {
-          "Machine": 6
-        },
-        {
-          "id": 13,
-          "kind": {
-            "DecisionVariable": {
-              "category": "Decision",
-              "domain": "Bool"
-            }
-          },
-          "name": {
-            "Machine": 6
-          }
-        }
-      ],
-      [
-        {
-          "Machine": 7
-        },
-        {
-          "id": 14,
-          "kind": {
-            "DecisionVariable": {
-              "category": "Decision",
-              "domain": "Bool"
-            }
-          },
-          "name": {
-            "Machine": 7
-          }
-        }
-      ],
-      [
-        {
-          "Machine": 8
-        },
-        {
-          "id": 15,
-          "kind": {
-            "DecisionVariable": {
-              "category": "Decision",
-              "domain": "Bool"
-            }
-          },
-          "name": {
-            "Machine": 8
-          }
-        }
-      ],
-      [
-        {
-          "Machine": 9
-        },
-        {
-          "id": 16,
-          "kind": {
-            "DecisionVariable": {
-              "category": "Decision",
-              "domain": "Bool"
-            }
-          },
-          "name": {
-            "Machine": 9
-          }
-        }
-      ],
-      [
-        {
-          "Machine": 10
-        },
-        {
-          "id": 17,
-          "kind": {
-            "DecisionVariable": {
-              "category": "Decision",
-              "domain": "Bool"
-            }
-          },
-          "name": {
-            "Machine": 10
-          }
-        }
-      ],
-      [
-        {
-          "Machine": 11
-        },
-        {
-          "id": 18,
-          "kind": {
-            "DecisionVariable": {
-              "category": "Decision",
-              "domain": "Bool"
-            }
-          },
-          "name": {
-            "Machine": 11
-          }
-        }
-      ],
-      [
-        {
-          "Machine": 12
-        },
-        {
-          "id": 19,
-          "kind": {
-            "DecisionVariable": {
-              "category": "Decision",
-              "domain": "Bool"
-            }
-          },
-          "name": {
-            "Machine": 12
-          }
-        }
-      ],
-      [
-        {
-          "Machine": 13
-        },
-        {
-          "id": 20,
-          "kind": {
-            "DecisionVariable": {
-              "category": "Decision",
-              "domain": "Bool"
-            }
-          },
-          "name": {
-            "Machine": 13
-          }
-        }
-      ],
-      [
-        {
-          "Machine": 14
-        },
-        {
-          "id": 21,
-          "kind": {
-            "DecisionVariable": {
-              "category": "Decision",
-              "domain": "Bool"
-            }
-          },
-          "name": {
-            "Machine": 14
-          }
-        }
-      ],
-      [
-        {
-          "Machine": 15
-        },
-        {
-          "id": 22,
-          "kind": {
-            "DecisionVariable": {
-              "category": "Decision",
-              "domain": "Bool"
-            }
-          },
-          "name": {
-            "Machine": 15
-          }
-        }
-      ],
-      [
-        {
-          "Machine": 16
-        },
-        {
-          "id": 23,
-          "kind": {
-            "DecisionVariable": {
-              "category": "Decision",
-              "domain": "Bool"
-            }
-          },
-          "name": {
-            "Machine": 16
-          }
-        }
-      ],
-      [
-        {
-          "Machine": 17
-        },
-        {
-          "id": 24,
-          "kind": {
-            "DecisionVariable": {
-              "category": "Decision",
-              "domain": "Bool"
-            }
-          },
-          "name": {
-            "Machine": 17
-          }
-        }
-      ],
-      [
-        {
-          "Machine": 18
-        },
-        {
-          "id": 25,
-          "kind": {
-            "DecisionVariable": {
-              "category": "Decision",
-              "domain": "Bool"
-            }
-          },
-          "name": {
-            "Machine": 18
-          }
-        }
-      ],
-      [
-        {
-          "Machine": 19
-        },
-        {
-          "id": 26,
-          "kind": {
-            "DecisionVariable": {
-              "category": "Decision",
-              "domain": "Bool"
-            }
-          },
-          "name": {
-            "Machine": 19
-          }
-        }
-      ],
-      [
-        {
-          "Machine": 20
-        },
-        {
-          "id": 27,
-          "kind": {
-            "DecisionVariable": {
-              "category": "Decision",
-              "domain": "Bool"
-            }
-          },
-          "name": {
-            "Machine": 20
-          }
-        }
-      ],
-      [
-        {
-          "Machine": 21
-        },
-        {
-          "id": 28,
-          "kind": {
-            "DecisionVariable": {
-              "category": "Decision",
-              "domain": "Bool"
-            }
-          },
-          "name": {
-            "Machine": 21
-          }
-        }
-      ],
-      [
-        {
-          "Machine": 22
-        },
-        {
-          "id": 29,
-          "kind": {
-            "DecisionVariable": {
-              "category": "Decision",
-              "domain": "Bool"
-            }
-          },
-          "name": {
-            "Machine": 22
-          }
-        }
-      ],
-      [
-        {
-          "Machine": 23
-        },
-        {
-          "id": 30,
-          "kind": {
-            "DecisionVariable": {
-              "category": "Decision",
-              "domain": "Bool"
-            }
-          },
-          "name": {
-            "Machine": 23
-          }
-        }
-      ],
-      [
-        {
-          "Machine": 24
-        },
-        {
-          "id": 31,
-          "kind": {
-            "DecisionVariable": {
-              "category": "Decision",
-              "domain": "Bool"
-            }
-          },
-          "name": {
-            "Machine": 24
-          }
-        }
-      ],
-      [
-        {
-          "Machine": 25
-        },
-        {
-          "id": 32,
-          "kind": {
-            "DecisionVariable": {
-              "category": "Decision",
-              "domain": "Bool"
-            }
-          },
-          "name": {
-            "Machine": 25
-          }
-        }
-      ],
-      [
-        {
-          "Machine": 26
-        },
-        {
-          "id": 33,
-          "kind": {
-            "DecisionVariable": {
-              "category": "Decision",
-              "domain": "Bool"
-            }
-          },
-          "name": {
-            "Machine": 26
-          }
-        }
-      ],
-      [
-        {
-          "Machine": 27
-        },
-        {
-          "id": 34,
-          "kind": {
-            "DecisionVariable": {
-              "category": "Decision",
-              "domain": "Bool"
-            }
-          },
-          "name": {
-            "Machine": 27
-          }
-        }
-      ],
-      [
-        {
-          "Machine": 28
-        },
-        {
-          "id": 35,
-          "kind": {
-            "DecisionVariable": {
-              "category": "Decision",
-              "domain": "Bool"
-            }
-          },
-          "name": {
-            "Machine": 28
-          }
-        }
-      ],
-      [
-        {
-          "Machine": 29
-        },
-        {
-          "id": 36,
-          "kind": {
-            "DecisionVariable": {
-              "category": "Decision",
-              "domain": "Bool"
-            }
-          },
-          "name": {
-            "Machine": 29
-          }
-        }
-      ],
-      [
-        {
-          "Machine": 30
-        },
-        {
-          "id": 37,
-          "kind": {
-            "DecisionVariable": {
-              "category": "Decision",
-              "domain": "Bool"
-            }
-          },
-          "name": {
-            "Machine": 30
-          }
-        }
-      ],
-      [
-        {
-          "Machine": 31
-        },
-        {
-          "id": 38,
-          "kind": {
-            "DecisionVariable": {
-              "category": "Decision",
-              "domain": "Bool"
-            }
-          },
-          "name": {
-            "Machine": 31
-          }
-        }
-      ],
-      [
-        {
-          "Machine": 32
-        },
-        {
-          "id": 39,
-          "kind": {
-            "DecisionVariable": {
-              "category": "Decision",
-              "domain": "Bool"
-            }
-          },
-          "name": {
-            "Machine": 32
-          }
-        }
-      ],
-      [
-        {
-          "Machine": 33
-        },
-        {
-          "id": 40,
-          "kind": {
-            "DecisionVariable": {
-              "category": "Decision",
-              "domain": "Bool"
-            }
-          },
-          "name": {
-            "Machine": 33
-          }
-        }
-      ],
-      [
-        {
-          "Machine": 34
-        },
-        {
-          "id": 41,
-          "kind": {
-            "DecisionVariable": {
-              "category": "Decision",
-              "domain": "Bool"
-            }
-          },
-          "name": {
-            "Machine": 34
-          }
-        }
-      ],
-      [
-        {
-          "Machine": 35
-        },
-        {
-          "id": 42,
-          "kind": {
-            "DecisionVariable": {
-              "category": "Decision",
-              "domain": "Bool"
-            }
-          },
-          "name": {
-            "Machine": 35
-          }
-        }
-      ],
-      [
-        {
-          "Machine": 36
-        },
-        {
-          "id": 43,
-          "kind": {
-            "DecisionVariable": {
-              "category": "Decision",
-              "domain": "Bool"
-            }
-          },
-          "name": {
-            "Machine": 36
-          }
-        }
-      ],
-      [
-        {
-          "Machine": 37
-        },
-        {
-          "id": 44,
-          "kind": {
-            "DecisionVariable": {
-              "category": "Decision",
-              "domain": "Bool"
-            }
-          },
-          "name": {
-            "Machine": 37
-          }
-        }
-      ],
-      [
-        {
-          "Machine": 38
-        },
-        {
-          "id": 45,
-          "kind": {
-            "DecisionVariable": {
-              "category": "Decision",
-              "domain": "Bool"
-            }
-          },
-          "name": {
-            "Machine": 38
-          }
-        }
-      ],
-      [
-        {
-          "Machine": 39
-        },
-        {
-          "id": 46,
-          "kind": {
-            "DecisionVariable": {
-              "category": "Decision",
-              "domain": "Bool"
-            }
-          },
-          "name": {
-            "Machine": 39
-          }
-        }
-      ],
-      [
-        {
-          "Machine": 40
-        },
-        {
-          "id": 47,
-          "kind": {
-            "DecisionVariable": {
-              "category": "Decision",
-              "domain": "Bool"
-            }
-          },
-          "name": {
-            "Machine": 40
-          }
-        }
-      ],
-      [
-        {
-          "Machine": 41
-        },
-        {
-          "id": 48,
-          "kind": {
-            "DecisionVariable": {
-              "category": "Decision",
-              "domain": "Bool"
-            }
-          },
-          "name": {
-            "Machine": 41
-          }
-        }
-      ],
-      [
-        {
-          "Machine": 42
-        },
-        {
-          "id": 49,
-          "kind": {
-            "DecisionVariable": {
-              "category": "Decision",
-              "domain": "Bool"
-            }
-          },
-          "name": {
-            "Machine": 42
-          }
-        }
-      ],
-      [
-        {
-          "Machine": 43
-        },
-        {
-          "id": 50,
-          "kind": {
-            "DecisionVariable": {
-              "category": "Decision",
-              "domain": "Bool"
-            }
-          },
-          "name": {
-            "Machine": 43
-          }
-        }
-      ],
-      [
-        {
-          "Machine": 44
-        },
-        {
-          "id": 51,
-          "kind": {
-            "DecisionVariable": {
-              "category": "Decision",
-              "domain": "Bool"
-            }
-          },
-          "name": {
-            "Machine": 44
-          }
-        }
-      ],
-      [
-        {
-          "Machine": 45
-        },
-        {
-          "id": 52,
-          "kind": {
-            "DecisionVariable": {
-              "category": "Decision",
-              "domain": "Bool"
-            }
-          },
-          "name": {
-            "Machine": 45
-          }
-        }
-      ],
-      [
-        {
-          "Machine": 46
-        },
-        {
-          "id": 53,
-          "kind": {
-            "DecisionVariable": {
-              "category": "Decision",
-              "domain": "Bool"
-            }
-          },
-          "name": {
-            "Machine": 46
-          }
-        }
-      ],
-      [
-        {
-          "Machine": 47
-        },
-        {
-          "id": 54,
-          "kind": {
-            "DecisionVariable": {
-              "category": "Decision",
-              "domain": "Bool"
-            }
-          },
-          "name": {
-            "Machine": 47
-          }
-        }
-      ],
-      [
-        {
-          "Machine": 48
-        },
-        {
-          "id": 55,
-          "kind": {
-            "DecisionVariable": {
-              "category": "Decision",
-              "domain": "Bool"
-            }
-          },
-          "name": {
-            "Machine": 48
-          }
-        }
-      ],
-      [
-        {
-          "Machine": 49
-        },
-        {
-          "id": 56,
-          "kind": {
-            "DecisionVariable": {
-              "category": "Decision",
-              "domain": "Bool"
-            }
-          },
-          "name": {
-            "Machine": 49
-          }
-        }
-      ],
-      [
-        {
-          "Machine": 50
-        },
-        {
-          "id": 57,
-          "kind": {
-            "DecisionVariable": {
-              "category": "Decision",
-              "domain": "Bool"
-            }
-          },
-          "name": {
-            "Machine": 50
-          }
-        }
-      ],
-      [
-        {
-          "Machine": 51
-        },
-        {
-          "id": 58,
-          "kind": {
-            "DecisionVariable": {
-              "category": "Decision",
-              "domain": "Bool"
-            }
-          },
-          "name": {
-            "Machine": 51
-          }
-        }
-      ],
-      [
-        {
-          "Machine": 52
-        },
-        {
-          "id": 59,
-          "kind": {
-            "DecisionVariable": {
-              "category": "Decision",
-              "domain": "Bool"
-            }
-          },
-          "name": {
-            "Machine": 52
-          }
-        }
-      ],
-      [
-        {
-          "Machine": 53
-        },
-        {
-          "id": 60,
-          "kind": {
-            "DecisionVariable": {
-              "category": "Decision",
-              "domain": "Bool"
-            }
-          },
-          "name": {
-            "Machine": 53
-          }
-        }
-      ],
-      [
-        {
-          "Machine": 54
-        },
-        {
-          "id": 61,
-          "kind": {
-            "DecisionVariable": {
-              "category": "Decision",
-              "domain": "Bool"
-            }
-          },
-          "name": {
-            "Machine": 54
-          }
-        }
-      ],
-      [
-        {
-          "Machine": 55
-        },
-        {
-          "id": 62,
-          "kind": {
-            "DecisionVariable": {
-              "category": "Decision",
-              "domain": "Bool"
-            }
-          },
-          "name": {
-            "Machine": 55
-          }
-        }
-      ],
-      [
-        {
-          "Machine": 56
-        },
-        {
-          "id": 63,
-          "kind": {
-            "DecisionVariable": {
-              "category": "Decision",
-              "domain": "Bool"
-            }
-          },
-          "name": {
-            "Machine": 56
-          }
-        }
-      ],
-      [
-        {
-          "Machine": 57
-        },
-        {
-          "id": 64,
-          "kind": {
-            "DecisionVariable": {
-              "category": "Decision",
-              "domain": "Bool"
-            }
-          },
-          "name": {
-            "Machine": 57
-          }
-        }
-      ],
-      [
-        {
-          "Machine": 58
-        },
-        {
-          "id": 65,
-          "kind": {
-            "DecisionVariable": {
-              "category": "Decision",
-              "domain": "Bool"
-            }
-          },
-          "name": {
-            "Machine": 58
-          }
-        }
-      ],
-      [
-        {
-          "Machine": 59
-        },
-        {
-          "id": 66,
-          "kind": {
-            "DecisionVariable": {
-              "category": "Decision",
-              "domain": "Bool"
-            }
-          },
-          "name": {
-            "Machine": 59
-          }
-        }
-      ],
-      [
-        {
-          "Machine": 60
-        },
-        {
-          "id": 67,
-          "kind": {
-            "DecisionVariable": {
-              "category": "Decision",
-              "domain": "Bool"
-            }
-          },
-          "name": {
-            "Machine": 60
-          }
-        }
-      ],
-      [
-        {
-          "Machine": 61
-        },
-        {
-          "id": 68,
-          "kind": {
-            "DecisionVariable": {
-              "category": "Decision",
-              "domain": "Bool"
-            }
-          },
-          "name": {
-            "Machine": 61
-          }
-        }
-      ],
-      [
-        {
-          "Machine": 62
-        },
-        {
-          "id": 69,
-          "kind": {
-            "DecisionVariable": {
-              "category": "Decision",
-              "domain": "Bool"
-            }
-          },
-          "name": {
-            "Machine": 62
-          }
-        }
-      ],
-      [
-        {
-          "Machine": 63
-        },
-        {
-          "id": 70,
-          "kind": {
-            "DecisionVariable": {
-              "category": "Decision",
-              "domain": "Bool"
-            }
-          },
-          "name": {
-            "Machine": 63
-          }
-        }
-      ],
-      [
-        {
-          "Machine": 64
-        },
-        {
-          "id": 71,
-          "kind": {
-            "DecisionVariable": {
-              "category": "Decision",
-              "domain": "Bool"
-            }
-          },
-          "name": {
-            "Machine": 64
-          }
-        }
-      ],
-      [
-        {
-          "Machine": 65
-        },
-        {
-          "id": 72,
-          "kind": {
-            "DecisionVariable": {
-              "category": "Decision",
-              "domain": "Bool"
-            }
-          },
-          "name": {
-            "Machine": 65
-          }
-        }
-      ],
-      [
-        {
-          "Machine": 66
-        },
-        {
-          "id": 73,
-          "kind": {
-            "DecisionVariable": {
-              "category": "Decision",
-              "domain": "Bool"
-            }
-          },
-          "name": {
-            "Machine": 66
-          }
-        }
-      ],
-      [
-        {
-          "Machine": 67
-        },
-        {
-          "id": 74,
-          "kind": {
-            "DecisionVariable": {
-              "category": "Decision",
-              "domain": "Bool"
-            }
-          },
-          "name": {
-            "Machine": 67
-          }
-        }
-      ],
-      [
-        {
-          "Machine": 68
-        },
-        {
-          "id": 75,
-          "kind": {
-            "DecisionVariable": {
-              "category": "Decision",
-              "domain": "Bool"
-            }
-          },
-          "name": {
-            "Machine": 68
-          }
-        }
-      ],
-      [
-        {
-          "Machine": 69
-        },
-        {
-          "id": 76,
-          "kind": {
-            "DecisionVariable": {
-              "category": "Decision",
-              "domain": "Bool"
-            }
-          },
-          "name": {
-            "Machine": 69
-          }
-        }
-      ],
-      [
-        {
-          "Machine": 70
-        },
-        {
-          "id": 77,
-          "kind": {
-            "DecisionVariable": {
-              "category": "Decision",
-              "domain": "Bool"
-            }
-          },
-          "name": {
-            "Machine": 70
-          }
-        }
-      ],
-      [
-        {
-          "Machine": 71
-        },
-        {
-          "id": 78,
-          "kind": {
-            "DecisionVariable": {
-              "category": "Decision",
-              "domain": "Bool"
-            }
-          },
-          "name": {
-            "Machine": 71
-          }
-        }
-      ],
-      [
-        {
-          "Machine": 72
-        },
-        {
-          "id": 79,
-          "kind": {
-            "DecisionVariable": {
-              "category": "Decision",
-              "domain": "Bool"
-            }
-          },
-          "name": {
-            "Machine": 72
-          }
-        }
-      ],
-      [
-        {
-          "Machine": 73
-        },
-        {
-          "id": 80,
-          "kind": {
-            "DecisionVariable": {
-              "category": "Decision",
-              "domain": "Bool"
-            }
-          },
-          "name": {
-            "Machine": 73
-          }
-        }
-      ],
-      [
-        {
-          "Machine": 74
-        },
-        {
-          "id": 81,
-          "kind": {
-            "DecisionVariable": {
-              "category": "Decision",
-              "domain": "Bool"
-            }
-          },
-          "name": {
-            "Machine": 74
-          }
-        }
-      ],
-      [
-        {
-          "Machine": 75
-        },
-        {
-          "id": 82,
-          "kind": {
-            "DecisionVariable": {
-              "category": "Decision",
-              "domain": "Bool"
-            }
-          },
-          "name": {
-            "Machine": 75
-          }
-        }
-      ],
-      [
-        {
-          "Machine": 76
-        },
-        {
-          "id": 83,
-          "kind": {
-            "DecisionVariable": {
-              "category": "Decision",
-              "domain": "Bool"
-            }
-          },
-          "name": {
-            "Machine": 76
-          }
-        }
-      ],
-      [
-        {
-          "Machine": 77
-        },
-        {
-          "id": 84,
-          "kind": {
-            "DecisionVariable": {
-              "category": "Decision",
-              "domain": "Bool"
-            }
-          },
-          "name": {
-            "Machine": 77
-          }
-        }
-      ],
-      [
-        {
-          "Machine": 78
-        },
-        {
-          "id": 85,
-          "kind": {
-            "DecisionVariable": {
-              "category": "Decision",
-              "domain": "Bool"
-            }
-          },
-          "name": {
-            "Machine": 78
-          }
-        }
-      ],
-      [
-        {
-          "Represented": [
-            {
-              "User": "a"
-            },
-            "sat_log_int",
-            "00"
-          ]
-        },
-        {
-          "id": 1,
-          "kind": {
-            "DecisionVariable": {
-              "category": "Decision",
-              "domain": "Bool"
-            }
-          },
-          "name": {
-            "Represented": [
-              {
-                "User": "a"
-              },
-              "sat_log_int",
-              "00"
-            ]
-          }
-        }
-      ],
-      [
-        {
-          "Represented": [
-            {
-              "User": "a"
-            },
-            "sat_log_int",
-            "01"
-          ]
-        },
-        {
-          "id": 2,
-          "kind": {
-            "DecisionVariable": {
-              "category": "Decision",
-              "domain": "Bool"
-            }
-          },
-          "name": {
-            "Represented": [
-              {
-                "User": "a"
-              },
-              "sat_log_int",
-              "01"
-            ]
-          }
-        }
-      ],
-      [
-        {
-          "Represented": [
-            {
-              "User": "a"
-            },
-            "sat_log_int",
-            "02"
-          ]
-        },
-        {
-          "id": 3,
-          "kind": {
-            "DecisionVariable": {
-              "category": "Decision",
-              "domain": "Bool"
-            }
-          },
-          "name": {
-            "Represented": [
-              {
-                "User": "a"
-              },
-              "sat_log_int",
-              "02"
-            ]
-          }
-        }
-      ],
-      [
-        {
-          "Represented": [
-            {
-              "User": "a"
-            },
-            "sat_log_int",
-            "03"
-          ]
-        },
-        {
-          "id": 4,
-          "kind": {
-            "DecisionVariable": {
-              "category": "Decision",
-              "domain": "Bool"
-            }
-          },
-          "name": {
-            "Represented": [
-              {
-                "User": "a"
-              },
-              "sat_log_int",
-              "03"
-            ]
-          }
-        }
-      ],
-      [
-        {
-          "Represented": [
-            {
-              "User": "a"
-            },
-            "sat_log_int",
-            "04"
-          ]
-        },
-        {
-          "id": 5,
-          "kind": {
-            "DecisionVariable": {
-              "category": "Decision",
-              "domain": "Bool"
-            }
-          },
-          "name": {
-            "Represented": [
-              {
-                "User": "a"
-              },
-              "sat_log_int",
-              "04"
-            ]
-          }
-        }
-      ],
-      [
-        {
-          "Represented": [
-            {
-              "User": "a"
-            },
-            "sat_log_int",
-            "05"
-          ]
-        },
-        {
-          "id": 6,
-          "kind": {
-            "DecisionVariable": {
-              "category": "Decision",
-              "domain": "Bool"
-            }
-          },
-          "name": {
-            "Represented": [
-              {
-                "User": "a"
-              },
-              "sat_log_int",
-              "05"
-            ]
-          }
-        }
-      ]
-    ]
-  }
-}
-=======
-                }
->>>>>>> 906f97c8
+                }