{
  "cnf_clauses": [],
  "constraints": {
    "Root": [
      {
        "clean": false,
        "etype": null
      },
      [
        {
          "And": [
            {
              "clean": false,
              "etype": null
            },
            {
              "AbstractLiteral": [
                {
                  "clean": false,
                  "etype": null
                },
                {
                  "Matrix": [
                    [
                      {
                        "Or": [
                          {
                            "clean": false,
                            "etype": null
                          },
                          {
                            "AbstractLiteral": [
                              {
                                "clean": false,
                                "etype": null
                              },
                              {
                                "Matrix": [
                                  [
                                    {
                                      "Atomic": [
                                        {
                                          "clean": false,
                                          "etype": null
                                        },
                                        {
<<<<<<< HEAD
                                          "Reference": 0
=======
                                          "Reference": {
                                            "ptr": 2
                                          }
>>>>>>> d8e79fdf
                                        }
                                      ]
                                    },
                                    {
                                      "Atomic": [
                                        {
                                          "clean": false,
                                          "etype": null
                                        },
                                        {
<<<<<<< HEAD
                                          "Reference": 1
=======
                                          "Reference": {
                                            "ptr": 3
                                          }
>>>>>>> d8e79fdf
                                        }
                                      ]
                                    }
                                  ],
                                  {
                                    "Int": [
                                      {
                                        "UnboundedR": 1
                                      }
                                    ]
                                  }
                                ]
                              }
                            ]
                          }
                        ]
                      },
                      {
                        "Or": [
                          {
                            "clean": false,
                            "etype": null
                          },
                          {
                            "AbstractLiteral": [
                              {
                                "clean": false,
                                "etype": null
                              },
                              {
                                "Matrix": [
                                  [
                                    {
                                      "Not": [
                                        {
                                          "clean": false,
                                          "etype": null
                                        },
                                        {
                                          "Atomic": [
                                            {
                                              "clean": false,
                                              "etype": null
                                            },
                                            {
<<<<<<< HEAD
                                              "Reference": 0
=======
                                              "Reference": {
                                                "ptr": 2
                                              }
>>>>>>> d8e79fdf
                                            }
                                          ]
                                        }
                                      ]
                                    },
                                    {
                                      "Atomic": [
                                        {
                                          "clean": false,
                                          "etype": null
                                        },
                                        {
<<<<<<< HEAD
                                          "Reference": 1
=======
                                          "Reference": {
                                            "ptr": 3
                                          }
>>>>>>> d8e79fdf
                                        }
                                      ]
                                    }
                                  ],
                                  {
                                    "Int": [
                                      {
                                        "UnboundedR": 1
                                      }
                                    ]
                                  }
                                ]
                              }
                            ]
                          }
                        ]
                      }
                    ],
                    {
                      "Int": [
                        {
                          "UnboundedR": 1
                        }
                      ]
                    }
                  ]
                }
              ]
            }
          ]
        }
      ]
    ]
  },
  "dominance": null,
  "search_order": null,
  "symbols": {
    "id": 0,
    "next_machine_name": 0,
    "parent": null,
    "table": [
      [
        {
          "User": "a"
        },
        {
          "id": 0,
          "kind": {
            "DecisionVariable": {
              "category": "Decision",
              "domain": "Bool"
            }
          },
          "name": {
            "User": "a"
          }
        }
      ],
      [
        {
          "User": "b"
        },
        {
          "id": 1,
          "kind": {
            "DecisionVariable": {
              "category": "Decision",
              "domain": "Bool"
            }
          },
          "name": {
            "User": "b"
          }
        }
      ]
    ]
  }
}<|MERGE_RESOLUTION|>--- conflicted
+++ resolved
@@ -44,13 +44,9 @@
                                           "etype": null
                                         },
                                         {
-<<<<<<< HEAD
-                                          "Reference": 0
-=======
                                           "Reference": {
                                             "ptr": 2
                                           }
->>>>>>> d8e79fdf
                                         }
                                       ]
                                     },
@@ -61,13 +57,9 @@
                                           "etype": null
                                         },
                                         {
-<<<<<<< HEAD
-                                          "Reference": 1
-=======
                                           "Reference": {
                                             "ptr": 3
                                           }
->>>>>>> d8e79fdf
                                         }
                                       ]
                                     }
@@ -113,13 +105,9 @@
                                               "etype": null
                                             },
                                             {
-<<<<<<< HEAD
-                                              "Reference": 0
-=======
                                               "Reference": {
                                                 "ptr": 2
                                               }
->>>>>>> d8e79fdf
                                             }
                                           ]
                                         }
@@ -132,13 +120,9 @@
                                           "etype": null
                                         },
                                         {
-<<<<<<< HEAD
-                                          "Reference": 1
-=======
                                           "Reference": {
                                             "ptr": 3
                                           }
->>>>>>> d8e79fdf
                                         }
                                       ]
                                     }
