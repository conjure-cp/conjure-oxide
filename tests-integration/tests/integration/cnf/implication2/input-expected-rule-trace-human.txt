--- conflicted
+++ resolved
@@ -8,34 +8,6 @@
 
 (a) -> ((b) -> (c))
 
-<<<<<<< HEAD
-clauses:
-
-
-
---
-
-(b) -> (c), 
-   ~~> apply_tseytin_imply ([("SAT", 8500)]) 
-__0 
-new variables:
-  find __0: bool
-new clauses:
-  Clause([!(__0),!(b),c;int(1..)])
-  Clause([__0,b;int(1..)])
-  Clause([__0,!(c);int(1..)])
---
-
-(a) -> (__0), 
-   ~~> apply_tseytin_imply ([("SAT", 8500)]) 
-__1 
-new variables:
-  find __1: bool
-new clauses:
-  Clause([!(__1),!(a),__0;int(1..)])
-  Clause([__1,a;int(1..)])
-  Clause([__1,!(__0);int(1..)])
-=======
 --
 
 (b) -> (c), 
@@ -66,7 +38,6 @@
 
 new clauses:
   (__1)
->>>>>>> 16ff1898
 --
 
 Final model:
@@ -79,18 +50,6 @@
 
 such that
 
-<<<<<<< HEAD
-__1
-
-clauses:
-
-Clause([!(__0),!(b),c;int(1..)]),
-Clause([__0,b;int(1..)]),
-Clause([__0,!(c);int(1..)]),
-Clause([!(__1),!(a),__0;int(1..)]),
-Clause([__1,a;int(1..)]),
-Clause([__1,!(__0);int(1..)])
-=======
 true
 
 clauses:
@@ -102,4 +61,3 @@
 (__1 \/ a),
 (__1 \/ ¬__0),
 (__1)
->>>>>>> 16ff1898
