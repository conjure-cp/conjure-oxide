--- conflicted
+++ resolved
@@ -14,13 +14,9 @@
               "etype": null
             },
             {
-<<<<<<< HEAD
-              "Reference": 4
-=======
               "Reference": {
                 "ptr": 7
               }
->>>>>>> d8e79fdf
             },
             {
               "Reference": {
@@ -109,12 +105,6 @@
               "etype": null
             },
             {
-<<<<<<< HEAD
-              "Reference": 4
-            },
-            {
-              "Reference": 6
-=======
               "Reference": {
                 "ptr": 7
               }
@@ -123,7 +113,6 @@
               "Reference": {
                 "ptr": 9
               }
->>>>>>> d8e79fdf
             }
           ]
         },
@@ -144,13 +133,9 @@
               }
             },
             {
-<<<<<<< HEAD
-              "Reference": 6
-=======
               "Reference": {
                 "ptr": 9
               }
->>>>>>> d8e79fdf
             }
           ]
         }
