{
  "cnf_clauses": [],
  "constraints": {
    "Root": [
      {
        "clean": false,
        "etype": null
      },
      [
        {
          "Eq": [
            {
              "clean": false,
              "etype": null
            },
            {
              "Atomic": [
                {
                  "clean": false,
                  "etype": null
                },
                {
<<<<<<< HEAD
                  "Reference": 0
=======
                  "Reference": {
                    "ptr": 5
                  }
>>>>>>> d8e79fdf
                }
              ]
            },
            {
              "Sum": [
                {
                  "clean": false,
                  "etype": null
                },
                {
                  "AbstractLiteral": [
                    {
                      "clean": false,
                      "etype": null
                    },
                    {
                      "Matrix": [
                        [
                          {
                            "Sum": [
                              {
                                "clean": false,
                                "etype": null
                              },
                              {
                                "AbstractLiteral": [
                                  {
                                    "clean": false,
                                    "etype": null
                                  },
                                  {
                                    "Matrix": [
                                      [
                                        {
                                          "Neg": [
                                            {
                                              "clean": false,
                                              "etype": null
                                            },
                                            {
                                              "Atomic": [
                                                {
                                                  "clean": false,
                                                  "etype": null
                                                },
                                                {
<<<<<<< HEAD
                                                  "Reference": 1
=======
                                                  "Reference": {
                                                    "ptr": 6
                                                  }
>>>>>>> d8e79fdf
                                                }
                                              ]
                                            }
                                          ]
                                        },
                                        {
                                          "Neg": [
                                            {
                                              "clean": false,
                                              "etype": null
                                            },
                                            {
                                              "Minus": [
                                                {
                                                  "clean": false,
                                                  "etype": null
                                                },
                                                {
                                                  "Sum": [
                                                    {
                                                      "clean": false,
                                                      "etype": null
                                                    },
                                                    {
                                                      "AbstractLiteral": [
                                                        {
                                                          "clean": false,
                                                          "etype": null
                                                        },
                                                        {
                                                          "Matrix": [
                                                            [
                                                              {
                                                                "Atomic": [
                                                                  {
                                                                    "clean": false,
                                                                    "etype": null
                                                                  },
                                                                  {
<<<<<<< HEAD
                                                                    "Reference": 2
=======
                                                                    "Reference": {
                                                                      "ptr": 7
                                                                    }
>>>>>>> d8e79fdf
                                                                  }
                                                                ]
                                                              },
                                                              {
                                                                "Atomic": [
                                                                  {
                                                                    "clean": false,
                                                                    "etype": null
                                                                  },
                                                                  {
                                                                    "Literal": {
                                                                      "Int": 1
                                                                    }
                                                                  }
                                                                ]
                                                              }
                                                            ],
                                                            {
                                                              "Int": [
                                                                {
                                                                  "UnboundedR": 1
                                                                }
                                                              ]
                                                            }
                                                          ]
                                                        }
                                                      ]
                                                    }
                                                  ]
                                                },
                                                {
                                                  "Atomic": [
                                                    {
                                                      "clean": false,
                                                      "etype": null
                                                    },
                                                    {
<<<<<<< HEAD
                                                      "Reference": 3
=======
                                                      "Reference": {
                                                        "ptr": 8
                                                      }
>>>>>>> d8e79fdf
                                                    }
                                                  ]
                                                }
                                              ]
                                            }
                                          ]
                                        }
                                      ],
                                      {
                                        "Int": [
                                          {
                                            "UnboundedR": 1
                                          }
                                        ]
                                      }
                                    ]
                                  }
                                ]
                              }
                            ]
                          },
                          {
                            "Atomic": [
                              {
                                "clean": false,
                                "etype": null
                              },
                              {
<<<<<<< HEAD
                                "Reference": 4
=======
                                "Reference": {
                                  "ptr": 9
                                }
>>>>>>> d8e79fdf
                              }
                            ]
                          }
                        ],
                        {
                          "Int": [
                            {
                              "UnboundedR": 1
                            }
                          ]
                        }
                      ]
                    }
                  ]
                }
              ]
            }
          ]
        }
      ]
    ]
  },
  "dominance": null,
  "search_order": null,
  "symbols": {
    "id": 0,
    "next_machine_name": 0,
    "parent": null,
    "table": [
      [
        {
          "User": "a"
        },
        {
          "id": 3,
          "kind": {
            "DecisionVariable": {
              "category": "Decision",
              "domain": {
                "Int": [
                  {
                    "Bounded": [
                      -1,
                      1
                    ]
                  }
                ]
              }
            }
          },
          "name": {
            "User": "a"
          }
        }
      ],
      [
        {
          "User": "b"
        },
        {
          "id": 4,
          "kind": {
            "DecisionVariable": {
              "category": "Decision",
              "domain": {
                "Int": [
                  {
                    "Bounded": [
                      -1,
                      1
                    ]
                  }
                ]
              }
            }
          },
          "name": {
            "User": "b"
          }
        }
      ],
      [
        {
          "User": "x"
        },
        {
          "id": 0,
          "kind": {
            "DecisionVariable": {
              "category": "Decision",
              "domain": {
                "Int": [
                  {
                    "Bounded": [
                      1,
                      3
                    ]
                  }
                ]
              }
            }
          },
          "name": {
            "User": "x"
          }
        }
      ],
      [
        {
          "User": "y"
        },
        {
          "id": 1,
          "kind": {
            "DecisionVariable": {
              "category": "Decision",
              "domain": {
                "Int": [
                  {
                    "Bounded": [
                      -1,
                      1
                    ]
                  }
                ]
              }
            }
          },
          "name": {
            "User": "y"
          }
        }
      ],
      [
        {
          "User": "z"
        },
        {
          "id": 2,
          "kind": {
            "DecisionVariable": {
              "category": "Decision",
              "domain": {
                "Int": [
                  {
                    "Bounded": [
                      -1,
                      1
                    ]
                  }
                ]
              }
            }
          },
          "name": {
            "User": "z"
          }
        }
      ]
    ]
  }
}<|MERGE_RESOLUTION|>--- conflicted
+++ resolved
@@ -20,13 +20,9 @@
                   "etype": null
                 },
                 {
-<<<<<<< HEAD
-                  "Reference": 0
-=======
                   "Reference": {
                     "ptr": 5
                   }
->>>>>>> d8e79fdf
                 }
               ]
             },
@@ -73,13 +69,9 @@
                                                   "etype": null
                                                 },
                                                 {
-<<<<<<< HEAD
-                                                  "Reference": 1
-=======
                                                   "Reference": {
                                                     "ptr": 6
                                                   }
->>>>>>> d8e79fdf
                                                 }
                                               ]
                                             }
@@ -119,13 +111,9 @@
                                                                     "etype": null
                                                                   },
                                                                   {
-<<<<<<< HEAD
-                                                                    "Reference": 2
-=======
                                                                     "Reference": {
                                                                       "ptr": 7
                                                                     }
->>>>>>> d8e79fdf
                                                                   }
                                                                 ]
                                                               },
@@ -163,13 +151,9 @@
                                                       "etype": null
                                                     },
                                                     {
-<<<<<<< HEAD
-                                                      "Reference": 3
-=======
                                                       "Reference": {
                                                         "ptr": 8
                                                       }
->>>>>>> d8e79fdf
                                                     }
                                                   ]
                                                 }
@@ -198,13 +182,9 @@
                                 "etype": null
                               },
                               {
-<<<<<<< HEAD
-                                "Reference": 4
-=======
                                 "Reference": {
                                   "ptr": 9
                                 }
->>>>>>> d8e79fdf
                               }
                             ]
                           }
