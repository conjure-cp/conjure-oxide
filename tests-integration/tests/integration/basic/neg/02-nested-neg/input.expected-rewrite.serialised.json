{
  "cnf_clauses": [],
  "constraints": {
    "Root": [
      {
        "clean": false,
        "etype": null
      },
      [
        {
          "MinionDivEqUndefZero": [
            {
              "clean": false,
              "etype": null
            },
            {
<<<<<<< HEAD
              "Reference": 4
=======
              "Reference": {
                "ptr": 7
              }
>>>>>>> d8e79fdf
            },
            {
              "Reference": {
                "ptr": 2
              }
            },
            {
              "Reference": {
                "ptr": 0
              }
            }
          ]
        },
        {
          "Neq": [
            {
              "clean": false,
              "etype": null
            },
            {
              "Atomic": [
                {
                  "clean": false,
                  "etype": null
                },
                {
                  "Reference": {
                    "ptr": 2
                  }
                }
              ]
            },
            {
              "Atomic": [
                {
                  "clean": false,
                  "etype": null
                },
                {
                  "Literal": {
                    "Int": 0
                  }
                }
              ]
            }
          ]
        },
        {
          "FlatMinusEq": [
            {
              "clean": false,
              "etype": null
            },
            {
<<<<<<< HEAD
              "Reference": 4
=======
              "Reference": {
                "ptr": 7
              }
>>>>>>> d8e79fdf
            },
            {
              "Reference": {
                "ptr": 1
              }
            }
          ]
        }
      ]
    ]
  },
  "dominance": null,
  "search_order": null,
  "symbols": {
    "id": 0,
    "next_machine_name": 1,
    "parent": null,
    "table": [
      [
        {
          "User": "x"
        },
        {
          "id": 0,
          "kind": {
            "DecisionVariable": {
              "category": "Decision",
              "domain": {
                "Int": [
                  {
                    "Bounded": [
                      1,
                      2
                    ]
                  }
                ]
              }
            }
          },
          "name": {
            "User": "x"
          }
        }
      ],
      [
        {
          "User": "y"
        },
        {
          "id": 1,
          "kind": {
            "DecisionVariable": {
              "category": "Decision",
              "domain": {
                "Int": [
                  {
                    "Bounded": [
                      -1,
                      1
                    ]
                  }
                ]
              }
            }
          },
          "name": {
            "User": "y"
          }
        }
      ],
      [
        {
          "User": "z"
        },
        {
          "id": 2,
          "kind": {
            "DecisionVariable": {
              "category": "Decision",
              "domain": {
                "Int": [
                  {
                    "Bounded": [
                      -1,
                      1
                    ]
                  }
                ]
              }
            }
          },
          "name": {
            "User": "z"
          }
        }
      ],
      [
        {
          "Machine": 0
        },
        {
          "id": 4,
          "kind": {
            "DecisionVariable": {
              "category": "Decision",
              "domain": {
                "Int": [
                  {
                    "Bounded": [
                      -1,
                      1
                    ]
                  }
                ]
              }
            }
          },
          "name": {
            "Machine": 0
          }
        }
      ]
    ]
  }
}<|MERGE_RESOLUTION|>--- conflicted
+++ resolved
@@ -14,13 +14,9 @@
               "etype": null
             },
             {
-<<<<<<< HEAD
-              "Reference": 4
-=======
               "Reference": {
                 "ptr": 7
               }
->>>>>>> d8e79fdf
             },
             {
               "Reference": {
@@ -75,13 +71,9 @@
               "etype": null
             },
             {
-<<<<<<< HEAD
-              "Reference": 4
-=======
               "Reference": {
                 "ptr": 7
               }
->>>>>>> d8e79fdf
             },
             {
               "Reference": {
