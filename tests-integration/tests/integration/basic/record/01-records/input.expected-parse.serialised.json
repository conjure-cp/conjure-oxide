{
  "cnf_clauses": [],
  "constraints": {
    "Root": [
      {
        "clean": false,
        "etype": null
      },
      [
        {
          "Eq": [
            {
              "clean": false,
              "etype": null
            },
            {
              "UnsafeIndex": [
                {
                  "clean": false,
                  "etype": null
                },
                {
                  "Atomic": [
                    {
                      "clean": false,
                      "etype": null
                    },
                    {
<<<<<<< HEAD
                      "Reference": 3
=======
                      "Reference": {
                        "ptr": 9
                      }
>>>>>>> d8e79fdf
                    }
                  ]
                },
                [
                  {
                    "Atomic": [
                      {
                        "clean": false,
                        "etype": null
                      },
                      {
<<<<<<< HEAD
                        "Reference": 0
=======
                        "Reference": {
                          "ptr": 6
                        }
>>>>>>> d8e79fdf
                      }
                    ]
                  }
                ]
              ]
            },
            {
              "Atomic": [
                {
                  "clean": false,
                  "etype": null
                },
                {
                  "Literal": {
                    "Bool": true
                  }
                }
              ]
            }
          ]
        },
        {
          "Eq": [
            {
              "clean": false,
              "etype": null
            },
            {
              "UnsafeIndex": [
                {
                  "clean": false,
                  "etype": null
                },
                {
                  "Atomic": [
                    {
                      "clean": false,
                      "etype": null
                    },
                    {
<<<<<<< HEAD
                      "Reference": 3
=======
                      "Reference": {
                        "ptr": 9
                      }
>>>>>>> d8e79fdf
                    }
                  ]
                },
                [
                  {
                    "Atomic": [
                      {
                        "clean": false,
                        "etype": null
                      },
                      {
<<<<<<< HEAD
                        "Reference": 1
=======
                        "Reference": {
                          "ptr": 7
                        }
>>>>>>> d8e79fdf
                      }
                    ]
                  }
                ]
              ]
            },
            {
              "Atomic": [
                {
                  "clean": false,
                  "etype": null
                },
                {
                  "Literal": {
                    "Int": 3
                  }
                }
              ]
            }
          ]
        },
        {
          "Eq": [
            {
              "clean": false,
              "etype": null
            },
            {
              "Atomic": [
                {
                  "clean": false,
                  "etype": null
                },
                {
<<<<<<< HEAD
                  "Reference": 4
=======
                  "Reference": {
                    "ptr": 10
                  }
>>>>>>> d8e79fdf
                }
              ]
            },
            {
              "AbstractLiteral": [
                {
                  "clean": false,
                  "etype": null
                },
                {
                  "Record": [
                    {
                      "name": {
                        "User": "a"
                      },
                      "value": {
                        "Atomic": [
                          {
                            "clean": false,
                            "etype": null
                          },
                          {
                            "Literal": {
                              "Bool": false
                            }
                          }
                        ]
                      }
                    },
                    {
                      "name": {
                        "User": "b"
                      },
                      "value": {
                        "Atomic": [
                          {
                            "clean": false,
                            "etype": null
                          },
                          {
                            "Literal": {
                              "Int": 4
                            }
                          }
                        ]
                      }
                    }
                  ]
                }
              ]
            }
          ]
        },
        {
          "Eq": [
            {
              "clean": false,
              "etype": null
            },
            {
              "Atomic": [
                {
                  "clean": false,
                  "etype": null
                },
                {
<<<<<<< HEAD
                  "Reference": 4
=======
                  "Reference": {
                    "ptr": 10
                  }
>>>>>>> d8e79fdf
                }
              ]
            },
            {
              "Atomic": [
                {
                  "clean": false,
                  "etype": null
                },
                {
<<<<<<< HEAD
                  "Reference": 5
=======
                  "Reference": {
                    "ptr": 11
                  }
>>>>>>> d8e79fdf
                }
              ]
            }
          ]
        }
      ]
    ]
  },
  "dominance": null,
  "search_order": null,
  "symbols": {
    "id": 0,
    "next_machine_name": 0,
    "parent": null,
    "table": [
      [
        {
          "User": "R"
        },
        {
          "id": 2,
          "kind": {
            "DomainLetting": {
              "Record": [
                {
                  "domain": "Bool",
                  "name": {
                    "User": "a"
                  }
                },
                {
                  "domain": {
                    "Int": [
                      {
                        "Bounded": [
                          0,
                          9
                        ]
                      }
                    ]
                  },
                  "name": {
                    "User": "b"
                  }
                }
              ]
            }
          },
          "name": {
            "User": "R"
          }
        }
      ],
      [
        {
          "User": "a"
        },
        {
          "id": 0,
          "kind": {
            "RecordField": "Bool"
          },
          "name": {
            "User": "a"
          }
        }
      ],
      [
        {
          "User": "b"
        },
        {
          "id": 1,
          "kind": {
            "RecordField": {
              "Int": [
                {
                  "Bounded": [
                    0,
                    9
                  ]
                }
              ]
            }
          },
          "name": {
            "User": "b"
          }
        }
      ],
      [
        {
          "User": "x"
        },
        {
          "id": 3,
          "kind": {
            "DecisionVariable": {
              "category": "Decision",
              "domain": {
                "Reference": {
                  "User": "R"
                }
              }
            }
          },
          "name": {
            "User": "x"
          }
        }
      ],
      [
        {
          "User": "y"
        },
        {
          "id": 4,
          "kind": {
            "DecisionVariable": {
              "category": "Decision",
              "domain": {
                "Reference": {
                  "User": "R"
                }
              }
            }
          },
          "name": {
            "User": "y"
          }
        }
      ],
      [
        {
          "User": "z"
        },
        {
          "id": 5,
          "kind": {
            "DecisionVariable": {
              "category": "Decision",
              "domain": {
                "Reference": {
                  "User": "R"
                }
              }
            }
          },
          "name": {
            "User": "z"
          }
        }
      ]
    ]
  }
}<|MERGE_RESOLUTION|>--- conflicted
+++ resolved
@@ -26,13 +26,9 @@
                       "etype": null
                     },
                     {
-<<<<<<< HEAD
-                      "Reference": 3
-=======
                       "Reference": {
                         "ptr": 9
                       }
->>>>>>> d8e79fdf
                     }
                   ]
                 },
@@ -44,13 +40,9 @@
                         "etype": null
                       },
                       {
-<<<<<<< HEAD
-                        "Reference": 0
-=======
                         "Reference": {
                           "ptr": 6
                         }
->>>>>>> d8e79fdf
                       }
                     ]
                   }
@@ -91,13 +83,9 @@
                       "etype": null
                     },
                     {
-<<<<<<< HEAD
-                      "Reference": 3
-=======
                       "Reference": {
                         "ptr": 9
                       }
->>>>>>> d8e79fdf
                     }
                   ]
                 },
@@ -109,13 +97,9 @@
                         "etype": null
                       },
                       {
-<<<<<<< HEAD
-                        "Reference": 1
-=======
                         "Reference": {
                           "ptr": 7
                         }
->>>>>>> d8e79fdf
                       }
                     ]
                   }
@@ -150,13 +134,9 @@
                   "etype": null
                 },
                 {
-<<<<<<< HEAD
-                  "Reference": 4
-=======
                   "Reference": {
                     "ptr": 10
                   }
->>>>>>> d8e79fdf
                 }
               ]
             },
@@ -223,30 +203,22 @@
                   "etype": null
                 },
                 {
-<<<<<<< HEAD
-                  "Reference": 4
-=======
                   "Reference": {
                     "ptr": 10
                   }
->>>>>>> d8e79fdf
-                }
-              ]
-            },
-            {
-              "Atomic": [
-                {
-                  "clean": false,
-                  "etype": null
-                },
-                {
-<<<<<<< HEAD
-                  "Reference": 5
-=======
+                }
+              ]
+            },
+            {
+              "Atomic": [
+                {
+                  "clean": false,
+                  "etype": null
+                },
+                {
                   "Reference": {
                     "ptr": 11
                   }
->>>>>>> d8e79fdf
                 }
               ]
             }
