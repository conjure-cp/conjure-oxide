{
  "cnf_clauses": [],
  "constraints": {
    "Root": [
      {
        "clean": false,
        "etype": null
      },
      [
        {
          "Eq": [
            {
              "clean": false,
              "etype": null
            },
            {
              "UnsafeMod": [
                {
                  "clean": false,
                  "etype": null
                },
                {
                  "Atomic": [
                    {
                      "clean": false,
                      "etype": null
                    },
                    {
<<<<<<< HEAD
                      "Reference": 0
=======
                      "Reference": {
                        "ptr": 2
                      }
>>>>>>> d8e79fdf
                    }
                  ]
                },
                {
                  "Atomic": [
                    {
                      "clean": false,
                      "etype": null
                    },
                    {
<<<<<<< HEAD
                      "Reference": 1
=======
                      "Reference": {
                        "ptr": 3
                      }
>>>>>>> d8e79fdf
                    }
                  ]
                }
              ]
            },
            {
              "Atomic": [
                {
                  "clean": false,
                  "etype": null
                },
                {
                  "Literal": {
                    "Int": 1
                  }
                }
              ]
            }
          ]
        }
      ]
    ]
  },
  "dominance": null,
  "search_order": null,
  "symbols": {
    "id": 0,
    "next_machine_name": 0,
    "parent": null,
    "table": [
      [
        {
          "User": "a"
        },
        {
          "id": 0,
          "kind": {
            "DecisionVariable": {
              "category": "Decision",
              "domain": {
                "Int": [
                  {
                    "Bounded": [
                      0,
                      3
                    ]
                  }
                ]
              }
            }
          },
          "name": {
            "User": "a"
          }
        }
      ],
      [
        {
          "User": "b"
        },
        {
          "id": 1,
          "kind": {
            "DecisionVariable": {
              "category": "Decision",
              "domain": {
                "Int": [
                  {
                    "Bounded": [
                      0,
                      3
                    ]
                  }
                ]
              }
            }
          },
          "name": {
            "User": "b"
          }
        }
      ]
    ]
  }
}<|MERGE_RESOLUTION|>--- conflicted
+++ resolved
@@ -26,13 +26,9 @@
                       "etype": null
                     },
                     {
-<<<<<<< HEAD
-                      "Reference": 0
-=======
                       "Reference": {
                         "ptr": 2
                       }
->>>>>>> d8e79fdf
                     }
                   ]
                 },
@@ -43,13 +39,9 @@
                       "etype": null
                     },
                     {
-<<<<<<< HEAD
-                      "Reference": 1
-=======
                       "Reference": {
                         "ptr": 3
                       }
->>>>>>> d8e79fdf
                     }
                   ]
                 }
