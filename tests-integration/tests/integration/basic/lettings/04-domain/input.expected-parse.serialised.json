{
  "cnf_clauses": [],
  "constraints": {
    "Root": [
      {
        "clean": false,
        "etype": null
      },
      [
        {
          "Imply": [
            {
              "clean": false,
              "etype": null
            },
            {
              "Atomic": [
                {
                  "clean": false,
                  "etype": null
                },
                {
<<<<<<< HEAD
                  "Reference": 2
=======
                  "Reference": {
                    "ptr": 6
                  }
>>>>>>> d8e79fdf
                }
              ]
            },
            {
              "Lt": [
                {
                  "clean": false,
                  "etype": null
                },
                {
                  "Atomic": [
                    {
                      "clean": false,
                      "etype": null
                    },
                    {
<<<<<<< HEAD
                      "Reference": 3
=======
                      "Reference": {
                        "ptr": 7
                      }
>>>>>>> d8e79fdf
                    }
                  ]
                },
                {
                  "Atomic": [
                    {
                      "clean": false,
                      "etype": null
                    },
                    {
                      "Literal": {
                        "Int": 3
                      }
                    }
                  ]
                }
              ]
            }
          ]
        }
      ]
    ]
  },
  "dominance": null,
  "search_order": null,
  "symbols": {
    "id": 0,
    "next_machine_name": 0,
    "parent": null,
    "table": [
      [
        {
          "User": "A"
        },
        {
          "id": 0,
          "kind": {
            "DomainLetting": "Bool"
          },
          "name": {
            "User": "A"
          }
        }
      ],
      [
        {
          "User": "B"
        },
        {
          "id": 1,
          "kind": {
            "DomainLetting": {
              "Int": [
                {
                  "Bounded": [
                    1,
                    3
                  ]
                }
              ]
            }
          },
          "name": {
            "User": "B"
          }
        }
      ],
      [
        {
          "User": "x"
        },
        {
          "id": 2,
          "kind": {
            "DecisionVariable": {
              "category": "Decision",
              "domain": {
                "Reference": {
                  "User": "A"
                }
              }
            }
          },
          "name": {
            "User": "x"
          }
        }
      ],
      [
        {
          "User": "y"
        },
        {
          "id": 3,
          "kind": {
            "DecisionVariable": {
              "category": "Decision",
              "domain": {
                "Reference": {
                  "User": "B"
                }
              }
            }
          },
          "name": {
            "User": "y"
          }
        }
      ]
    ]
  }
}<|MERGE_RESOLUTION|>--- conflicted
+++ resolved
@@ -20,13 +20,9 @@
                   "etype": null
                 },
                 {
-<<<<<<< HEAD
-                  "Reference": 2
-=======
                   "Reference": {
                     "ptr": 6
                   }
->>>>>>> d8e79fdf
                 }
               ]
             },
@@ -43,13 +39,9 @@
                       "etype": null
                     },
                     {
-<<<<<<< HEAD
-                      "Reference": 3
-=======
                       "Reference": {
                         "ptr": 7
                       }
->>>>>>> d8e79fdf
                     }
                   ]
                 },
