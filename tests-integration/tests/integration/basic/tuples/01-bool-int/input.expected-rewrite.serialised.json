{
  "cnf_clauses": [],
  "constraints": {
    "Root": [
      {
        "clean": false,
        "etype": null
      },
      [
        {
          "MinionReify": [
            {
              "clean": false,
              "etype": null
            },
            {
              "Atomic": [
                {
                  "clean": false,
                  "etype": null
                },
                {
                  "Literal": {
                    "Bool": false
                  }
                }
              ]
            },
            {
<<<<<<< HEAD
              "Reference": 1
=======
              "Reference": {
                "ptr": 2
              }
>>>>>>> d8e79fdf
            }
          ]
        },
        {
          "Eq": [
            {
              "clean": false,
              "etype": null
            },
            {
              "Atomic": [
                {
                  "clean": false,
                  "etype": null
                },
                {
<<<<<<< HEAD
                  "Reference": 2
=======
                  "Reference": {
                    "ptr": 3
                  }
>>>>>>> d8e79fdf
                }
              ]
            },
            {
              "Atomic": [
                {
                  "clean": false,
                  "etype": null
                },
                {
                  "Literal": {
                    "Int": 2
                  }
                }
              ]
            }
          ]
        }
      ]
    ]
  },
  "dominance": null,
  "search_order": null,
  "symbols": {
    "id": 0,
    "next_machine_name": 0,
    "parent": null,
    "table": [
      [
        {
          "User": "x"
        },
        {
          "id": 0,
          "kind": {
            "DecisionVariable": {
              "category": "Decision",
              "domain": {
                "Tuple": [
                  "Bool",
                  {
                    "Int": [
                      {
                        "Bounded": [
                          1,
                          4
                        ]
                      }
                    ]
                  }
                ]
              }
            }
          },
          "name": {
            "User": "x"
          }
        }
      ],
      [
        {
          "Represented": [
            {
              "User": "x"
            },
            "tuple_to_atom",
            "1"
          ]
        },
        {
          "id": 1,
          "kind": {
            "DecisionVariable": {
              "category": "Decision",
              "domain": "Bool"
            }
          },
          "name": {
            "Represented": [
              {
                "User": "x"
              },
              "tuple_to_atom",
              "1"
            ]
          }
        }
      ],
      [
        {
          "Represented": [
            {
              "User": "x"
            },
            "tuple_to_atom",
            "2"
          ]
        },
        {
          "id": 2,
          "kind": {
            "DecisionVariable": {
              "category": "Decision",
              "domain": {
                "Int": [
                  {
                    "Bounded": [
                      1,
                      4
                    ]
                  }
                ]
              }
            }
          },
          "name": {
            "Represented": [
              {
                "User": "x"
              },
              "tuple_to_atom",
              "2"
            ]
          }
        }
      ]
    ]
  }
}<|MERGE_RESOLUTION|>--- conflicted
+++ resolved
@@ -27,13 +27,9 @@
               ]
             },
             {
-<<<<<<< HEAD
-              "Reference": 1
-=======
               "Reference": {
                 "ptr": 2
               }
->>>>>>> d8e79fdf
             }
           ]
         },
@@ -50,13 +46,9 @@
                   "etype": null
                 },
                 {
-<<<<<<< HEAD
-                  "Reference": 2
-=======
                   "Reference": {
                     "ptr": 3
                   }
->>>>>>> d8e79fdf
                 }
               ]
             },
