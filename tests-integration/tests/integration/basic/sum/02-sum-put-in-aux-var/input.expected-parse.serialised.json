--- conflicted
+++ resolved
@@ -56,13 +56,9 @@
                                                   "etype": null
                                                 },
                                                 {
-<<<<<<< HEAD
-                                                  "Reference": 0
-=======
                                                   "Reference": {
                                                     "ptr": 4
                                                   }
->>>>>>> d8e79fdf
                                                 }
                                               ]
                                             },
@@ -73,13 +69,9 @@
                                                   "etype": null
                                                 },
                                                 {
-<<<<<<< HEAD
-                                                  "Reference": 1
-=======
                                                   "Reference": {
                                                     "ptr": 5
                                                   }
->>>>>>> d8e79fdf
                                                 }
                                               ]
                                             }
@@ -104,13 +96,9 @@
                                     "etype": null
                                   },
                                   {
-<<<<<<< HEAD
-                                    "Reference": 2
-=======
                                     "Reference": {
                                       "ptr": 6
                                     }
->>>>>>> d8e79fdf
                                   }
                                 ]
                               }
@@ -135,13 +123,9 @@
                       "etype": null
                     },
                     {
-<<<<<<< HEAD
-                      "Reference": 3
-=======
                       "Reference": {
                         "ptr": 7
                       }
->>>>>>> d8e79fdf
                     }
                   ]
                 }
