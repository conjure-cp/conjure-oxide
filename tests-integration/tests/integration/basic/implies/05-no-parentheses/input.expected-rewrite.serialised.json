{
  "cnf_clauses": [],
  "constraints": {
    "Root": [
      {
        "clean": false,
        "etype": null
      },
      [
        {
          "MinionReifyImply": [
            {
              "clean": false,
              "etype": null
            },
            {
              "FlatIneq": [
                {
                  "clean": false,
                  "etype": null
                },
                {
                  "Literal": {
                    "Int": 5
                  }
                },
                {
                  "Reference": {
                    "ptr": 1
                  }
                },
                {
                  "Int": 0
                }
              ]
            },
            {
<<<<<<< HEAD
              "Reference": 3
=======
              "Reference": {
                "ptr": 6
              }
>>>>>>> d8e79fdf
            }
          ]
        },
        {
          "MinionReifyImply": [
            {
              "clean": false,
              "etype": null
            },
            {
              "And": [
                {
                  "clean": false,
                  "etype": null
                },
                {
                  "AbstractLiteral": [
                    {
                      "clean": false,
                      "etype": null
                    },
                    {
                      "Matrix": [
                        [
                          {
                            "FlatSumLeq": [
                              {
                                "clean": false,
                                "etype": null
                              },
                              [
                                {
                                  "Literal": {
                                    "Int": 2
                                  }
                                },
                                {
                                  "Reference": {
                                    "ptr": 0
                                  }
                                }
                              ],
                              {
                                "Literal": {
                                  "Int": 3
                                }
                              }
                            ]
                          },
                          {
                            "FlatSumGeq": [
                              {
                                "clean": false,
                                "etype": null
                              },
                              [
                                {
                                  "Literal": {
                                    "Int": 2
                                  }
                                },
                                {
                                  "Reference": {
                                    "ptr": 0
                                  }
                                }
                              ],
                              {
                                "Literal": {
                                  "Int": 3
                                }
                              }
                            ]
                          }
                        ],
                        {
                          "Int": [
                            {
                              "UnboundedR": 1
                            }
                          ]
                        }
                      ]
                    }
                  ]
                }
              ]
            },
            {
<<<<<<< HEAD
              "Reference": 4
=======
              "Reference": {
                "ptr": 7
              }
>>>>>>> d8e79fdf
            }
          ]
        },
        {
          "MinionReify": [
            {
              "clean": false,
              "etype": null
            },
            {
              "FlatIneq": [
                {
                  "clean": false,
                  "etype": null
                },
                {
                  "Reference": {
                    "ptr": 0
                  }
                },
                {
                  "Literal": {
                    "Int": 2
                  }
                },
                {
                  "Int": 0
                }
              ]
            },
            {
<<<<<<< HEAD
              "Reference": 3
=======
              "Reference": {
                "ptr": 6
              }
>>>>>>> d8e79fdf
            }
          ]
        },
        {
          "MinionReify": [
            {
              "clean": false,
              "etype": null
            },
            {
              "And": [
                {
                  "clean": false,
                  "etype": null
                },
                {
                  "AbstractLiteral": [
                    {
                      "clean": false,
                      "etype": null
                    },
                    {
                      "Matrix": [
                        [
                          {
                            "FlatSumLeq": [
                              {
                                "clean": false,
                                "etype": null
                              },
                              [
                                {
                                  "Reference": {
                                    "ptr": 1
                                  }
                                },
                                {
                                  "Reference": {
                                    "ptr": 2
                                  }
                                }
                              ],
                              {
                                "Literal": {
                                  "Int": 8
                                }
                              }
                            ]
                          },
                          {
                            "FlatSumGeq": [
                              {
                                "clean": false,
                                "etype": null
                              },
                              [
                                {
                                  "Reference": {
                                    "ptr": 1
                                  }
                                },
                                {
                                  "Reference": {
                                    "ptr": 2
                                  }
                                }
                              ],
                              {
                                "Literal": {
                                  "Int": 8
                                }
                              }
                            ]
                          }
                        ],
                        {
                          "Int": [
                            {
                              "UnboundedR": 1
                            }
                          ]
                        }
                      ]
                    }
                  ]
                }
              ]
            },
            {
<<<<<<< HEAD
              "Reference": 4
=======
              "Reference": {
                "ptr": 7
              }
>>>>>>> d8e79fdf
            }
          ]
        }
      ]
    ]
  },
  "dominance": null,
  "search_order": null,
  "symbols": {
    "id": 0,
    "next_machine_name": 2,
    "parent": null,
    "table": [
      [
        {
          "User": "x"
        },
        {
          "id": 0,
          "kind": {
            "DecisionVariable": {
              "category": "Decision",
              "domain": {
                "Int": [
                  {
                    "Bounded": [
                      1,
                      5
                    ]
                  }
                ]
              }
            }
          },
          "name": {
            "User": "x"
          }
        }
      ],
      [
        {
          "User": "y"
        },
        {
          "id": 1,
          "kind": {
            "DecisionVariable": {
              "category": "Decision",
              "domain": {
                "Int": [
                  {
                    "Bounded": [
                      1,
                      5
                    ]
                  }
                ]
              }
            }
          },
          "name": {
            "User": "y"
          }
        }
      ],
      [
        {
          "User": "z"
        },
        {
          "id": 2,
          "kind": {
            "DecisionVariable": {
              "category": "Decision",
              "domain": {
                "Int": [
                  {
                    "Bounded": [
                      1,
                      5
                    ]
                  }
                ]
              }
            }
          },
          "name": {
            "User": "z"
          }
        }
      ],
      [
        {
          "Machine": 0
        },
        {
          "id": 3,
          "kind": {
            "DecisionVariable": {
              "category": "Decision",
              "domain": "Bool"
            }
          },
          "name": {
            "Machine": 0
          }
        }
      ],
      [
        {
          "Machine": 1
        },
        {
          "id": 4,
          "kind": {
            "DecisionVariable": {
              "category": "Decision",
              "domain": "Bool"
            }
          },
          "name": {
            "Machine": 1
          }
        }
      ]
    ]
  }
}<|MERGE_RESOLUTION|>--- conflicted
+++ resolved
@@ -35,13 +35,9 @@
               ]
             },
             {
-<<<<<<< HEAD
-              "Reference": 3
-=======
               "Reference": {
                 "ptr": 6
               }
->>>>>>> d8e79fdf
             }
           ]
         },
@@ -131,13 +127,9 @@
               ]
             },
             {
-<<<<<<< HEAD
-              "Reference": 4
-=======
               "Reference": {
                 "ptr": 7
               }
->>>>>>> d8e79fdf
             }
           ]
         },
@@ -169,13 +161,9 @@
               ]
             },
             {
-<<<<<<< HEAD
-              "Reference": 3
-=======
               "Reference": {
                 "ptr": 6
               }
->>>>>>> d8e79fdf
             }
           ]
         },
@@ -265,13 +253,9 @@
               ]
             },
             {
-<<<<<<< HEAD
-              "Reference": 4
-=======
               "Reference": {
                 "ptr": 7
               }
->>>>>>> d8e79fdf
             }
           ]
         }
