{
  "cnf_clauses": [],
  "constraints": {
    "Root": [
      {
        "clean": false,
        "etype": null
      },
      [
        {
          "Atomic": [
            {
              "clean": false,
              "etype": null
            },
            {
<<<<<<< HEAD
              "Literal": {
                "Bool": true
              }
=======
              "AbstractLiteral": [
                {
                  "clean": false,
                  "etype": null
                },
                {
                  "Matrix": [
                    [
                      {
                        "FlatIneq": [
                          {
                            "clean": false,
                            "etype": null
                          },
                          {
                            "Reference": {
                              "ptr": 3
                            }
                          },
                          {
                            "Reference": {
                              "ptr": 2
                            }
                          },
                          {
                            "Int": 0
                          }
                        ]
                      },
                      {
                        "FlatIneq": [
                          {
                            "clean": false,
                            "etype": null
                          },
                          {
                            "Reference": {
                              "ptr": 2
                            }
                          },
                          {
                            "Reference": {
                              "ptr": 3
                            }
                          },
                          {
                            "Int": 0
                          }
                        ]
                      }
                    ],
                    {
                      "Int": [
                        {
                          "UnboundedR": 1
                        }
                      ]
                    }
                  ]
                }
              ]
            }
          ]
        },
        {
          "Or": [
            {
              "clean": false,
              "etype": null
            },
            {
              "AbstractLiteral": [
                {
                  "clean": false,
                  "etype": null
                },
                {
                  "Matrix": [
                    [
                      {
                        "FlatIneq": [
                          {
                            "clean": false,
                            "etype": null
                          },
                          {
                            "Reference": {
                              "ptr": 4
                            }
                          },
                          {
                            "Reference": {
                              "ptr": 5
                            }
                          },
                          {
                            "Int": 0
                          }
                        ]
                      },
                      {
                        "MinionReifyImply": [
                          {
                            "clean": false,
                            "etype": null
                          },
                          {
                            "FlatWatchedLiteral": [
                              {
                                "clean": false,
                                "etype": null
                              },
                              {
                                "ptr": 5
                              },
                              {
                                "Bool": false
                              }
                            ]
                          },
                          {
                            "Reference": {
                              "ptr": 4
                            }
                          }
                        ]
                      }
                    ],
                    {
                      "Int": [
                        {
                          "UnboundedR": 1
                        }
                      ]
                    }
                  ]
                }
              ]
>>>>>>> d8e79fdf
            }
          ]
        }
      ]
    ]
  },
  "dominance": null,
  "search_order": null,
  "symbols": {
    "id": 0,
    "next_machine_name": 0,
    "parent": null,
    "table": [
      [
        {
          "User": "a"
        },
        {
          "id": 0,
          "kind": {
            "DecisionVariable": {
              "category": "Decision",
              "domain": "Bool"
            }
          },
          "name": {
            "User": "a"
          }
        }
      ],
      [
        {
          "User": "b"
        },
        {
          "id": 1,
          "kind": {
            "DecisionVariable": {
              "category": "Decision",
              "domain": "Bool"
            }
          },
          "name": {
            "User": "b"
          }
        }
      ],
      [
        {
          "User": "c"
        },
        {
          "id": 2,
          "kind": {
            "DecisionVariable": {
              "category": "Decision",
              "domain": "Bool"
            }
          },
          "name": {
            "User": "c"
          }
        }
      ],
      [
        {
          "User": "x"
        },
        {
          "id": 3,
          "kind": {
            "DecisionVariable": {
              "category": "Decision",
              "domain": "Bool"
            }
          },
          "name": {
            "User": "x"
          }
        }
      ],
      [
        {
          "User": "y"
        },
        {
          "id": 4,
          "kind": {
            "DecisionVariable": {
              "category": "Decision",
              "domain": "Bool"
            }
          },
          "name": {
            "User": "y"
          }
        }
      ],
      [
        {
          "User": "z"
        },
        {
          "id": 5,
          "kind": {
            "DecisionVariable": {
              "category": "Decision",
              "domain": "Bool"
            }
          },
          "name": {
            "User": "z"
          }
        }
      ]
    ]
  }
}<|MERGE_RESOLUTION|>--- conflicted
+++ resolved
@@ -14,11 +14,6 @@
               "etype": null
             },
             {
-<<<<<<< HEAD
-              "Literal": {
-                "Bool": true
-              }
-=======
               "AbstractLiteral": [
                 {
                   "clean": false,
@@ -157,7 +152,6 @@
                   ]
                 }
               ]
->>>>>>> d8e79fdf
             }
           ]
         }
