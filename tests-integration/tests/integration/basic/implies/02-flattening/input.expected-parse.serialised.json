{
  "cnf_clauses": [],
  "constraints": {
    "Root": [
      {
        "clean": false,
        "etype": null
      },
      [
        {
          "Imply": [
            {
              "clean": false,
              "etype": null
            },
            {
              "Lt": [
                {
                  "clean": false,
                  "etype": null
                },
                {
                  "Atomic": [
                    {
                      "clean": false,
                      "etype": null
                    },
                    {
<<<<<<< HEAD
                      "Reference": 0
=======
                      "Reference": {
                        "ptr": 3
                      }
>>>>>>> d8e79fdf
                    }
                  ]
                },
                {
                  "Atomic": [
                    {
                      "clean": false,
                      "etype": null
                    },
                    {
                      "Literal": {
                        "Int": 3
                      }
                    }
                  ]
                }
              ]
            },
            {
              "Geq": [
                {
                  "clean": false,
                  "etype": null
                },
                {
                  "Atomic": [
                    {
                      "clean": false,
                      "etype": null
                    },
                    {
<<<<<<< HEAD
                      "Reference": 1
=======
                      "Reference": {
                        "ptr": 4
                      }
>>>>>>> d8e79fdf
                    }
                  ]
                },
                {
                  "Atomic": [
                    {
                      "clean": false,
                      "etype": null
                    },
                    {
                      "Literal": {
                        "Int": 5
                      }
                    }
                  ]
                }
              ]
            }
          ]
        },
        {
          "Imply": [
            {
              "clean": false,
              "etype": null
            },
            {
              "Eq": [
                {
                  "clean": false,
                  "etype": null
                },
                {
                  "Sum": [
                    {
                      "clean": false,
                      "etype": null
                    },
                    {
                      "AbstractLiteral": [
                        {
                          "clean": false,
                          "etype": null
                        },
                        {
                          "Matrix": [
                            [
                              {
                                "Atomic": [
                                  {
                                    "clean": false,
                                    "etype": null
                                  },
                                  {
<<<<<<< HEAD
                                    "Reference": 1
=======
                                    "Reference": {
                                      "ptr": 4
                                    }
>>>>>>> d8e79fdf
                                  }
                                ]
                              },
                              {
                                "Atomic": [
                                  {
                                    "clean": false,
                                    "etype": null
                                  },
                                  {
<<<<<<< HEAD
                                    "Reference": 2
=======
                                    "Reference": {
                                      "ptr": 5
                                    }
>>>>>>> d8e79fdf
                                  }
                                ]
                              }
                            ],
                            {
                              "Int": [
                                {
                                  "UnboundedR": 1
                                }
                              ]
                            }
                          ]
                        }
                      ]
                    }
                  ]
                },
                {
                  "Atomic": [
                    {
                      "clean": false,
                      "etype": null
                    },
                    {
                      "Literal": {
                        "Int": 8
                      }
                    }
                  ]
                }
              ]
            },
            {
              "Eq": [
                {
                  "clean": false,
                  "etype": null
                },
                {
                  "Sum": [
                    {
                      "clean": false,
                      "etype": null
                    },
                    {
                      "AbstractLiteral": [
                        {
                          "clean": false,
                          "etype": null
                        },
                        {
                          "Matrix": [
                            [
                              {
                                "Atomic": [
                                  {
                                    "clean": false,
                                    "etype": null
                                  },
                                  {
<<<<<<< HEAD
                                    "Reference": 0
=======
                                    "Reference": {
                                      "ptr": 3
                                    }
>>>>>>> d8e79fdf
                                  }
                                ]
                              },
                              {
                                "Atomic": [
                                  {
                                    "clean": false,
                                    "etype": null
                                  },
                                  {
                                    "Literal": {
                                      "Int": 2
                                    }
                                  }
                                ]
                              }
                            ],
                            {
                              "Int": [
                                {
                                  "UnboundedR": 1
                                }
                              ]
                            }
                          ]
                        }
                      ]
                    }
                  ]
                },
                {
                  "Atomic": [
                    {
                      "clean": false,
                      "etype": null
                    },
                    {
                      "Literal": {
                        "Int": 3
                      }
                    }
                  ]
                }
              ]
            }
          ]
        }
      ]
    ]
  },
  "dominance": null,
  "search_order": null,
  "symbols": {
    "id": 0,
    "next_machine_name": 0,
    "parent": null,
    "table": [
      [
        {
          "User": "x"
        },
        {
          "id": 0,
          "kind": {
            "DecisionVariable": {
              "category": "Decision",
              "domain": {
                "Int": [
                  {
                    "Bounded": [
                      1,
                      5
                    ]
                  }
                ]
              }
            }
          },
          "name": {
            "User": "x"
          }
        }
      ],
      [
        {
          "User": "y"
        },
        {
          "id": 1,
          "kind": {
            "DecisionVariable": {
              "category": "Decision",
              "domain": {
                "Int": [
                  {
                    "Bounded": [
                      1,
                      5
                    ]
                  }
                ]
              }
            }
          },
          "name": {
            "User": "y"
          }
        }
      ],
      [
        {
          "User": "z"
        },
        {
          "id": 2,
          "kind": {
            "DecisionVariable": {
              "category": "Decision",
              "domain": {
                "Int": [
                  {
                    "Bounded": [
                      1,
                      5
                    ]
                  }
                ]
              }
            }
          },
          "name": {
            "User": "z"
          }
        }
      ]
    ]
  }
}<|MERGE_RESOLUTION|>--- conflicted
+++ resolved
@@ -26,13 +26,9 @@
                       "etype": null
                     },
                     {
-<<<<<<< HEAD
-                      "Reference": 0
-=======
                       "Reference": {
                         "ptr": 3
                       }
->>>>>>> d8e79fdf
                     }
                   ]
                 },
@@ -64,13 +60,9 @@
                       "etype": null
                     },
                     {
-<<<<<<< HEAD
-                      "Reference": 1
-=======
                       "Reference": {
                         "ptr": 4
                       }
->>>>>>> d8e79fdf
                     }
                   ]
                 },
@@ -125,13 +117,9 @@
                                     "etype": null
                                   },
                                   {
-<<<<<<< HEAD
-                                    "Reference": 1
-=======
                                     "Reference": {
                                       "ptr": 4
                                     }
->>>>>>> d8e79fdf
                                   }
                                 ]
                               },
@@ -142,13 +130,9 @@
                                     "etype": null
                                   },
                                   {
-<<<<<<< HEAD
-                                    "Reference": 2
-=======
                                     "Reference": {
                                       "ptr": 5
                                     }
->>>>>>> d8e79fdf
                                   }
                                 ]
                               }
@@ -209,13 +193,9 @@
                                     "etype": null
                                   },
                                   {
-<<<<<<< HEAD
-                                    "Reference": 0
-=======
                                     "Reference": {
                                       "ptr": 3
                                     }
->>>>>>> d8e79fdf
                                   }
                                 ]
                               },
