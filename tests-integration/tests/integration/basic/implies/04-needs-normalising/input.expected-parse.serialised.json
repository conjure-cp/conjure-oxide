--- conflicted
+++ resolved
@@ -32,13 +32,9 @@
                           "etype": null
                         },
                         {
-<<<<<<< HEAD
-                          "Reference": 8
-=======
                           "Reference": {
                             "ptr": 18
                           }
->>>>>>> d8e79fdf
                         }
                       ]
                     }
@@ -57,13 +53,9 @@
                           "etype": null
                         },
                         {
-<<<<<<< HEAD
-                          "Reference": 9
-=======
                           "Reference": {
                             "ptr": 19
                           }
->>>>>>> d8e79fdf
                         }
                       ]
                     }
@@ -92,13 +84,9 @@
                       "etype": null
                     },
                     {
-<<<<<<< HEAD
-                      "Reference": 0
-=======
                       "Reference": {
                         "ptr": 10
                       }
->>>>>>> d8e79fdf
                     }
                   ]
                 }
@@ -117,13 +105,9 @@
                       "etype": null
                     },
                     {
-<<<<<<< HEAD
-                      "Reference": 1
-=======
                       "Reference": {
                         "ptr": 11
                       }
->>>>>>> d8e79fdf
                     }
                   ]
                 }
@@ -144,13 +128,9 @@
                   "etype": null
                 },
                 {
-<<<<<<< HEAD
-                  "Reference": 2
-=======
                   "Reference": {
                     "ptr": 12
                   }
->>>>>>> d8e79fdf
                 }
               ]
             },
@@ -167,30 +147,22 @@
                       "etype": null
                     },
                     {
-<<<<<<< HEAD
-                      "Reference": 3
-=======
                       "Reference": {
                         "ptr": 13
                       }
->>>>>>> d8e79fdf
-                    }
-                  ]
-                },
-                {
-                  "Atomic": [
-                    {
-                      "clean": false,
-                      "etype": null
-                    },
-                    {
-<<<<<<< HEAD
-                      "Reference": 4
-=======
+                    }
+                  ]
+                },
+                {
+                  "Atomic": [
+                    {
+                      "clean": false,
+                      "etype": null
+                    },
+                    {
                       "Reference": {
                         "ptr": 14
                       }
->>>>>>> d8e79fdf
                     }
                   ]
                 }
@@ -217,30 +189,22 @@
                       "etype": null
                     },
                     {
-<<<<<<< HEAD
-                      "Reference": 7
-=======
                       "Reference": {
                         "ptr": 17
                       }
->>>>>>> d8e79fdf
-                    }
-                  ]
-                },
-                {
-                  "Atomic": [
-                    {
-                      "clean": false,
-                      "etype": null
-                    },
-                    {
-<<<<<<< HEAD
-                      "Reference": 5
-=======
+                    }
+                  ]
+                },
+                {
+                  "Atomic": [
+                    {
+                      "clean": false,
+                      "etype": null
+                    },
+                    {
                       "Reference": {
                         "ptr": 15
                       }
->>>>>>> d8e79fdf
                     }
                   ]
                 }
@@ -259,30 +223,22 @@
                       "etype": null
                     },
                     {
-<<<<<<< HEAD
-                      "Reference": 7
-=======
                       "Reference": {
                         "ptr": 17
                       }
->>>>>>> d8e79fdf
-                    }
-                  ]
-                },
-                {
-                  "Atomic": [
-                    {
-                      "clean": false,
-                      "etype": null
-                    },
-                    {
-<<<<<<< HEAD
-                      "Reference": 6
-=======
+                    }
+                  ]
+                },
+                {
+                  "Atomic": [
+                    {
+                      "clean": false,
+                      "etype": null
+                    },
+                    {
                       "Reference": {
                         "ptr": 16
                       }
->>>>>>> d8e79fdf
                     }
                   ]
                 }
