--- conflicted
+++ resolved
@@ -33,13 +33,9 @@
                   "etype": null
                 },
                 {
-<<<<<<< HEAD
-                  "Reference": 3
-=======
                   "Reference": {
                     "ptr": 6
                   }
->>>>>>> d8e79fdf
                 }
               ]
             }
@@ -96,13 +92,9 @@
               }
             },
             {
-<<<<<<< HEAD
-              "Reference": 3
-=======
               "Reference": {
                 "ptr": 6
               }
->>>>>>> d8e79fdf
             }
           ]
         }
