{
  "cnf_clauses": [],
  "constraints": {
    "Root": [
      {
        "clean": false,
        "etype": null
      },
      [
        {
          "Eq": [
            {
              "clean": false,
              "etype": null
            },
            {
              "Atomic": [
                {
                  "clean": false,
                  "etype": null
                },
                {
                  "Reference": {
                    "ptr": 0
                  }
                }
              ]
            },
            {
              "ToInt": [
                {
                  "clean": false,
                  "etype": null
                },
                {
                  "Atomic": [
                    {
                      "clean": false,
                      "etype": null
                    },
                    {
<<<<<<< HEAD
                      "Reference": 3
=======
                      "Reference": {
                        "ptr": 5
                      }
>>>>>>> d8e79fdf
                    }
                  ]
                }
              ]
            }
          ]
        },
        {
          "MinionReify": [
            {
              "clean": false,
              "etype": null
            },
            {
              "Eq": [
                {
                  "clean": false,
                  "etype": null
                },
                {
                  "Atomic": [
                    {
                      "clean": false,
                      "etype": null
                    },
                    {
                      "Reference": {
                        "ptr": 1
                      }
                    }
                  ]
                },
                {
                  "Atomic": [
                    {
                      "clean": false,
                      "etype": null
                    },
                    {
                      "Literal": {
                        "Int": 2
                      }
                    }
                  ]
                }
              ]
            },
            {
<<<<<<< HEAD
              "Reference": 3
=======
              "Reference": {
                "ptr": 5
              }
>>>>>>> d8e79fdf
            }
          ]
        }
      ]
    ]
  },
  "dominance": null,
  "search_order": null,
  "symbols": {
    "id": 0,
    "next_machine_name": 1,
    "parent": null,
    "table": [
      [
        {
          "User": "x"
        },
        {
          "id": 0,
          "kind": {
            "DecisionVariable": {
              "category": "Decision",
              "domain": {
                "Int": [
                  {
                    "Bounded": [
                      0,
                      3
                    ]
                  }
                ]
              }
            }
          },
          "name": {
            "User": "x"
          }
        }
      ],
      [
        {
          "User": "y"
        },
        {
          "id": 1,
          "kind": {
            "DecisionVariable": {
              "category": "Decision",
              "domain": {
                "Int": [
                  {
                    "Bounded": [
                      0,
                      3
                    ]
                  }
                ]
              }
            }
          },
          "name": {
            "User": "y"
          }
        }
      ],
      [
        {
          "Machine": 0
        },
        {
          "id": 3,
          "kind": {
            "DecisionVariable": {
              "category": "Decision",
              "domain": "Bool"
            }
          },
          "name": {
            "Machine": 0
          }
        }
      ]
    ]
  }
}<|MERGE_RESOLUTION|>--- conflicted
+++ resolved
@@ -39,13 +39,9 @@
                       "etype": null
                     },
                     {
-<<<<<<< HEAD
-                      "Reference": 3
-=======
                       "Reference": {
                         "ptr": 5
                       }
->>>>>>> d8e79fdf
                     }
                   ]
                 }
@@ -94,13 +90,9 @@
               ]
             },
             {
-<<<<<<< HEAD
-              "Reference": 3
-=======
               "Reference": {
                 "ptr": 5
               }
->>>>>>> d8e79fdf
             }
           ]
         }
