--- conflicted
+++ resolved
@@ -50,13 +50,9 @@
                                               "etype": null
                                             },
                                             {
-<<<<<<< HEAD
-                                              "Reference": 1
-=======
                                               "Reference": {
                                                 "ptr": 3
                                               }
->>>>>>> d8e79fdf
                                             }
                                           ]
                                         },
@@ -141,13 +137,9 @@
                                 "etype": null
                               },
                               {
-<<<<<<< HEAD
-                                "Reference": 0
-=======
                                 "Reference": {
                                   "ptr": 2
                                 }
->>>>>>> d8e79fdf
                               }
                             ]
                           },
