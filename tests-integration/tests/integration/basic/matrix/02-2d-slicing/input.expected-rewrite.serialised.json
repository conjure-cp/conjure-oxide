{
  "cnf_clauses": [],
  "constraints": {
    "Root": [
      {
        "clean": false,
        "etype": null
      },
      [
        {
          "FlatAllDiff": [
            {
              "clean": false,
              "etype": null
            },
            [
              {
<<<<<<< HEAD
                "Reference": 1
              },
              {
                "Reference": 3
              },
              {
                "Reference": 5
=======
                "Reference": {
                  "ptr": 2
                }
              },
              {
                "Reference": {
                  "ptr": 4
                }
              },
              {
                "Reference": {
                  "ptr": 6
                }
>>>>>>> d8e79fdf
              }
            ]
          ]
        },
        {
          "FlatAllDiff": [
            {
              "clean": false,
              "etype": null
            },
            [
              {
<<<<<<< HEAD
                "Reference": 2
              },
              {
                "Reference": 4
              },
              {
                "Reference": 6
=======
                "Reference": {
                  "ptr": 3
                }
              },
              {
                "Reference": {
                  "ptr": 5
                }
              },
              {
                "Reference": {
                  "ptr": 7
                }
>>>>>>> d8e79fdf
              }
            ]
          ]
        },
        {
          "FlatAllDiff": [
            {
              "clean": false,
              "etype": null
            },
            [
              {
<<<<<<< HEAD
                "Reference": 1
              },
              {
                "Reference": 2
=======
                "Reference": {
                  "ptr": 2
                }
              },
              {
                "Reference": {
                  "ptr": 3
                }
>>>>>>> d8e79fdf
              }
            ]
          ]
        },
        {
          "FlatAllDiff": [
            {
              "clean": false,
              "etype": null
            },
            [
              {
<<<<<<< HEAD
                "Reference": 3
              },
              {
                "Reference": 4
=======
                "Reference": {
                  "ptr": 4
                }
              },
              {
                "Reference": {
                  "ptr": 5
                }
>>>>>>> d8e79fdf
              }
            ]
          ]
        },
        {
          "FlatAllDiff": [
            {
              "clean": false,
              "etype": null
            },
            [
              {
<<<<<<< HEAD
                "Reference": 5
              },
              {
                "Reference": 6
=======
                "Reference": {
                  "ptr": 6
                }
              },
              {
                "Reference": {
                  "ptr": 7
                }
>>>>>>> d8e79fdf
              }
            ]
          ]
        },
        {
          "Eq": [
            {
              "clean": false,
              "etype": null
            },
            {
              "Atomic": [
                {
                  "clean": false,
                  "etype": null
                },
                {
<<<<<<< HEAD
                  "Reference": 1
=======
                  "Reference": {
                    "ptr": 2
                  }
>>>>>>> d8e79fdf
                }
              ]
            },
            {
              "Atomic": [
                {
                  "clean": false,
                  "etype": null
                },
                {
                  "Literal": {
                    "Int": 1
                  }
                }
              ]
            }
          ]
        },
        {
          "Eq": [
            {
              "clean": false,
              "etype": null
            },
            {
              "Atomic": [
                {
                  "clean": false,
                  "etype": null
                },
                {
<<<<<<< HEAD
                  "Reference": 4
=======
                  "Reference": {
                    "ptr": 5
                  }
>>>>>>> d8e79fdf
                }
              ]
            },
            {
              "Atomic": [
                {
                  "clean": false,
                  "etype": null
                },
                {
                  "Literal": {
                    "Int": 1
                  }
                }
              ]
            }
          ]
        }
      ]
    ]
  },
  "dominance": null,
  "search_order": null,
  "symbols": {
    "id": 0,
    "next_machine_name": 0,
    "parent": null,
    "table": [
      [
        {
          "User": "a"
        },
        {
          "id": 0,
          "kind": {
            "DecisionVariable": {
              "category": "Decision",
              "domain": {
                "Matrix": [
                  {
                    "Int": [
                      {
                        "Bounded": [
                          1,
                          3
                        ]
                      }
                    ]
                  },
                  [
                    {
                      "Int": [
                        {
                          "Bounded": [
                            1,
                            3
                          ]
                        }
                      ]
                    },
                    {
                      "Int": [
                        {
                          "Bounded": [
                            1,
                            2
                          ]
                        }
                      ]
                    }
                  ]
                ]
              }
            }
          },
          "name": {
            "WithRepresentation": [
              {
                "User": "a"
              },
              [
                "matrix_to_atom"
              ]
            ]
          }
        }
      ],
      [
        {
          "Represented": [
            {
              "User": "a"
            },
            "matrix_to_atom",
            "1_1"
          ]
        },
        {
          "id": 1,
          "kind": {
            "DecisionVariable": {
              "category": "Decision",
              "domain": {
                "Int": [
                  {
                    "Bounded": [
                      1,
                      3
                    ]
                  }
                ]
              }
            }
          },
          "name": {
            "Represented": [
              {
                "User": "a"
              },
              "matrix_to_atom",
              "1_1"
            ]
          }
        }
      ],
      [
        {
          "Represented": [
            {
              "User": "a"
            },
            "matrix_to_atom",
            "1_2"
          ]
        },
        {
          "id": 2,
          "kind": {
            "DecisionVariable": {
              "category": "Decision",
              "domain": {
                "Int": [
                  {
                    "Bounded": [
                      1,
                      3
                    ]
                  }
                ]
              }
            }
          },
          "name": {
            "Represented": [
              {
                "User": "a"
              },
              "matrix_to_atom",
              "1_2"
            ]
          }
        }
      ],
      [
        {
          "Represented": [
            {
              "User": "a"
            },
            "matrix_to_atom",
            "2_1"
          ]
        },
        {
          "id": 3,
          "kind": {
            "DecisionVariable": {
              "category": "Decision",
              "domain": {
                "Int": [
                  {
                    "Bounded": [
                      1,
                      3
                    ]
                  }
                ]
              }
            }
          },
          "name": {
            "Represented": [
              {
                "User": "a"
              },
              "matrix_to_atom",
              "2_1"
            ]
          }
        }
      ],
      [
        {
          "Represented": [
            {
              "User": "a"
            },
            "matrix_to_atom",
            "2_2"
          ]
        },
        {
          "id": 4,
          "kind": {
            "DecisionVariable": {
              "category": "Decision",
              "domain": {
                "Int": [
                  {
                    "Bounded": [
                      1,
                      3
                    ]
                  }
                ]
              }
            }
          },
          "name": {
            "Represented": [
              {
                "User": "a"
              },
              "matrix_to_atom",
              "2_2"
            ]
          }
        }
      ],
      [
        {
          "Represented": [
            {
              "User": "a"
            },
            "matrix_to_atom",
            "3_1"
          ]
        },
        {
          "id": 5,
          "kind": {
            "DecisionVariable": {
              "category": "Decision",
              "domain": {
                "Int": [
                  {
                    "Bounded": [
                      1,
                      3
                    ]
                  }
                ]
              }
            }
          },
          "name": {
            "Represented": [
              {
                "User": "a"
              },
              "matrix_to_atom",
              "3_1"
            ]
          }
        }
      ],
      [
        {
          "Represented": [
            {
              "User": "a"
            },
            "matrix_to_atom",
            "3_2"
          ]
        },
        {
          "id": 6,
          "kind": {
            "DecisionVariable": {
              "category": "Decision",
              "domain": {
                "Int": [
                  {
                    "Bounded": [
                      1,
                      3
                    ]
                  }
                ]
              }
            }
          },
          "name": {
            "Represented": [
              {
                "User": "a"
              },
              "matrix_to_atom",
              "3_2"
            ]
          }
        }
      ]
    ]
  }
}<|MERGE_RESOLUTION|>--- conflicted
+++ resolved
@@ -15,15 +15,6 @@
             },
             [
               {
-<<<<<<< HEAD
-                "Reference": 1
-              },
-              {
-                "Reference": 3
-              },
-              {
-                "Reference": 5
-=======
                 "Reference": {
                   "ptr": 2
                 }
@@ -37,7 +28,6 @@
                 "Reference": {
                   "ptr": 6
                 }
->>>>>>> d8e79fdf
               }
             ]
           ]
@@ -50,15 +40,6 @@
             },
             [
               {
-<<<<<<< HEAD
-                "Reference": 2
-              },
-              {
-                "Reference": 4
-              },
-              {
-                "Reference": 6
-=======
                 "Reference": {
                   "ptr": 3
                 }
@@ -72,7 +53,6 @@
                 "Reference": {
                   "ptr": 7
                 }
->>>>>>> d8e79fdf
               }
             ]
           ]
@@ -85,12 +65,6 @@
             },
             [
               {
-<<<<<<< HEAD
-                "Reference": 1
-              },
-              {
-                "Reference": 2
-=======
                 "Reference": {
                   "ptr": 2
                 }
@@ -99,7 +73,6 @@
                 "Reference": {
                   "ptr": 3
                 }
->>>>>>> d8e79fdf
               }
             ]
           ]
@@ -112,12 +85,6 @@
             },
             [
               {
-<<<<<<< HEAD
-                "Reference": 3
-              },
-              {
-                "Reference": 4
-=======
                 "Reference": {
                   "ptr": 4
                 }
@@ -126,7 +93,6 @@
                 "Reference": {
                   "ptr": 5
                 }
->>>>>>> d8e79fdf
               }
             ]
           ]
@@ -139,12 +105,6 @@
             },
             [
               {
-<<<<<<< HEAD
-                "Reference": 5
-              },
-              {
-                "Reference": 6
-=======
                 "Reference": {
                   "ptr": 6
                 }
@@ -153,7 +113,6 @@
                 "Reference": {
                   "ptr": 7
                 }
->>>>>>> d8e79fdf
               }
             ]
           ]
@@ -171,13 +130,9 @@
                   "etype": null
                 },
                 {
-<<<<<<< HEAD
-                  "Reference": 1
-=======
                   "Reference": {
                     "ptr": 2
                   }
->>>>>>> d8e79fdf
                 }
               ]
             },
@@ -209,13 +164,9 @@
                   "etype": null
                 },
                 {
-<<<<<<< HEAD
-                  "Reference": 4
-=======
                   "Reference": {
                     "ptr": 5
                   }
->>>>>>> d8e79fdf
                 }
               ]
             },
