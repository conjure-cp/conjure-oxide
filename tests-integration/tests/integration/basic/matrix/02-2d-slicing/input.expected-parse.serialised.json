--- conflicted
+++ resolved
@@ -26,13 +26,9 @@
                       "etype": null
                     },
                     {
-<<<<<<< HEAD
-                      "Reference": 0
-=======
-                      "Reference": {
-                        "ptr": 1
-                      }
->>>>>>> d8e79fdf
+                      "Reference": {
+                        "ptr": 1
+                      }
                     }
                   ]
                 },
@@ -75,13 +71,9 @@
                       "etype": null
                     },
                     {
-<<<<<<< HEAD
-                      "Reference": 0
-=======
-                      "Reference": {
-                        "ptr": 1
-                      }
->>>>>>> d8e79fdf
+                      "Reference": {
+                        "ptr": 1
+                      }
                     }
                   ]
                 },
@@ -124,13 +116,9 @@
                       "etype": null
                     },
                     {
-<<<<<<< HEAD
-                      "Reference": 0
-=======
-                      "Reference": {
-                        "ptr": 1
-                      }
->>>>>>> d8e79fdf
+                      "Reference": {
+                        "ptr": 1
+                      }
                     }
                   ]
                 },
@@ -173,13 +161,9 @@
                       "etype": null
                     },
                     {
-<<<<<<< HEAD
-                      "Reference": 0
-=======
-                      "Reference": {
-                        "ptr": 1
-                      }
->>>>>>> d8e79fdf
+                      "Reference": {
+                        "ptr": 1
+                      }
                     }
                   ]
                 },
@@ -222,13 +206,9 @@
                       "etype": null
                     },
                     {
-<<<<<<< HEAD
-                      "Reference": 0
-=======
-                      "Reference": {
-                        "ptr": 1
-                      }
->>>>>>> d8e79fdf
+                      "Reference": {
+                        "ptr": 1
+                      }
                     }
                   ]
                 },
@@ -271,13 +251,9 @@
                       "etype": null
                     },
                     {
-<<<<<<< HEAD
-                      "Reference": 0
-=======
-                      "Reference": {
-                        "ptr": 1
-                      }
->>>>>>> d8e79fdf
+                      "Reference": {
+                        "ptr": 1
+                      }
                     }
                   ]
                 },
@@ -345,13 +321,9 @@
                       "etype": null
                     },
                     {
-<<<<<<< HEAD
-                      "Reference": 0
-=======
-                      "Reference": {
-                        "ptr": 1
-                      }
->>>>>>> d8e79fdf
+                      "Reference": {
+                        "ptr": 1
+                      }
                     }
                   ]
                 },
