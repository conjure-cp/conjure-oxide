--- conflicted
+++ resolved
@@ -15,15 +15,6 @@
             },
             [
               {
-<<<<<<< HEAD
-                "Reference": 2
-              },
-              {
-                "Reference": 3
-              },
-              {
-                "Reference": 4
-=======
                 "Reference": {
                   "ptr": 4
                 }
@@ -37,7 +28,6 @@
                 "Reference": {
                   "ptr": 6
                 }
->>>>>>> d8e79fdf
               }
             ],
             {
@@ -81,13 +71,9 @@
               }
             },
             {
-<<<<<<< HEAD
-              "Reference": 2
-=======
               "Reference": {
                 "ptr": 4
               }
->>>>>>> d8e79fdf
             }
           ]
         },
@@ -120,13 +106,9 @@
               }
             },
             {
-<<<<<<< HEAD
-              "Reference": 3
-=======
               "Reference": {
                 "ptr": 5
               }
->>>>>>> d8e79fdf
             }
           ]
         },
@@ -159,13 +141,9 @@
               }
             },
             {
-<<<<<<< HEAD
-              "Reference": 4
-=======
               "Reference": {
                 "ptr": 6
               }
->>>>>>> d8e79fdf
             }
           ]
         }
