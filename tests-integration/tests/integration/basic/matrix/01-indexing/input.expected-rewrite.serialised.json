--- conflicted
+++ resolved
@@ -27,13 +27,9 @@
               ]
             },
             {
-<<<<<<< HEAD
-              "Reference": 1
-=======
               "Reference": {
                 "ptr": 2
               }
->>>>>>> d8e79fdf
             }
           ]
         },
@@ -57,13 +53,9 @@
               ]
             },
             {
-<<<<<<< HEAD
-              "Reference": 2
-=======
               "Reference": {
                 "ptr": 3
               }
->>>>>>> d8e79fdf
             }
           ]
         },
@@ -87,13 +79,9 @@
               ]
             },
             {
-<<<<<<< HEAD
-              "Reference": 3
-=======
               "Reference": {
                 "ptr": 4
               }
->>>>>>> d8e79fdf
             }
           ]
         },
@@ -117,13 +105,9 @@
               ]
             },
             {
-<<<<<<< HEAD
-              "Reference": 4
-=======
               "Reference": {
                 "ptr": 5
               }
->>>>>>> d8e79fdf
             }
           ]
         },
@@ -139,26 +123,18 @@
                   "clean": false,
                   "etype": null
                 },
-<<<<<<< HEAD
-                4,
-=======
                 {
                   "ptr": 5
                 },
->>>>>>> d8e79fdf
                 {
                   "Bool": false
                 }
               ]
             },
             {
-<<<<<<< HEAD
-              "Reference": 5
-=======
               "Reference": {
                 "ptr": 6
               }
->>>>>>> d8e79fdf
             }
           ]
         }
