--- conflicted
+++ resolved
@@ -1,9 +1,5 @@
 {
-<<<<<<< HEAD
-"cnf_clauses": [],
-=======
   "cnf_clauses": [],
->>>>>>> 16ff1898
   "constraints": {
     "Root": [
       {
