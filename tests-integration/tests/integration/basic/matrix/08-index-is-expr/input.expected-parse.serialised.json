--- conflicted
+++ resolved
@@ -26,13 +26,9 @@
                       "etype": null
                     },
                     {
-<<<<<<< HEAD
-                      "Reference": 0
-=======
                       "Reference": {
                         "ptr": 2
                       }
->>>>>>> d8e79fdf
                     }
                   ]
                 },
@@ -44,30 +40,22 @@
                         "etype": null
                       },
                       {
-<<<<<<< HEAD
-                        "Reference": 1
-=======
                         "Reference": {
                           "ptr": 3
                         }
->>>>>>> d8e79fdf
-                      }
-                    ]
-                  },
-                  {
-                    "Atomic": [
-                      {
-                        "clean": false,
-                        "etype": null
-                      },
-                      {
-<<<<<<< HEAD
-                        "Reference": 1
-=======
+                      }
+                    ]
+                  },
+                  {
+                    "Atomic": [
+                      {
+                        "clean": false,
+                        "etype": null
+                      },
+                      {
                         "Reference": {
                           "ptr": 3
                         }
->>>>>>> d8e79fdf
                       }
                     ]
                   }
@@ -81,13 +69,9 @@
                   "etype": null
                 },
                 {
-<<<<<<< HEAD
-                  "Reference": 1
-=======
                   "Reference": {
                     "ptr": 3
                   }
->>>>>>> d8e79fdf
                 }
               ]
             }
@@ -112,13 +96,9 @@
                       "etype": null
                     },
                     {
-<<<<<<< HEAD
-                      "Reference": 0
-=======
                       "Reference": {
                         "ptr": 2
                       }
->>>>>>> d8e79fdf
                     }
                   ]
                 },
@@ -186,13 +166,9 @@
                       "etype": null
                     },
                     {
-<<<<<<< HEAD
-                      "Reference": 0
-=======
                       "Reference": {
                         "ptr": 2
                       }
->>>>>>> d8e79fdf
                     }
                   ]
                 },
@@ -260,13 +236,9 @@
                       "etype": null
                     },
                     {
-<<<<<<< HEAD
-                      "Reference": 0
-=======
                       "Reference": {
                         "ptr": 2
                       }
->>>>>>> d8e79fdf
                     }
                   ]
                 },
@@ -334,13 +306,9 @@
                       "etype": null
                     },
                     {
-<<<<<<< HEAD
-                      "Reference": 0
-=======
                       "Reference": {
                         "ptr": 2
                       }
->>>>>>> d8e79fdf
                     }
                   ]
                 },
