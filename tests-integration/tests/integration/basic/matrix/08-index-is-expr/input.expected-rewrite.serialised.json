--- conflicted
+++ resolved
@@ -15,28 +15,6 @@
             },
             [
               {
-<<<<<<< HEAD
-                "Reference": 2
-              },
-              {
-                "Reference": 3
-              },
-              {
-                "Reference": 4
-              },
-              {
-                "Reference": 5
-              },
-              {
-                "Reference": 6
-              },
-              {
-                "Reference": 7
-              }
-            ],
-            {
-              "Reference": 8
-=======
                 "Reference": {
                   "ptr": 4
                 }
@@ -71,7 +49,6 @@
               "Reference": {
                 "ptr": 10
               }
->>>>>>> d8e79fdf
             },
             {
               "Reference": {
@@ -93,13 +70,9 @@
                   "etype": null
                 },
                 {
-<<<<<<< HEAD
-                  "Reference": 3
-=======
                   "Reference": {
                     "ptr": 5
                   }
->>>>>>> d8e79fdf
                 }
               ]
             },
@@ -131,13 +104,9 @@
                   "etype": null
                 },
                 {
-<<<<<<< HEAD
-                  "Reference": 4
-=======
                   "Reference": {
                     "ptr": 6
                   }
->>>>>>> d8e79fdf
                 }
               ]
             },
@@ -169,13 +138,9 @@
                   "etype": null
                 },
                 {
-<<<<<<< HEAD
-                  "Reference": 6
-=======
                   "Reference": {
                     "ptr": 8
                   }
->>>>>>> d8e79fdf
                 }
               ]
             },
@@ -207,13 +172,9 @@
                   "etype": null
                 },
                 {
-<<<<<<< HEAD
-                  "Reference": 7
-=======
                   "Reference": {
                     "ptr": 9
                   }
->>>>>>> d8e79fdf
                 }
               ]
             },
@@ -248,13 +209,9 @@
             ],
             [
               {
-<<<<<<< HEAD
-                "Reference": 9
-=======
                 "Reference": {
                   "ptr": 11
                 }
->>>>>>> d8e79fdf
               },
               {
                 "Reference": {
@@ -263,13 +220,9 @@
               }
             ],
             {
-<<<<<<< HEAD
-              "Reference": 8
-=======
               "Reference": {
                 "ptr": 10
               }
->>>>>>> d8e79fdf
             }
           ]
         },
@@ -289,13 +242,9 @@
             ],
             [
               {
-<<<<<<< HEAD
-                "Reference": 9
-=======
                 "Reference": {
                   "ptr": 11
                 }
->>>>>>> d8e79fdf
               },
               {
                 "Reference": {
@@ -304,13 +253,9 @@
               }
             ],
             {
-<<<<<<< HEAD
-              "Reference": 8
-=======
               "Reference": {
                 "ptr": 10
               }
->>>>>>> d8e79fdf
             }
           ]
         },
@@ -333,13 +278,9 @@
               }
             ],
             {
-<<<<<<< HEAD
-              "Reference": 9
-=======
               "Reference": {
                 "ptr": 11
               }
->>>>>>> d8e79fdf
             }
           ]
         },
@@ -362,13 +303,9 @@
               }
             ],
             {
-<<<<<<< HEAD
-              "Reference": 9
-=======
               "Reference": {
                 "ptr": 11
               }
->>>>>>> d8e79fdf
             }
           ]
         }
