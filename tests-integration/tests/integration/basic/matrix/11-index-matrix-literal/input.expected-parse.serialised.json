{
  "cnf_clauses": [],
  "constraints": {
    "Root": [
      {
        "clean": false,
        "etype": null
      },
      [
        {
          "Eq": [
            {
              "clean": false,
              "etype": null
            },
            {
              "UnsafeIndex": [
                {
                  "clean": false,
                  "etype": null
                },
                {
                  "AbstractLiteral": [
                    {
                      "clean": false,
                      "etype": null
                    },
                    {
                      "Matrix": [
                        [
                          {
                            "Atomic": [
                              {
                                "clean": false,
                                "etype": null
                              },
                              {
<<<<<<< HEAD
                                "Reference": 1
=======
                                "Reference": {
                                  "ptr": 3
                                }
>>>>>>> d8e79fdf
                              }
                            ]
                          },
                          {
                            "Atomic": [
                              {
                                "clean": false,
                                "etype": null
                              },
                              {
                                "Literal": {
                                  "Int": 2
                                }
                              }
                            ]
                          },
                          {
                            "Atomic": [
                              {
                                "clean": false,
                                "etype": null
                              },
                              {
                                "Literal": {
                                  "Int": 3
                                }
                              }
                            ]
                          },
                          {
                            "Atomic": [
                              {
                                "clean": false,
                                "etype": null
                              },
                              {
                                "Literal": {
                                  "Int": 4
                                }
                              }
                            ]
                          },
                          {
                            "UnsafeDiv": [
                              {
                                "clean": false,
                                "etype": null
                              },
                              {
                                "Atomic": [
                                  {
                                    "clean": false,
                                    "etype": null
                                  },
                                  {
<<<<<<< HEAD
                                    "Reference": 1
=======
                                    "Reference": {
                                      "ptr": 3
                                    }
>>>>>>> d8e79fdf
                                  }
                                ]
                              },
                              {
                                "Atomic": [
                                  {
                                    "clean": false,
                                    "etype": null
                                  },
                                  {
                                    "Literal": {
                                      "Int": 2
                                    }
                                  }
                                ]
                              }
                            ]
                          },
                          {
                            "Atomic": [
                              {
                                "clean": false,
                                "etype": null
                              },
                              {
                                "Literal": {
                                  "Int": 6
                                }
                              }
                            ]
                          }
                        ],
                        {
                          "Int": [
                            {
                              "Bounded": [
                                1,
                                6
                              ]
                            }
                          ]
                        }
                      ]
                    }
                  ]
                },
                [
                  {
                    "Atomic": [
                      {
                        "clean": false,
                        "etype": null
                      },
                      {
<<<<<<< HEAD
                        "Reference": 0
=======
                        "Reference": {
                          "ptr": 2
                        }
>>>>>>> d8e79fdf
                      }
                    ]
                  }
                ]
              ]
            },
            {
              "Atomic": [
                {
                  "clean": false,
                  "etype": null
                },
                {
<<<<<<< HEAD
                  "Reference": 0
=======
                  "Reference": {
                    "ptr": 2
                  }
>>>>>>> d8e79fdf
                }
              ]
            }
          ]
        }
      ]
    ]
  },
  "dominance": null,
  "search_order": null,
  "symbols": {
    "id": 0,
    "next_machine_name": 0,
    "parent": null,
    "table": [
      [
        {
          "User": "i"
        },
        {
          "id": 0,
          "kind": {
            "DecisionVariable": {
              "category": "Decision",
              "domain": {
                "Int": [
                  {
                    "Bounded": [
                      1,
                      2
                    ]
                  }
                ]
              }
            }
          },
          "name": {
            "User": "i"
          }
        }
      ],
      [
        {
          "User": "j"
        },
        {
          "id": 1,
          "kind": {
            "DecisionVariable": {
              "category": "Decision",
              "domain": {
                "Int": [
                  {
                    "Bounded": [
                      1,
                      3
                    ]
                  }
                ]
              }
            }
          },
          "name": {
            "User": "j"
          }
        }
      ]
    ]
  }
}<|MERGE_RESOLUTION|>--- conflicted
+++ resolved
@@ -35,13 +35,9 @@
                                 "etype": null
                               },
                               {
-<<<<<<< HEAD
-                                "Reference": 1
-=======
                                 "Reference": {
                                   "ptr": 3
                                 }
->>>>>>> d8e79fdf
                               }
                             ]
                           },
@@ -97,13 +93,9 @@
                                     "etype": null
                                   },
                                   {
-<<<<<<< HEAD
-                                    "Reference": 1
-=======
                                     "Reference": {
                                       "ptr": 3
                                     }
->>>>>>> d8e79fdf
                                   }
                                 ]
                               },
@@ -158,13 +150,9 @@
                         "etype": null
                       },
                       {
-<<<<<<< HEAD
-                        "Reference": 0
-=======
                         "Reference": {
                           "ptr": 2
                         }
->>>>>>> d8e79fdf
                       }
                     ]
                   }
@@ -178,13 +166,9 @@
                   "etype": null
                 },
                 {
-<<<<<<< HEAD
-                  "Reference": 0
-=======
                   "Reference": {
                     "ptr": 2
                   }
->>>>>>> d8e79fdf
                 }
               ]
             }
