--- conflicted
+++ resolved
@@ -15,12 +15,6 @@
             },
             [
               {
-<<<<<<< HEAD
-                "Reference": 3
-              },
-              {
-                "Reference": 4
-=======
                 "Reference": {
                   "ptr": 6
                 }
@@ -29,7 +23,6 @@
                 "Reference": {
                   "ptr": 7
                 }
->>>>>>> d8e79fdf
               }
             ],
             {
@@ -47,12 +40,6 @@
             },
             [
               {
-<<<<<<< HEAD
-                "Reference": 3
-              },
-              {
-                "Reference": 4
-=======
                 "Reference": {
                   "ptr": 6
                 }
@@ -61,7 +48,6 @@
                 "Reference": {
                   "ptr": 7
                 }
->>>>>>> d8e79fdf
               }
             ],
             {
