--- conflicted
+++ resolved
@@ -16,20 +16,12 @@
             [
               {
                 "Reference": {
-<<<<<<< HEAD
-                  "ptr": 3
-=======
                   "ptr": 6
->>>>>>> d8e79fdf
                 }
               },
               {
                 "Reference": {
-<<<<<<< HEAD
-                  "ptr": 4
-=======
                   "ptr": 7
->>>>>>> d8e79fdf
                 }
               }
             ],
@@ -49,20 +41,12 @@
             [
               {
                 "Reference": {
-<<<<<<< HEAD
-                  "ptr": 3
-=======
                   "ptr": 6
->>>>>>> d8e79fdf
                 }
               },
               {
                 "Reference": {
-<<<<<<< HEAD
-                  "ptr": 4
-=======
                   "ptr": 7
->>>>>>> d8e79fdf
                 }
               }
             ],
