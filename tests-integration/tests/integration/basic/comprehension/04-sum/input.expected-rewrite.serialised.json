--- conflicted
+++ resolved
@@ -15,12 +15,6 @@
             },
             [
               {
-<<<<<<< HEAD
-                "Reference": 6
-              },
-              {
-                "Reference": 7
-=======
                 "Reference": {
                   "ptr": 1
                 }
@@ -29,7 +23,6 @@
                 "Reference": {
                   "ptr": 2
                 }
->>>>>>> 0b556606
               }
             ],
             {
@@ -47,12 +40,6 @@
             },
             [
               {
-<<<<<<< HEAD
-                "Reference": 6
-              },
-              {
-                "Reference": 7
-=======
                 "Reference": {
                   "ptr": 1
                 }
@@ -61,7 +48,6 @@
                 "Reference": {
                   "ptr": 2
                 }
->>>>>>> 0b556606
               }
             ],
             {
@@ -141,11 +127,7 @@
           ]
         },
         {
-<<<<<<< HEAD
-          "id": 6,
-=======
           "id": 1,
->>>>>>> 0b556606
           "kind": {
             "DecisionVariable": {
               "category": "Decision",
@@ -183,11 +165,7 @@
           ]
         },
         {
-<<<<<<< HEAD
-          "id": 7,
-=======
           "id": 2,
->>>>>>> 0b556606
           "kind": {
             "DecisionVariable": {
               "category": "Decision",
