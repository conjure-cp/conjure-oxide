--- conflicted
+++ resolved
@@ -15,21 +15,14 @@
             },
             [
               {
-<<<<<<< HEAD
                 "Reference": {
-                  "ptr": 3
+                  "ptr": 6
                 }
               },
               {
                 "Reference": {
-                  "ptr": 4
+                  "ptr": 7
                 }
-=======
-                "Reference": 6
-              },
-              {
-                "Reference": 7
->>>>>>> 7e87dd42
               }
             ],
             {
@@ -47,21 +40,14 @@
             },
             [
               {
-<<<<<<< HEAD
                 "Reference": {
-                  "ptr": 3
+                  "ptr": 6
                 }
               },
               {
                 "Reference": {
-                  "ptr": 4
+                  "ptr": 7
                 }
-=======
-                "Reference": 6
-              },
-              {
-                "Reference": 7
->>>>>>> 7e87dd42
               }
             ],
             {
