--- conflicted
+++ resolved
@@ -98,13 +98,9 @@
                                         "etype": null
                                       },
                                       {
-<<<<<<< HEAD
                                         "Reference": {
-                                          "ptr": 0
+                                          "ptr": 3
                                         }
-=======
-                                        "Reference": 3
->>>>>>> 7e87dd42
                                       }
                                     ]
                                   },
@@ -116,13 +112,9 @@
                                           "etype": null
                                         },
                                         {
-<<<<<<< HEAD
                                           "Reference": {
-                                            "ptr": 2
+                                            "ptr": 5
                                           }
-=======
-                                          "Reference": 5
->>>>>>> 7e87dd42
                                         }
                                       ]
                                     }
