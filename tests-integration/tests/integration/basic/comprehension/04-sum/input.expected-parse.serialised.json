{
  "cnf_clauses": [],
  "constraints": {
    "Root": [
      {
        "clean": false,
        "etype": null
      },
      [
        {
          "Eq": [
            {
              "clean": false,
              "etype": null
            },
            {
              "Sum": [
                {
                  "clean": false,
                  "etype": null
                },
                {
                  "Comprehension": [
                    {
                      "clean": false,
                      "etype": null
                    },
                    {
                      "generator_submodel": {
                        "cnf_clauses": [],
                        "constraints": {
                          "Root": [
                            {
                              "clean": false,
                              "etype": null
                            },
                            []
                          ]
                        },
                        "symbols": {
<<<<<<< HEAD
                          "id": 6,
=======
                          "id": 2,
>>>>>>> 0b556606
                          "next_machine_name": 0,
                          "parent": 5,
                          "table": [
                            [
                              {
                                "User": "i"
                              },
                              {
<<<<<<< HEAD
                                "id": 4,
=======
                                "id": 2,
>>>>>>> 0b556606
                                "kind": {
                                  "DecisionVariable": {
                                    "category": "Decision",
                                    "domain": {
                                      "Int": [
                                        {
                                          "Bounded": [
                                            1,
                                            2
                                          ]
                                        }
                                      ]
                                    }
                                  }
                                },
                                "name": {
                                  "User": "i"
                                }
                              }
                            ]
                          ]
                        }
                      },
                      "induction_vars": [
                        {
                          "User": "i"
                        }
                      ],
                      "return_expression_submodel": {
                        "cnf_clauses": [],
                        "constraints": {
                          "Root": [
                            {
                              "clean": false,
                              "etype": null
                            },
                            [
                              {
                                "UnsafeIndex": [
                                  {
                                    "clean": false,
                                    "etype": null
                                  },
                                  {
                                    "Atomic": [
                                      {
                                        "clean": false,
                                        "etype": null
                                      },
                                      {
<<<<<<< HEAD
                                        "Reference": 3
=======
                                        "Reference": {
                                          "ptr": 0
                                        }
>>>>>>> 0b556606
                                      }
                                    ]
                                  },
                                  [
                                    {
                                      "Atomic": [
                                        {
                                          "clean": false,
                                          "etype": null
                                        },
                                        {
<<<<<<< HEAD
                                          "Reference": 5
=======
                                          "Reference": {
                                            "ptr": 1
                                          }
>>>>>>> 0b556606
                                        }
                                      ]
                                    }
                                  ]
                                ]
                              }
                            ]
                          ]
                        },
                        "symbols": {
<<<<<<< HEAD
                          "id": 7,
=======
                          "id": 1,
>>>>>>> 0b556606
                          "next_machine_name": 0,
                          "parent": 5,
                          "table": [
                            [
                              {
                                "User": "i"
                              },
                              {
<<<<<<< HEAD
                                "id": 5,
=======
                                "id": 1,
>>>>>>> 0b556606
                                "kind": {
                                  "Given": {
                                    "Int": [
                                      {
                                        "Bounded": [
                                          1,
                                          2
                                        ]
                                      }
                                    ]
                                  }
                                },
                                "name": {
                                  "User": "i"
                                }
                              }
                            ]
                          ]
                        }
                      }
                    }
                  ]
                }
              ]
            },
            {
              "Atomic": [
                {
                  "clean": false,
                  "etype": null
                },
                {
                  "Literal": {
                    "Int": 3
                  }
                }
              ]
            }
          ]
        }
      ]
    ]
  },
  "dominance": null,
  "search_order": null,
  "symbols": {
    "id": 5,
    "next_machine_name": 0,
    "parent": null,
    "table": [
      [
        {
          "User": "a"
        },
        {
          "id": 3,
          "kind": {
            "DecisionVariable": {
              "category": "Decision",
              "domain": {
                "Matrix": [
                  {
                    "Int": [
                      {
                        "Bounded": [
                          1,
                          2
                        ]
                      }
                    ]
                  },
                  [
                    {
                      "Int": [
                        {
                          "Bounded": [
                            1,
                            2
                          ]
                        }
                      ]
                    }
                  ]
                ]
              }
            }
          },
          "name": {
            "User": "a"
          }
        }
      ]
    ]
  }
}<|MERGE_RESOLUTION|>--- conflicted
+++ resolved
@@ -38,11 +38,7 @@
                           ]
                         },
                         "symbols": {
-<<<<<<< HEAD
-                          "id": 6,
-=======
                           "id": 2,
->>>>>>> 0b556606
                           "next_machine_name": 0,
                           "parent": 5,
                           "table": [
@@ -51,11 +47,7 @@
                                 "User": "i"
                               },
                               {
-<<<<<<< HEAD
-                                "id": 4,
-=======
                                 "id": 2,
->>>>>>> 0b556606
                                 "kind": {
                                   "DecisionVariable": {
                                     "category": "Decision",
@@ -106,13 +98,9 @@
                                         "etype": null
                                       },
                                       {
-<<<<<<< HEAD
-                                        "Reference": 3
-=======
                                         "Reference": {
                                           "ptr": 0
                                         }
->>>>>>> 0b556606
                                       }
                                     ]
                                   },
@@ -124,13 +112,9 @@
                                           "etype": null
                                         },
                                         {
-<<<<<<< HEAD
-                                          "Reference": 5
-=======
                                           "Reference": {
                                             "ptr": 1
                                           }
->>>>>>> 0b556606
                                         }
                                       ]
                                     }
@@ -141,11 +125,7 @@
                           ]
                         },
                         "symbols": {
-<<<<<<< HEAD
-                          "id": 7,
-=======
                           "id": 1,
->>>>>>> 0b556606
                           "next_machine_name": 0,
                           "parent": 5,
                           "table": [
@@ -154,11 +134,7 @@
                                 "User": "i"
                               },
                               {
-<<<<<<< HEAD
-                                "id": 5,
-=======
                                 "id": 1,
->>>>>>> 0b556606
                                 "kind": {
                                   "Given": {
                                     "Int": [
