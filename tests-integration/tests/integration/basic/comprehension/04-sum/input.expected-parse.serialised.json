{
  "cnf_clauses": [],
  "constraints": {
    "Root": [
      {
        "clean": false,
        "etype": null
      },
      [
        {
          "Eq": [
            {
              "clean": false,
              "etype": null
            },
            {
              "Sum": [
                {
                  "clean": false,
                  "etype": null
                },
                {
                  "Comprehension": [
                    {
                      "clean": false,
                      "etype": null
                    },
                    {
                      "generator_submodel": {
                        "cnf_clauses": [],
                        "constraints": {
                          "Root": [
                            {
                              "clean": false,
                              "etype": null
                            },
                            []
                          ]
                        },
                        "symbols": {
<<<<<<< HEAD
                          "id": 2,
=======
                          "id": 6,
>>>>>>> d8e79fdf
                          "next_machine_name": 0,
                          "parent": 5,
                          "table": [
                            [
                              {
                                "User": "i"
                              },
                              {
<<<<<<< HEAD
                                "id": 2,
=======
                                "id": 4,
>>>>>>> d8e79fdf
                                "kind": {
                                  "DecisionVariable": {
                                    "category": "Decision",
                                    "domain": {
                                      "Int": [
                                        {
                                          "Bounded": [
                                            1,
                                            2
                                          ]
                                        }
                                      ]
                                    }
                                  }
                                },
                                "name": {
                                  "User": "i"
                                }
                              }
                            ]
                          ]
                        }
                      },
                      "induction_vars": [
                        {
                          "User": "i"
                        }
                      ],
                      "return_expression_submodel": {
                        "cnf_clauses": [],
                        "constraints": {
                          "Root": [
                            {
                              "clean": false,
                              "etype": null
                            },
                            [
                              {
                                "UnsafeIndex": [
                                  {
                                    "clean": false,
                                    "etype": null
                                  },
                                  {
                                    "Atomic": [
                                      {
                                        "clean": false,
                                        "etype": null
                                      },
                                      {
                                        "Reference": {
<<<<<<< HEAD
                                          "ptr": 0
=======
                                          "ptr": 3
>>>>>>> d8e79fdf
                                        }
                                      }
                                    ]
                                  },
                                  [
                                    {
                                      "Atomic": [
                                        {
                                          "clean": false,
                                          "etype": null
                                        },
                                        {
                                          "Reference": {
<<<<<<< HEAD
                                            "ptr": 1
=======
                                            "ptr": 5
>>>>>>> d8e79fdf
                                          }
                                        }
                                      ]
                                    }
                                  ]
                                ]
                              }
                            ]
                          ]
                        },
                        "symbols": {
<<<<<<< HEAD
                          "id": 1,
=======
                          "id": 7,
>>>>>>> d8e79fdf
                          "next_machine_name": 0,
                          "parent": 5,
                          "table": [
                            [
                              {
                                "User": "i"
                              },
                              {
<<<<<<< HEAD
                                "id": 1,
=======
                                "id": 5,
>>>>>>> d8e79fdf
                                "kind": {
                                  "Given": {
                                    "Int": [
                                      {
                                        "Bounded": [
                                          1,
                                          2
                                        ]
                                      }
                                    ]
                                  }
                                },
                                "name": {
                                  "User": "i"
                                }
                              }
                            ]
                          ]
                        }
                      }
                    }
                  ]
                }
              ]
            },
            {
              "Atomic": [
                {
                  "clean": false,
                  "etype": null
                },
                {
                  "Literal": {
                    "Int": 3
                  }
                }
              ]
            }
          ]
        }
      ]
    ]
  },
  "dominance": null,
  "search_order": null,
  "symbols": {
    "id": 5,
    "next_machine_name": 0,
    "parent": null,
    "table": [
      [
        {
          "User": "a"
        },
        {
          "id": 3,
          "kind": {
            "DecisionVariable": {
              "category": "Decision",
              "domain": {
                "Matrix": [
                  {
                    "Int": [
                      {
                        "Bounded": [
                          1,
                          2
                        ]
                      }
                    ]
                  },
                  [
                    {
                      "Int": [
                        {
                          "Bounded": [
                            1,
                            2
                          ]
                        }
                      ]
                    }
                  ]
                ]
              }
            }
          },
          "name": {
            "User": "a"
          }
        }
      ]
    ]
  }
}<|MERGE_RESOLUTION|>--- conflicted
+++ resolved
@@ -38,11 +38,7 @@
                           ]
                         },
                         "symbols": {
-<<<<<<< HEAD
-                          "id": 2,
-=======
                           "id": 6,
->>>>>>> d8e79fdf
                           "next_machine_name": 0,
                           "parent": 5,
                           "table": [
@@ -51,11 +47,7 @@
                                 "User": "i"
                               },
                               {
-<<<<<<< HEAD
-                                "id": 2,
-=======
                                 "id": 4,
->>>>>>> d8e79fdf
                                 "kind": {
                                   "DecisionVariable": {
                                     "category": "Decision",
@@ -107,11 +99,7 @@
                                       },
                                       {
                                         "Reference": {
-<<<<<<< HEAD
-                                          "ptr": 0
-=======
                                           "ptr": 3
->>>>>>> d8e79fdf
                                         }
                                       }
                                     ]
@@ -125,11 +113,7 @@
                                         },
                                         {
                                           "Reference": {
-<<<<<<< HEAD
-                                            "ptr": 1
-=======
                                             "ptr": 5
->>>>>>> d8e79fdf
                                           }
                                         }
                                       ]
@@ -141,11 +125,7 @@
                           ]
                         },
                         "symbols": {
-<<<<<<< HEAD
-                          "id": 1,
-=======
                           "id": 7,
->>>>>>> d8e79fdf
                           "next_machine_name": 0,
                           "parent": 5,
                           "table": [
@@ -154,11 +134,7 @@
                                 "User": "i"
                               },
                               {
-<<<<<<< HEAD
-                                "id": 1,
-=======
                                 "id": 5,
->>>>>>> d8e79fdf
                                 "kind": {
                                   "Given": {
                                     "Int": [
