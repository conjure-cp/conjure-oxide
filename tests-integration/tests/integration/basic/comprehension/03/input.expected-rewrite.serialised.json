--- conflicted
+++ resolved
@@ -61,11 +61,7 @@
                     },
                     {
                       "Reference": {
-<<<<<<< HEAD
-                        "ptr": 5
-=======
                         "ptr": 10
->>>>>>> d8e79fdf
                       }
                     }
                   ]
@@ -87,11 +83,7 @@
             },
             {
               "Reference": {
-<<<<<<< HEAD
-                "ptr": 14
-=======
                 "ptr": 19
->>>>>>> d8e79fdf
               }
             }
           ]
@@ -125,11 +117,7 @@
             },
             {
               "Reference": {
-<<<<<<< HEAD
-                "ptr": 14
-=======
                 "ptr": 19
->>>>>>> d8e79fdf
               }
             }
           ]
@@ -154,11 +142,7 @@
                     },
                     {
                       "Reference": {
-<<<<<<< HEAD
-                        "ptr": 6
-=======
                         "ptr": 11
->>>>>>> d8e79fdf
                       }
                     }
                   ]
@@ -180,11 +164,7 @@
             },
             {
               "Reference": {
-<<<<<<< HEAD
-                "ptr": 15
-=======
                 "ptr": 20
->>>>>>> d8e79fdf
               }
             }
           ]
@@ -218,11 +198,7 @@
             },
             {
               "Reference": {
-<<<<<<< HEAD
-                "ptr": 15
-=======
                 "ptr": 20
->>>>>>> d8e79fdf
               }
             }
           ]
@@ -247,11 +223,7 @@
                     },
                     {
                       "Reference": {
-<<<<<<< HEAD
-                        "ptr": 7
-=======
                         "ptr": 12
->>>>>>> d8e79fdf
                       }
                     }
                   ]
@@ -273,11 +245,7 @@
             },
             {
               "Reference": {
-<<<<<<< HEAD
-                "ptr": 16
-=======
                 "ptr": 21
->>>>>>> d8e79fdf
               }
             }
           ]
@@ -311,11 +279,7 @@
             },
             {
               "Reference": {
-<<<<<<< HEAD
-                "ptr": 16
-=======
                 "ptr": 21
->>>>>>> d8e79fdf
               }
             }
           ]
