{
  "cnf_clauses": [],
  "constraints": {
    "Root": [
      {
        "clean": false,
        "etype": null
      },
      [
        {
          "Eq": [
            {
              "clean": false,
              "etype": null
            },
            {
              "Atomic": [
                {
                  "clean": false,
                  "etype": null
                },
                {
                  "Reference": {
                    "ptr": 1
                  }
                }
              ]
            },
            {
              "Atomic": [
                {
                  "clean": false,
                  "etype": null
                },
                {
                  "Literal": {
                    "Int": 1
                  }
                }
              ]
            }
          ]
        },
        {
          "MinionReifyImply": [
            {
              "clean": false,
              "etype": null
            },
            {
              "Eq": [
                {
                  "clean": false,
                  "etype": null
                },
                {
                  "Atomic": [
                    {
                      "clean": false,
                      "etype": null
                    },
                    {
<<<<<<< HEAD
                      "Reference": 10
=======
                      "Reference": {
                        "ptr": 2
                      }
>>>>>>> 0b556606
                    }
                  ]
                },
                {
                  "Atomic": [
                    {
                      "clean": false,
                      "etype": null
                    },
                    {
                      "Literal": {
                        "Int": 1
                      }
                    }
                  ]
                }
              ]
            },
            {
<<<<<<< HEAD
              "Reference": 19
=======
              "Reference": {
                "ptr": 3
              }
>>>>>>> 0b556606
            }
          ]
        },
        {
          "MinionReify": [
            {
              "clean": false,
              "etype": null
            },
            {
              "FlatIneq": [
                {
                  "clean": false,
                  "etype": null
                },
                {
                  "Reference": {
                    "ptr": 4
                  }
                },
                {
                  "Literal": {
                    "Int": 4
                  }
                },
                {
                  "Int": 0
                }
              ]
            },
            {
<<<<<<< HEAD
              "Reference": 19
=======
              "Reference": {
                "ptr": 3
              }
>>>>>>> 0b556606
            }
          ]
        },
        {
          "MinionReifyImply": [
            {
              "clean": false,
              "etype": null
            },
            {
              "Eq": [
                {
                  "clean": false,
                  "etype": null
                },
                {
                  "Atomic": [
                    {
                      "clean": false,
                      "etype": null
                    },
                    {
<<<<<<< HEAD
                      "Reference": 11
=======
                      "Reference": {
                        "ptr": 5
                      }
>>>>>>> 0b556606
                    }
                  ]
                },
                {
                  "Atomic": [
                    {
                      "clean": false,
                      "etype": null
                    },
                    {
                      "Literal": {
                        "Int": 2
                      }
                    }
                  ]
                }
              ]
            },
            {
<<<<<<< HEAD
              "Reference": 20
=======
              "Reference": {
                "ptr": 6
              }
>>>>>>> 0b556606
            }
          ]
        },
        {
          "MinionReify": [
            {
              "clean": false,
              "etype": null
            },
            {
              "FlatIneq": [
                {
                  "clean": false,
                  "etype": null
                },
                {
                  "Reference": {
                    "ptr": 4
                  }
                },
                {
                  "Literal": {
                    "Int": 4
                  }
                },
                {
                  "Int": 0
                }
              ]
            },
            {
<<<<<<< HEAD
              "Reference": 20
=======
              "Reference": {
                "ptr": 6
              }
>>>>>>> 0b556606
            }
          ]
        },
        {
          "MinionReifyImply": [
            {
              "clean": false,
              "etype": null
            },
            {
              "Eq": [
                {
                  "clean": false,
                  "etype": null
                },
                {
                  "Atomic": [
                    {
                      "clean": false,
                      "etype": null
                    },
                    {
<<<<<<< HEAD
                      "Reference": 12
=======
                      "Reference": {
                        "ptr": 7
                      }
>>>>>>> 0b556606
                    }
                  ]
                },
                {
                  "Atomic": [
                    {
                      "clean": false,
                      "etype": null
                    },
                    {
                      "Literal": {
                        "Int": 3
                      }
                    }
                  ]
                }
              ]
            },
            {
<<<<<<< HEAD
              "Reference": 21
=======
              "Reference": {
                "ptr": 8
              }
>>>>>>> 0b556606
            }
          ]
        },
        {
          "MinionReify": [
            {
              "clean": false,
              "etype": null
            },
            {
              "FlatIneq": [
                {
                  "clean": false,
                  "etype": null
                },
                {
                  "Reference": {
                    "ptr": 4
                  }
                },
                {
                  "Literal": {
                    "Int": 4
                  }
                },
                {
                  "Int": 0
                }
              ]
            },
            {
<<<<<<< HEAD
              "Reference": 21
=======
              "Reference": {
                "ptr": 8
              }
>>>>>>> 0b556606
            }
          ]
        }
      ]
    ]
  },
  "dominance": null,
  "search_order": null,
  "symbols": {
    "id": 0,
    "next_machine_name": 3,
    "parent": null,
    "table": [
      [
        {
          "User": "m"
        },
        {
          "id": 0,
          "kind": {
            "DecisionVariable": {
              "category": "Decision",
              "domain": {
                "Matrix": [
                  {
                    "Int": [
                      {
                        "Bounded": [
                          1,
                          5
                        ]
                      }
                    ]
                  },
                  [
                    {
                      "Int": [
                        {
                          "Bounded": [
                            1,
                            5
                          ]
                        }
                      ]
                    }
                  ]
                ]
              }
            }
          },
          "name": {
            "WithRepresentation": [
              {
                "User": "m"
              },
              [
                "matrix_to_atom"
              ]
            ]
          }
        }
      ],
      [
        {
          "User": "x"
        },
        {
          "id": 1,
          "kind": {
            "DecisionVariable": {
              "category": "Decision",
              "domain": {
                "Int": [
                  {
                    "Bounded": [
                      1,
                      2
                    ]
                  }
                ]
              }
            }
          },
          "name": {
            "User": "x"
          }
        }
      ],
      [
        {
          "User": "y"
        },
        {
          "id": 4,
          "kind": {
            "DecisionVariable": {
              "category": "Decision",
              "domain": {
                "Int": [
                  {
                    "Bounded": [
                      1,
                      2
                    ]
                  }
                ]
              }
            }
          },
          "name": {
            "User": "y"
          }
        }
      ],
      [
        {
          "Machine": 0
        },
        {
<<<<<<< HEAD
          "id": 19,
=======
          "id": 3,
>>>>>>> 0b556606
          "kind": {
            "DecisionVariable": {
              "category": "Decision",
              "domain": "Bool"
            }
          },
          "name": {
            "Machine": 0
          }
        }
      ],
      [
        {
          "Machine": 1
        },
        {
<<<<<<< HEAD
          "id": 20,
=======
          "id": 6,
>>>>>>> 0b556606
          "kind": {
            "DecisionVariable": {
              "category": "Decision",
              "domain": "Bool"
            }
          },
          "name": {
            "Machine": 1
          }
        }
      ],
      [
        {
          "Machine": 2
        },
        {
<<<<<<< HEAD
          "id": 21,
=======
          "id": 8,
>>>>>>> 0b556606
          "kind": {
            "DecisionVariable": {
              "category": "Decision",
              "domain": "Bool"
            }
          },
          "name": {
            "Machine": 2
          }
        }
      ],
      [
        {
          "Represented": [
            {
              "User": "m"
            },
            "matrix_to_atom",
            "1"
          ]
        },
        {
<<<<<<< HEAD
          "id": 10,
=======
          "id": 2,
>>>>>>> 0b556606
          "kind": {
            "DecisionVariable": {
              "category": "Decision",
              "domain": {
                "Int": [
                  {
                    "Bounded": [
                      1,
                      5
                    ]
                  }
                ]
              }
            }
          },
          "name": {
            "Represented": [
              {
                "User": "m"
              },
              "matrix_to_atom",
              "1"
            ]
          }
        }
      ],
      [
        {
          "Represented": [
            {
              "User": "m"
            },
            "matrix_to_atom",
            "2"
          ]
        },
        {
<<<<<<< HEAD
          "id": 11,
=======
          "id": 5,
>>>>>>> 0b556606
          "kind": {
            "DecisionVariable": {
              "category": "Decision",
              "domain": {
                "Int": [
                  {
                    "Bounded": [
                      1,
                      5
                    ]
                  }
                ]
              }
            }
          },
          "name": {
            "Represented": [
              {
                "User": "m"
              },
              "matrix_to_atom",
              "2"
            ]
          }
        }
      ],
      [
        {
          "Represented": [
            {
              "User": "m"
            },
            "matrix_to_atom",
            "3"
          ]
        },
        {
          "id": 12,
          "kind": {
            "DecisionVariable": {
              "category": "Decision",
              "domain": {
                "Int": [
                  {
                    "Bounded": [
                      1,
                      5
                    ]
                  }
                ]
              }
            }
          },
          "name": {
            "Represented": [
              {
                "User": "m"
              },
              "matrix_to_atom",
              "3"
            ]
          }
        }
      ],
      [
        {
          "Represented": [
            {
              "User": "m"
            },
            "matrix_to_atom",
            "4"
          ]
        },
        {
          "id": 13,
          "kind": {
            "DecisionVariable": {
              "category": "Decision",
              "domain": {
                "Int": [
                  {
                    "Bounded": [
                      1,
                      5
                    ]
                  }
                ]
              }
            }
          },
          "name": {
            "Represented": [
              {
                "User": "m"
              },
              "matrix_to_atom",
              "4"
            ]
          }
        }
      ],
      [
        {
          "Represented": [
            {
              "User": "m"
            },
            "matrix_to_atom",
            "5"
          ]
        },
        {
          "id": 14,
          "kind": {
            "DecisionVariable": {
              "category": "Decision",
              "domain": {
                "Int": [
                  {
                    "Bounded": [
                      1,
                      5
                    ]
                  }
                ]
              }
            }
          },
          "name": {
            "Represented": [
              {
                "User": "m"
              },
              "matrix_to_atom",
              "5"
            ]
          }
        }
      ]
    ]
  }
}<|MERGE_RESOLUTION|>--- conflicted
+++ resolved
@@ -60,13 +60,9 @@
                       "etype": null
                     },
                     {
-<<<<<<< HEAD
-                      "Reference": 10
-=======
                       "Reference": {
                         "ptr": 2
                       }
->>>>>>> 0b556606
                     }
                   ]
                 },
@@ -86,13 +82,9 @@
               ]
             },
             {
-<<<<<<< HEAD
-              "Reference": 19
-=======
               "Reference": {
                 "ptr": 3
               }
->>>>>>> 0b556606
             }
           ]
         },
@@ -124,13 +116,9 @@
               ]
             },
             {
-<<<<<<< HEAD
-              "Reference": 19
-=======
               "Reference": {
                 "ptr": 3
               }
->>>>>>> 0b556606
             }
           ]
         },
@@ -153,13 +141,9 @@
                       "etype": null
                     },
                     {
-<<<<<<< HEAD
-                      "Reference": 11
-=======
                       "Reference": {
                         "ptr": 5
                       }
->>>>>>> 0b556606
                     }
                   ]
                 },
@@ -179,13 +163,9 @@
               ]
             },
             {
-<<<<<<< HEAD
-              "Reference": 20
-=======
               "Reference": {
                 "ptr": 6
               }
->>>>>>> 0b556606
             }
           ]
         },
@@ -217,13 +197,9 @@
               ]
             },
             {
-<<<<<<< HEAD
-              "Reference": 20
-=======
               "Reference": {
                 "ptr": 6
               }
->>>>>>> 0b556606
             }
           ]
         },
@@ -246,13 +222,9 @@
                       "etype": null
                     },
                     {
-<<<<<<< HEAD
-                      "Reference": 12
-=======
                       "Reference": {
                         "ptr": 7
                       }
->>>>>>> 0b556606
                     }
                   ]
                 },
@@ -272,13 +244,9 @@
               ]
             },
             {
-<<<<<<< HEAD
-              "Reference": 21
-=======
               "Reference": {
                 "ptr": 8
               }
->>>>>>> 0b556606
             }
           ]
         },
@@ -310,13 +278,9 @@
               ]
             },
             {
-<<<<<<< HEAD
-              "Reference": 21
-=======
               "Reference": {
                 "ptr": 8
               }
->>>>>>> 0b556606
             }
           ]
         }
@@ -436,11 +400,7 @@
           "Machine": 0
         },
         {
-<<<<<<< HEAD
-          "id": 19,
-=======
           "id": 3,
->>>>>>> 0b556606
           "kind": {
             "DecisionVariable": {
               "category": "Decision",
@@ -457,11 +417,7 @@
           "Machine": 1
         },
         {
-<<<<<<< HEAD
-          "id": 20,
-=======
           "id": 6,
->>>>>>> 0b556606
           "kind": {
             "DecisionVariable": {
               "category": "Decision",
@@ -478,11 +434,7 @@
           "Machine": 2
         },
         {
-<<<<<<< HEAD
-          "id": 21,
-=======
           "id": 8,
->>>>>>> 0b556606
           "kind": {
             "DecisionVariable": {
               "category": "Decision",
@@ -505,11 +457,7 @@
           ]
         },
         {
-<<<<<<< HEAD
-          "id": 10,
-=======
           "id": 2,
->>>>>>> 0b556606
           "kind": {
             "DecisionVariable": {
               "category": "Decision",
@@ -547,11 +495,7 @@
           ]
         },
         {
-<<<<<<< HEAD
-          "id": 11,
-=======
           "id": 5,
->>>>>>> 0b556606
           "kind": {
             "DecisionVariable": {
               "category": "Decision",
