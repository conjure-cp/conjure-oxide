--- conflicted
+++ resolved
@@ -20,13 +20,9 @@
                   "etype": null
                 },
                 {
-<<<<<<< HEAD
-                  "Reference": 1
-=======
                   "Reference": {
                     "ptr": 6
                   }
->>>>>>> d8e79fdf
                 }
               ]
             },
@@ -80,13 +76,9 @@
                                     "etype": null
                                   },
                                   {
-<<<<<<< HEAD
-                                    "Reference": 3
-=======
                                     "Reference": {
                                       "ptr": 8
                                     }
->>>>>>> d8e79fdf
                                   }
                                 ]
                               },
@@ -175,13 +167,9 @@
                                         "etype": null
                                       },
                                       {
-<<<<<<< HEAD
-                                        "Reference": 2
-=======
                                         "Reference": {
                                           "ptr": 7
                                         }
->>>>>>> d8e79fdf
                                       }
                                     ]
                                   },
@@ -219,13 +207,9 @@
                                             "etype": null
                                           },
                                           {
-<<<<<<< HEAD
-                                            "Reference": 0
-=======
                                             "Reference": {
                                               "ptr": 5
                                             }
->>>>>>> d8e79fdf
                                           }
                                         ]
                                       },
@@ -237,13 +221,9 @@
                                               "etype": null
                                             },
                                             {
-<<<<<<< HEAD
-                                              "Reference": 4
-=======
                                               "Reference": {
                                                 "ptr": 9
                                               }
->>>>>>> d8e79fdf
                                             }
                                           ]
                                         }
@@ -257,13 +237,9 @@
                                         "etype": null
                                       },
                                       {
-<<<<<<< HEAD
-                                        "Reference": 4
-=======
                                         "Reference": {
                                           "ptr": 9
                                         }
->>>>>>> d8e79fdf
                                       }
                                     ]
                                   }
