--- conflicted
+++ resolved
@@ -21,11 +21,7 @@
                 },
                 {
                   "Reference": {
-<<<<<<< HEAD
-                    "ptr": 2
-=======
-                    "ptr": 6
->>>>>>> d8e79fdf
+                    "ptr": 3
                   }
                 }
               ]
@@ -81,11 +77,7 @@
                                   },
                                   {
                                     "Reference": {
-<<<<<<< HEAD
-                                      "ptr": 3
-=======
-                                      "ptr": 8
->>>>>>> d8e79fdf
+                                      "ptr": 0
                                     }
                                   }
                                 ]
@@ -109,20 +101,16 @@
                       ]
                     },
                     "symbols": {
-<<<<<<< HEAD
                       "id": 2,
-=======
-                      "id": 6,
->>>>>>> d8e79fdf
                       "next_machine_name": 0,
-                      "parent": 5,
+                      "parent": 0,
                       "table": [
                         [
                           {
                             "User": "x"
                           },
                           {
-                            "id": 8,
+                            "id": 0,
                             "kind": {
                               "DecisionVariable": {
                                 "category": "Decision",
@@ -180,11 +168,7 @@
                                       },
                                       {
                                         "Reference": {
-<<<<<<< HEAD
-                                          "ptr": 1
-=======
                                           "ptr": 7
->>>>>>> d8e79fdf
                                         }
                                       }
                                     ]
@@ -224,11 +208,7 @@
                                           },
                                           {
                                             "Reference": {
-<<<<<<< HEAD
-                                              "ptr": 0
-=======
                                               "ptr": 5
->>>>>>> d8e79fdf
                                             }
                                           }
                                         ]
@@ -242,11 +222,7 @@
                                             },
                                             {
                                               "Reference": {
-<<<<<<< HEAD
-                                                "ptr": 4
-=======
-                                                "ptr": 9
->>>>>>> d8e79fdf
+                                                "ptr": 2
                                               }
                                             }
                                           ]
@@ -262,11 +238,7 @@
                                       },
                                       {
                                         "Reference": {
-<<<<<<< HEAD
-                                          "ptr": 4
-=======
-                                          "ptr": 9
->>>>>>> d8e79fdf
+                                          "ptr": 2
                                         }
                                       }
                                     ]
@@ -279,20 +251,16 @@
                       ]
                     },
                     "symbols": {
-<<<<<<< HEAD
                       "id": 1,
-=======
-                      "id": 7,
->>>>>>> d8e79fdf
                       "next_machine_name": 0,
-                      "parent": 5,
+                      "parent": 0,
                       "table": [
                         [
                           {
                             "User": "x"
                           },
                           {
-                            "id": 9,
+                            "id": 2,
                             "kind": {
                               "Given": {
                                 "Int": [
@@ -324,7 +292,7 @@
   "dominance": null,
   "search_order": null,
   "symbols": {
-    "id": 5,
+    "id": 0,
     "next_machine_name": 0,
     "parent": null,
     "table": [
@@ -375,11 +343,7 @@
           "User": "x"
         },
         {
-<<<<<<< HEAD
-          "id": 2,
-=======
-          "id": 6,
->>>>>>> d8e79fdf
+          "id": 3,
           "kind": {
             "DecisionVariable": {
               "category": "Decision",
@@ -405,11 +369,7 @@
           "User": "y"
         },
         {
-<<<<<<< HEAD
-          "id": 1,
-=======
           "id": 7,
->>>>>>> d8e79fdf
           "kind": {
             "DecisionVariable": {
               "category": "Decision",
