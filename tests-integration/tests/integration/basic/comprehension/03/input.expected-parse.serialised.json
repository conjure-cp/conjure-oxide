--- conflicted
+++ resolved
@@ -20,13 +20,9 @@
                   "etype": null
                 },
                 {
-<<<<<<< HEAD
-                  "Reference": 6
-=======
                   "Reference": {
                     "ptr": 1
                   }
->>>>>>> 435c9240
                 }
               ]
             },
@@ -80,13 +76,9 @@
                                     "etype": null
                                   },
                                   {
-<<<<<<< HEAD
-                                    "Reference": 8
-=======
                                     "Reference": {
                                       "ptr": 3
                                     }
->>>>>>> 435c9240
                                   }
                                 ]
                               },
@@ -175,13 +167,9 @@
                                         "etype": null
                                       },
                                       {
-<<<<<<< HEAD
-                                        "Reference": 7
-=======
                                         "Reference": {
                                           "ptr": 2
                                         }
->>>>>>> 435c9240
                                       }
                                     ]
                                   },
@@ -219,13 +207,9 @@
                                             "etype": null
                                           },
                                           {
-<<<<<<< HEAD
-                                            "Reference": 5
-=======
                                             "Reference": {
                                               "ptr": 0
                                             }
->>>>>>> 435c9240
                                           }
                                         ]
                                       },
@@ -237,13 +221,9 @@
                                               "etype": null
                                             },
                                             {
-<<<<<<< HEAD
-                                              "Reference": 9
-=======
                                               "Reference": {
                                                 "ptr": 4
                                               }
->>>>>>> 435c9240
                                             }
                                           ]
                                         }
@@ -257,13 +237,9 @@
                                         "etype": null
                                       },
                                       {
-<<<<<<< HEAD
-                                        "Reference": 9
-=======
                                         "Reference": {
                                           "ptr": 4
                                         }
->>>>>>> 435c9240
                                       }
                                     ]
                                   }
