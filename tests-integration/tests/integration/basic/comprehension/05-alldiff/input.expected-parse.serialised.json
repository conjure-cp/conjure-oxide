--- conflicted
+++ resolved
@@ -20,13 +20,9 @@
                   "etype": null
                 },
                 {
-<<<<<<< HEAD
-                  "Reference": 3
-=======
                   "Reference": {
                     "ptr": 0
                   }
->>>>>>> 0b556606
                 }
               ]
             },
@@ -71,13 +67,9 @@
                                             "etype": null
                                           },
                                           {
-<<<<<<< HEAD
-                                            "Reference": 4
-=======
                                             "Reference": {
                                               "ptr": 2
                                             }
->>>>>>> 0b556606
                                           }
                                         ]
                                       },
@@ -115,11 +107,7 @@
                           ]
                         },
                         "symbols": {
-<<<<<<< HEAD
-                          "id": 6,
-=======
                           "id": 2,
->>>>>>> 0b556606
                           "next_machine_name": 0,
                           "parent": 5,
                           "table": [
@@ -128,11 +116,7 @@
                                 "User": "x"
                               },
                               {
-<<<<<<< HEAD
-                                "id": 4,
-=======
                                 "id": 2,
->>>>>>> 0b556606
                                 "kind": {
                                   "DecisionVariable": {
                                     "category": "Decision",
@@ -177,13 +161,9 @@
                                     "etype": null
                                   },
                                   {
-<<<<<<< HEAD
-                                    "Reference": 5
-=======
                                     "Reference": {
                                       "ptr": 1
                                     }
->>>>>>> 0b556606
                                   }
                                 ]
                               }
@@ -191,11 +171,7 @@
                           ]
                         },
                         "symbols": {
-<<<<<<< HEAD
-                          "id": 7,
-=======
                           "id": 1,
->>>>>>> 0b556606
                           "next_machine_name": 0,
                           "parent": 5,
                           "table": [
@@ -204,11 +180,7 @@
                                 "User": "x"
                               },
                               {
-<<<<<<< HEAD
-                                "id": 5,
-=======
                                 "id": 1,
->>>>>>> 0b556606
                                 "kind": {
                                   "Given": {
                                     "Int": [
