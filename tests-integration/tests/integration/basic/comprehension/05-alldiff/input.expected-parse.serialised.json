--- conflicted
+++ resolved
@@ -21,11 +21,7 @@
                 },
                 {
                   "Reference": {
-<<<<<<< HEAD
-                    "ptr": 0
-=======
                     "ptr": 3
->>>>>>> d8e79fdf
                   }
                 }
               ]
@@ -72,11 +68,7 @@
                                           },
                                           {
                                             "Reference": {
-<<<<<<< HEAD
-                                              "ptr": 2
-=======
                                               "ptr": 4
->>>>>>> d8e79fdf
                                             }
                                           }
                                         ]
@@ -115,11 +107,7 @@
                           ]
                         },
                         "symbols": {
-<<<<<<< HEAD
-                          "id": 2,
-=======
                           "id": 6,
->>>>>>> d8e79fdf
                           "next_machine_name": 0,
                           "parent": 5,
                           "table": [
@@ -128,11 +116,7 @@
                                 "User": "x"
                               },
                               {
-<<<<<<< HEAD
-                                "id": 2,
-=======
                                 "id": 4,
->>>>>>> d8e79fdf
                                 "kind": {
                                   "DecisionVariable": {
                                     "category": "Decision",
@@ -178,11 +162,7 @@
                                   },
                                   {
                                     "Reference": {
-<<<<<<< HEAD
-                                      "ptr": 1
-=======
                                       "ptr": 5
->>>>>>> d8e79fdf
                                     }
                                   }
                                 ]
@@ -191,11 +171,7 @@
                           ]
                         },
                         "symbols": {
-<<<<<<< HEAD
-                          "id": 1,
-=======
                           "id": 7,
->>>>>>> d8e79fdf
                           "next_machine_name": 0,
                           "parent": 5,
                           "table": [
@@ -204,11 +180,7 @@
                                 "User": "x"
                               },
                               {
-<<<<<<< HEAD
-                                "id": 1,
-=======
                                 "id": 5,
->>>>>>> d8e79fdf
                                 "kind": {
                                   "Given": {
                                     "Int": [
