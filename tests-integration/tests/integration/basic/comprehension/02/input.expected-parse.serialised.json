{
  "cnf_clauses": [],
  "constraints": {
    "Root": [
      {
        "clean": false,
        "etype": null
      },
      [
        {
          "And": [
            {
              "clean": false,
              "etype": null
            },
            {
              "Comprehension": [
                {
                  "clean": false,
                  "etype": null
                },
                {
                  "generator_submodel": {
                    "cnf_clauses": [],
                    "constraints": {
                      "Root": [
                        {
                          "clean": false,
                          "etype": null
                        },
                        []
                      ]
                    },
                    "symbols": {
<<<<<<< HEAD
                      "id": 10,
=======
                      "id": 2,
>>>>>>> 0b556606
                      "next_machine_name": 0,
                      "parent": 9,
                      "table": [
                        [
                          {
                            "User": "i"
                          },
                          {
<<<<<<< HEAD
                            "id": 8,
=======
                            "id": 1,
>>>>>>> 0b556606
                            "kind": {
                              "DecisionVariable": {
                                "category": "Decision",
                                "domain": {
                                  "Int": [
                                    {
                                      "Bounded": [
                                        1,
                                        5
                                      ]
                                    }
                                  ]
                                }
                              }
                            },
                            "name": {
                              "User": "i"
                            }
                          }
                        ]
                      ]
                    }
                  },
                  "induction_vars": [
                    {
                      "User": "i"
                    }
                  ],
                  "return_expression_submodel": {
                    "cnf_clauses": [],
                    "constraints": {
                      "Root": [
                        {
                          "clean": false,
                          "etype": null
                        },
                        [
                          {
                            "Eq": [
                              {
                                "clean": false,
                                "etype": null
                              },
                              {
                                "UnsafeIndex": [
                                  {
                                    "clean": false,
                                    "etype": null
                                  },
                                  {
                                    "Atomic": [
                                      {
                                        "clean": false,
                                        "etype": null
                                      },
                                      {
<<<<<<< HEAD
                                        "Reference": 7
=======
                                        "Reference": {
                                          "ptr": 2
                                        }
>>>>>>> 0b556606
                                      }
                                    ]
                                  },
                                  [
                                    {
                                      "Atomic": [
                                        {
                                          "clean": false,
                                          "etype": null
                                        },
                                        {
<<<<<<< HEAD
                                          "Reference": 9
=======
                                          "Reference": {
                                            "ptr": 3
                                          }
>>>>>>> 0b556606
                                        }
                                      ]
                                    }
                                  ]
                                ]
                              },
                              {
                                "Minus": [
                                  {
                                    "clean": false,
                                    "etype": null
                                  },
                                  {
                                    "Atomic": [
                                      {
                                        "clean": false,
                                        "etype": null
                                      },
                                      {
                                        "Literal": {
                                          "Int": 6
                                        }
                                      }
                                    ]
                                  },
                                  {
                                    "Atomic": [
                                      {
                                        "clean": false,
                                        "etype": null
                                      },
                                      {
<<<<<<< HEAD
                                        "Reference": 9
=======
                                        "Reference": {
                                          "ptr": 3
                                        }
>>>>>>> 0b556606
                                      }
                                    ]
                                  }
                                ]
                              }
                            ]
                          }
                        ]
                      ]
                    },
                    "symbols": {
<<<<<<< HEAD
                      "id": 11,
=======
                      "id": 1,
>>>>>>> 0b556606
                      "next_machine_name": 0,
                      "parent": 9,
                      "table": [
                        [
                          {
                            "User": "i"
                          },
                          {
                            "id": 9,
                            "kind": {
                              "Given": {
                                "Int": [
                                  {
                                    "Bounded": [
                                      1,
                                      5
                                    ]
                                  }
                                ]
                              }
                            },
                            "name": {
                              "User": "i"
                            }
                          }
                        ]
                      ]
                    }
                  }
                }
              ]
            }
          ]
        },
        {
          "And": [
            {
              "clean": false,
              "etype": null
            },
            {
              "Comprehension": [
                {
                  "clean": false,
                  "etype": null
                },
                {
                  "generator_submodel": {
                    "cnf_clauses": [],
                    "constraints": {
                      "Root": [
                        {
                          "clean": false,
                          "etype": null
                        },
                        [
                          {
                            "Lt": [
                              {
                                "clean": false,
                                "etype": null
                              },
                              {
                                "Atomic": [
                                  {
                                    "clean": false,
                                    "etype": null
                                  },
                                  {
<<<<<<< HEAD
                                    "Reference": 10
=======
                                    "Reference": {
                                      "ptr": 4
                                    }
>>>>>>> 0b556606
                                  }
                                ]
                              },
                              {
                                "Atomic": [
                                  {
                                    "clean": false,
                                    "etype": null
                                  },
                                  {
                                    "Literal": {
                                      "Int": 4
                                    }
                                  }
                                ]
                              }
                            ]
                          }
                        ]
                      ]
                    },
                    "symbols": {
<<<<<<< HEAD
                      "id": 14,
=======
                      "id": 4,
>>>>>>> 0b556606
                      "next_machine_name": 0,
                      "parent": 9,
                      "table": [
                        [
                          {
                            "User": "i"
                          },
                          {
                            "id": 10,
                            "kind": {
                              "DecisionVariable": {
                                "category": "Decision",
                                "domain": {
                                  "Int": [
                                    {
                                      "Bounded": [
                                        1,
                                        5
                                      ]
                                    }
                                  ]
                                }
                              }
                            },
                            "name": {
                              "User": "i"
                            }
                          }
                        ]
                      ]
                    }
                  },
                  "induction_vars": [
                    {
                      "User": "i"
                    }
                  ],
                  "return_expression_submodel": {
                    "cnf_clauses": [],
                    "constraints": {
                      "Root": [
                        {
                          "clean": false,
                          "etype": null
                        },
                        [
                          {
                            "Imply": [
                              {
                                "clean": false,
                                "etype": null
                              },
                              {
                                "Lt": [
                                  {
                                    "clean": false,
                                    "etype": null
                                  },
                                  {
                                    "UnsafeIndex": [
                                      {
                                        "clean": false,
                                        "etype": null
                                      },
                                      {
                                        "Atomic": [
                                          {
                                            "clean": false,
                                            "etype": null
                                          },
                                          {
<<<<<<< HEAD
                                            "Reference": 7
=======
                                            "Reference": {
                                              "ptr": 2
                                            }
>>>>>>> 0b556606
                                          }
                                        ]
                                      },
                                      [
                                        {
                                          "Atomic": [
                                            {
                                              "clean": false,
                                              "etype": null
                                            },
                                            {
<<<<<<< HEAD
                                              "Reference": 11
=======
                                              "Reference": {
                                                "ptr": 4
                                              }
>>>>>>> 0b556606
                                            }
                                          ]
                                        }
                                      ]
                                    ]
                                  },
                                  {
                                    "Atomic": [
                                      {
                                        "clean": false,
                                        "etype": null
                                      },
                                      {
                                        "Literal": {
                                          "Int": 5
                                        }
                                      }
                                    ]
                                  }
                                ]
                              },
                              {
                                "Eq": [
                                  {
                                    "clean": false,
                                    "etype": null
                                  },
                                  {
                                    "UnsafeIndex": [
                                      {
                                        "clean": false,
                                        "etype": null
                                      },
                                      {
                                        "Atomic": [
                                          {
                                            "clean": false,
                                            "etype": null
                                          },
                                          {
<<<<<<< HEAD
                                            "Reference": 6
=======
                                            "Reference": {
                                              "ptr": 0
                                            }
>>>>>>> 0b556606
                                          }
                                        ]
                                      },
                                      [
                                        {
                                          "Atomic": [
                                            {
                                              "clean": false,
                                              "etype": null
                                            },
                                            {
<<<<<<< HEAD
                                              "Reference": 11
=======
                                              "Reference": {
                                                "ptr": 4
                                              }
>>>>>>> 0b556606
                                            }
                                          ]
                                        }
                                      ]
                                    ]
                                  },
                                  {
                                    "Atomic": [
                                      {
                                        "clean": false,
                                        "etype": null
                                      },
                                      {
<<<<<<< HEAD
                                        "Reference": 11
=======
                                        "Reference": {
                                          "ptr": 4
                                        }
>>>>>>> 0b556606
                                      }
                                    ]
                                  }
                                ]
                              }
                            ]
                          }
                        ]
                      ]
                    },
                    "symbols": {
<<<<<<< HEAD
                      "id": 15,
=======
                      "id": 3,
>>>>>>> 0b556606
                      "next_machine_name": 0,
                      "parent": 9,
                      "table": [
                        [
                          {
                            "User": "i"
                          },
                          {
<<<<<<< HEAD
                            "id": 11,
=======
                            "id": 4,
>>>>>>> 0b556606
                            "kind": {
                              "Given": {
                                "Int": [
                                  {
                                    "Bounded": [
                                      1,
                                      5
                                    ]
                                  }
                                ]
                              }
                            },
                            "name": {
                              "User": "i"
                            }
                          }
                        ]
                      ]
                    }
                  }
                }
              ]
            }
          ]
        }
      ]
    ]
  },
  "dominance": null,
  "search_order": null,
  "symbols": {
    "id": 9,
    "next_machine_name": 0,
    "parent": null,
    "table": [
      [
        {
          "User": "m"
        },
        {
          "id": 6,
          "kind": {
            "DecisionVariable": {
              "category": "Decision",
              "domain": {
                "Matrix": [
                  {
                    "Int": [
                      {
                        "Bounded": [
                          1,
                          5
                        ]
                      }
                    ]
                  },
                  [
                    {
                      "Int": [
                        {
                          "Bounded": [
                            1,
                            5
                          ]
                        }
                      ]
                    }
                  ]
                ]
              }
            }
          },
          "name": {
            "User": "m"
          }
        }
      ],
      [
        {
          "User": "n"
        },
        {
<<<<<<< HEAD
          "id": 7,
=======
          "id": 2,
>>>>>>> 0b556606
          "kind": {
            "DecisionVariable": {
              "category": "Decision",
              "domain": {
                "Matrix": [
                  {
                    "Int": [
                      {
                        "Bounded": [
                          1,
                          5
                        ]
                      }
                    ]
                  },
                  [
                    {
                      "Int": [
                        {
                          "Bounded": [
                            1,
                            5
                          ]
                        }
                      ]
                    }
                  ]
                ]
              }
            }
          },
          "name": {
            "User": "n"
          }
        }
      ]
    ]
  }
}<|MERGE_RESOLUTION|>--- conflicted
+++ resolved
@@ -32,11 +32,7 @@
                       ]
                     },
                     "symbols": {
-<<<<<<< HEAD
-                      "id": 10,
-=======
                       "id": 2,
->>>>>>> 0b556606
                       "next_machine_name": 0,
                       "parent": 9,
                       "table": [
@@ -45,11 +41,7 @@
                             "User": "i"
                           },
                           {
-<<<<<<< HEAD
-                            "id": 8,
-=======
                             "id": 1,
->>>>>>> 0b556606
                             "kind": {
                               "DecisionVariable": {
                                 "category": "Decision",
@@ -106,13 +98,9 @@
                                         "etype": null
                                       },
                                       {
-<<<<<<< HEAD
-                                        "Reference": 7
-=======
                                         "Reference": {
                                           "ptr": 2
                                         }
->>>>>>> 0b556606
                                       }
                                     ]
                                   },
@@ -124,13 +112,9 @@
                                           "etype": null
                                         },
                                         {
-<<<<<<< HEAD
-                                          "Reference": 9
-=======
                                           "Reference": {
                                             "ptr": 3
                                           }
->>>>>>> 0b556606
                                         }
                                       ]
                                     }
@@ -163,13 +147,9 @@
                                         "etype": null
                                       },
                                       {
-<<<<<<< HEAD
-                                        "Reference": 9
-=======
                                         "Reference": {
                                           "ptr": 3
                                         }
->>>>>>> 0b556606
                                       }
                                     ]
                                   }
@@ -181,11 +161,7 @@
                       ]
                     },
                     "symbols": {
-<<<<<<< HEAD
-                      "id": 11,
-=======
                       "id": 1,
->>>>>>> 0b556606
                       "next_machine_name": 0,
                       "parent": 9,
                       "table": [
@@ -255,13 +231,9 @@
                                     "etype": null
                                   },
                                   {
-<<<<<<< HEAD
-                                    "Reference": 10
-=======
                                     "Reference": {
                                       "ptr": 4
                                     }
->>>>>>> 0b556606
                                   }
                                 ]
                               },
@@ -284,11 +256,7 @@
                       ]
                     },
                     "symbols": {
-<<<<<<< HEAD
-                      "id": 14,
-=======
                       "id": 4,
->>>>>>> 0b556606
                       "next_machine_name": 0,
                       "parent": 9,
                       "table": [
@@ -360,13 +328,9 @@
                                             "etype": null
                                           },
                                           {
-<<<<<<< HEAD
-                                            "Reference": 7
-=======
                                             "Reference": {
                                               "ptr": 2
                                             }
->>>>>>> 0b556606
                                           }
                                         ]
                                       },
@@ -378,13 +342,9 @@
                                               "etype": null
                                             },
                                             {
-<<<<<<< HEAD
-                                              "Reference": 11
-=======
                                               "Reference": {
                                                 "ptr": 4
                                               }
->>>>>>> 0b556606
                                             }
                                           ]
                                         }
@@ -425,13 +385,9 @@
                                             "etype": null
                                           },
                                           {
-<<<<<<< HEAD
-                                            "Reference": 6
-=======
                                             "Reference": {
                                               "ptr": 0
                                             }
->>>>>>> 0b556606
                                           }
                                         ]
                                       },
@@ -443,13 +399,9 @@
                                               "etype": null
                                             },
                                             {
-<<<<<<< HEAD
-                                              "Reference": 11
-=======
                                               "Reference": {
                                                 "ptr": 4
                                               }
->>>>>>> 0b556606
                                             }
                                           ]
                                         }
@@ -463,13 +415,9 @@
                                         "etype": null
                                       },
                                       {
-<<<<<<< HEAD
-                                        "Reference": 11
-=======
                                         "Reference": {
                                           "ptr": 4
                                         }
->>>>>>> 0b556606
                                       }
                                     ]
                                   }
@@ -481,11 +429,7 @@
                       ]
                     },
                     "symbols": {
-<<<<<<< HEAD
-                      "id": 15,
-=======
                       "id": 3,
->>>>>>> 0b556606
                       "next_machine_name": 0,
                       "parent": 9,
                       "table": [
@@ -494,11 +438,7 @@
                             "User": "i"
                           },
                           {
-<<<<<<< HEAD
-                            "id": 11,
-=======
                             "id": 4,
->>>>>>> 0b556606
                             "kind": {
                               "Given": {
                                 "Int": [
@@ -581,11 +521,7 @@
           "User": "n"
         },
         {
-<<<<<<< HEAD
-          "id": 7,
-=======
           "id": 2,
->>>>>>> 0b556606
           "kind": {
             "DecisionVariable": {
               "category": "Decision",
