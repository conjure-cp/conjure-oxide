--- conflicted
+++ resolved
@@ -32,11 +32,7 @@
                       ]
                     },
                     "symbols": {
-<<<<<<< HEAD
-                      "id": 2,
-=======
                       "id": 10,
->>>>>>> d8e79fdf
                       "next_machine_name": 0,
                       "parent": 9,
                       "table": [
@@ -45,11 +41,7 @@
                             "User": "i"
                           },
                           {
-<<<<<<< HEAD
-                            "id": 1,
-=======
                             "id": 8,
->>>>>>> d8e79fdf
                             "kind": {
                               "DecisionVariable": {
                                 "category": "Decision",
@@ -107,11 +99,7 @@
                                       },
                                       {
                                         "Reference": {
-<<<<<<< HEAD
-                                          "ptr": 2
-=======
                                           "ptr": 7
->>>>>>> d8e79fdf
                                         }
                                       }
                                     ]
@@ -125,11 +113,7 @@
                                         },
                                         {
                                           "Reference": {
-<<<<<<< HEAD
-                                            "ptr": 3
-=======
                                             "ptr": 9
->>>>>>> d8e79fdf
                                           }
                                         }
                                       ]
@@ -164,11 +148,7 @@
                                       },
                                       {
                                         "Reference": {
-<<<<<<< HEAD
-                                          "ptr": 3
-=======
                                           "ptr": 9
->>>>>>> d8e79fdf
                                         }
                                       }
                                     ]
@@ -181,11 +161,7 @@
                       ]
                     },
                     "symbols": {
-<<<<<<< HEAD
-                      "id": 1,
-=======
                       "id": 11,
->>>>>>> d8e79fdf
                       "next_machine_name": 0,
                       "parent": 9,
                       "table": [
@@ -256,11 +232,7 @@
                                   },
                                   {
                                     "Reference": {
-<<<<<<< HEAD
-                                      "ptr": 4
-=======
                                       "ptr": 10
->>>>>>> d8e79fdf
                                     }
                                   }
                                 ]
@@ -284,11 +256,7 @@
                       ]
                     },
                     "symbols": {
-<<<<<<< HEAD
-                      "id": 4,
-=======
                       "id": 14,
->>>>>>> d8e79fdf
                       "next_machine_name": 0,
                       "parent": 9,
                       "table": [
@@ -361,11 +329,7 @@
                                           },
                                           {
                                             "Reference": {
-<<<<<<< HEAD
-                                              "ptr": 2
-=======
                                               "ptr": 7
->>>>>>> d8e79fdf
                                             }
                                           }
                                         ]
@@ -379,11 +343,7 @@
                                             },
                                             {
                                               "Reference": {
-<<<<<<< HEAD
-                                                "ptr": 4
-=======
                                                 "ptr": 11
->>>>>>> d8e79fdf
                                               }
                                             }
                                           ]
@@ -426,11 +386,7 @@
                                           },
                                           {
                                             "Reference": {
-<<<<<<< HEAD
-                                              "ptr": 0
-=======
                                               "ptr": 6
->>>>>>> d8e79fdf
                                             }
                                           }
                                         ]
@@ -444,11 +400,7 @@
                                             },
                                             {
                                               "Reference": {
-<<<<<<< HEAD
-                                                "ptr": 4
-=======
                                                 "ptr": 11
->>>>>>> d8e79fdf
                                               }
                                             }
                                           ]
@@ -464,11 +416,7 @@
                                       },
                                       {
                                         "Reference": {
-<<<<<<< HEAD
-                                          "ptr": 4
-=======
                                           "ptr": 11
->>>>>>> d8e79fdf
                                         }
                                       }
                                     ]
@@ -481,11 +429,7 @@
                       ]
                     },
                     "symbols": {
-<<<<<<< HEAD
-                      "id": 3,
-=======
                       "id": 15,
->>>>>>> d8e79fdf
                       "next_machine_name": 0,
                       "parent": 9,
                       "table": [
@@ -494,11 +438,7 @@
                             "User": "i"
                           },
                           {
-<<<<<<< HEAD
-                            "id": 4,
-=======
                             "id": 11,
->>>>>>> d8e79fdf
                             "kind": {
                               "Given": {
                                 "Int": [
@@ -581,11 +521,7 @@
           "User": "n"
         },
         {
-<<<<<<< HEAD
-          "id": 2,
-=======
           "id": 7,
->>>>>>> d8e79fdf
           "kind": {
             "DecisionVariable": {
               "category": "Decision",
