--- conflicted
+++ resolved
@@ -21,11 +21,7 @@
                 },
                 {
                   "Reference": {
-<<<<<<< HEAD
-                    "ptr": 11
-=======
                     "ptr": 17
->>>>>>> d8e79fdf
                   }
                 }
               ]
@@ -59,11 +55,7 @@
                 },
                 {
                   "Reference": {
-<<<<<<< HEAD
-                    "ptr": 12
-=======
                     "ptr": 18
->>>>>>> d8e79fdf
                   }
                 }
               ]
@@ -97,11 +89,7 @@
                 },
                 {
                   "Reference": {
-<<<<<<< HEAD
-                    "ptr": 13
-=======
                     "ptr": 19
->>>>>>> d8e79fdf
                   }
                 }
               ]
@@ -135,11 +123,7 @@
                 },
                 {
                   "Reference": {
-<<<<<<< HEAD
-                    "ptr": 14
-=======
                     "ptr": 20
->>>>>>> d8e79fdf
                   }
                 }
               ]
@@ -173,11 +157,7 @@
                 },
                 {
                   "Reference": {
-<<<<<<< HEAD
-                    "ptr": 15
-=======
                     "ptr": 21
->>>>>>> d8e79fdf
                   }
                 }
               ]
@@ -217,11 +197,7 @@
                     },
                     {
                       "Reference": {
-<<<<<<< HEAD
-                        "ptr": 6
-=======
                         "ptr": 12
->>>>>>> d8e79fdf
                       }
                     }
                   ]
@@ -243,11 +219,7 @@
             },
             {
               "Reference": {
-<<<<<<< HEAD
-                "ptr": 20
-=======
                 "ptr": 26
->>>>>>> d8e79fdf
               }
             }
           ]
@@ -272,11 +244,7 @@
                     },
                     {
                       "Reference": {
-<<<<<<< HEAD
-                        "ptr": 7
-=======
                         "ptr": 13
->>>>>>> d8e79fdf
                       }
                     }
                   ]
@@ -298,11 +266,7 @@
             },
             {
               "Reference": {
-<<<<<<< HEAD
-                "ptr": 21
-=======
                 "ptr": 27
->>>>>>> d8e79fdf
               }
             }
           ]
@@ -327,11 +291,7 @@
                     },
                     {
                       "Reference": {
-<<<<<<< HEAD
-                        "ptr": 8
-=======
                         "ptr": 14
->>>>>>> d8e79fdf
                       }
                     }
                   ]
@@ -353,11 +313,7 @@
             },
             {
               "Reference": {
-<<<<<<< HEAD
-                "ptr": 22
-=======
                 "ptr": 28
->>>>>>> d8e79fdf
               }
             }
           ]
@@ -376,11 +332,7 @@
                 },
                 {
                   "Reference": {
-<<<<<<< HEAD
-                    "ptr": 11
-=======
                     "ptr": 17
->>>>>>> d8e79fdf
                   }
                 },
                 {
@@ -395,11 +347,7 @@
             },
             {
               "Reference": {
-<<<<<<< HEAD
-                "ptr": 20
-=======
                 "ptr": 26
->>>>>>> d8e79fdf
               }
             }
           ]
@@ -418,11 +366,7 @@
                 },
                 {
                   "Reference": {
-<<<<<<< HEAD
-                    "ptr": 12
-=======
                     "ptr": 18
->>>>>>> d8e79fdf
                   }
                 },
                 {
@@ -437,11 +381,7 @@
             },
             {
               "Reference": {
-<<<<<<< HEAD
-                "ptr": 21
-=======
                 "ptr": 27
->>>>>>> d8e79fdf
               }
             }
           ]
@@ -460,11 +400,7 @@
                 },
                 {
                   "Reference": {
-<<<<<<< HEAD
-                    "ptr": 13
-=======
                     "ptr": 19
->>>>>>> d8e79fdf
                   }
                 },
                 {
@@ -479,11 +415,7 @@
             },
             {
               "Reference": {
-<<<<<<< HEAD
-                "ptr": 22
-=======
                 "ptr": 28
->>>>>>> d8e79fdf
               }
             }
           ]
