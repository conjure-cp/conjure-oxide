--- conflicted
+++ resolved
@@ -20,13 +20,9 @@
                   "etype": null
                 },
                 {
-<<<<<<< HEAD
-                  "Reference": 17
-=======
                   "Reference": {
                     "ptr": 11
                   }
->>>>>>> 435c9240
                 }
               ]
             },
@@ -58,13 +54,9 @@
                   "etype": null
                 },
                 {
-<<<<<<< HEAD
-                  "Reference": 18
-=======
                   "Reference": {
                     "ptr": 12
                   }
->>>>>>> 435c9240
                 }
               ]
             },
@@ -96,13 +88,9 @@
                   "etype": null
                 },
                 {
-<<<<<<< HEAD
-                  "Reference": 19
-=======
                   "Reference": {
                     "ptr": 13
                   }
->>>>>>> 435c9240
                 }
               ]
             },
@@ -134,13 +122,9 @@
                   "etype": null
                 },
                 {
-<<<<<<< HEAD
-                  "Reference": 20
-=======
                   "Reference": {
                     "ptr": 14
                   }
->>>>>>> 435c9240
                 }
               ]
             },
@@ -172,13 +156,9 @@
                   "etype": null
                 },
                 {
-<<<<<<< HEAD
-                  "Reference": 21
-=======
                   "Reference": {
                     "ptr": 15
                   }
->>>>>>> 435c9240
                 }
               ]
             },
@@ -216,13 +196,9 @@
                       "etype": null
                     },
                     {
-<<<<<<< HEAD
-                      "Reference": 12
-=======
                       "Reference": {
                         "ptr": 6
                       }
->>>>>>> 435c9240
                     }
                   ]
                 },
@@ -242,13 +218,9 @@
               ]
             },
             {
-<<<<<<< HEAD
-              "Reference": 26
-=======
               "Reference": {
                 "ptr": 20
               }
->>>>>>> 435c9240
             }
           ]
         },
@@ -271,13 +243,9 @@
                       "etype": null
                     },
                     {
-<<<<<<< HEAD
-                      "Reference": 13
-=======
                       "Reference": {
                         "ptr": 7
                       }
->>>>>>> 435c9240
                     }
                   ]
                 },
@@ -297,13 +265,9 @@
               ]
             },
             {
-<<<<<<< HEAD
-              "Reference": 27
-=======
               "Reference": {
                 "ptr": 21
               }
->>>>>>> 435c9240
             }
           ]
         },
@@ -326,13 +290,9 @@
                       "etype": null
                     },
                     {
-<<<<<<< HEAD
-                      "Reference": 14
-=======
                       "Reference": {
                         "ptr": 8
                       }
->>>>>>> 435c9240
                     }
                   ]
                 },
@@ -352,13 +312,9 @@
               ]
             },
             {
-<<<<<<< HEAD
-              "Reference": 28
-=======
               "Reference": {
                 "ptr": 22
               }
->>>>>>> 435c9240
             }
           ]
         },
@@ -375,13 +331,9 @@
                   "etype": null
                 },
                 {
-<<<<<<< HEAD
-                  "Reference": 17
-=======
                   "Reference": {
                     "ptr": 11
                   }
->>>>>>> 435c9240
                 },
                 {
                   "Literal": {
@@ -394,13 +346,9 @@
               ]
             },
             {
-<<<<<<< HEAD
-              "Reference": 26
-=======
               "Reference": {
                 "ptr": 20
               }
->>>>>>> 435c9240
             }
           ]
         },
@@ -417,13 +365,9 @@
                   "etype": null
                 },
                 {
-<<<<<<< HEAD
-                  "Reference": 18
-=======
                   "Reference": {
                     "ptr": 12
                   }
->>>>>>> 435c9240
                 },
                 {
                   "Literal": {
@@ -436,13 +380,9 @@
               ]
             },
             {
-<<<<<<< HEAD
-              "Reference": 27
-=======
               "Reference": {
                 "ptr": 21
               }
->>>>>>> 435c9240
             }
           ]
         },
@@ -459,13 +399,9 @@
                   "etype": null
                 },
                 {
-<<<<<<< HEAD
-                  "Reference": 19
-=======
                   "Reference": {
                     "ptr": 13
                   }
->>>>>>> 435c9240
                 },
                 {
                   "Literal": {
@@ -478,13 +414,9 @@
               ]
             },
             {
-<<<<<<< HEAD
-              "Reference": 28
-=======
               "Reference": {
                 "ptr": 22
               }
->>>>>>> 435c9240
             }
           ]
         }
