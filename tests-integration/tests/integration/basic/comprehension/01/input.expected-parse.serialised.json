--- conflicted
+++ resolved
@@ -98,13 +98,9 @@
                                         "etype": null
                                       },
                                       {
-<<<<<<< HEAD
-                                        "Reference": 3
-=======
                                         "Reference": {
                                           "ptr": 0
                                         }
->>>>>>> 435c9240
                                       }
                                     ]
                                   },
@@ -116,13 +112,9 @@
                                           "etype": null
                                         },
                                         {
-<<<<<<< HEAD
-                                          "Reference": 5
-=======
                                           "Reference": {
                                             "ptr": 2
                                           }
->>>>>>> 435c9240
                                         }
                                       ]
                                     }
@@ -136,13 +128,9 @@
                                     "etype": null
                                   },
                                   {
-<<<<<<< HEAD
-                                    "Reference": 5
-=======
                                     "Reference": {
                                       "ptr": 2
                                     }
->>>>>>> 435c9240
                                   }
                                 ]
                               }
