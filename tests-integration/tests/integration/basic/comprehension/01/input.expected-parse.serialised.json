{
  "cnf_clauses": [],
  "constraints": {
    "Root": [
      {
        "clean": false,
        "etype": null
      },
      [
        {
          "And": [
            {
              "clean": false,
              "etype": null
            },
            {
              "Comprehension": [
                {
                  "clean": false,
                  "etype": null
                },
                {
                  "generator_submodel": {
                    "cnf_clauses": [],
                    "constraints": {
                      "Root": [
                        {
                          "clean": false,
                          "etype": null
                        },
                        []
                      ]
                    },
                    "symbols": {
                      "id": 1,
                      "next_machine_name": 0,
                      "parent": 0,
                      "table": [
                        [
                          {
                            "User": "i"
                          },
                          {
                            "id": 1,
                            "kind": {
                              "DecisionVariable": {
                                "category": "Decision",
                                "domain": {
                                  "Int": [
                                    {
                                      "Bounded": [
                                        1,
                                        5
                                      ]
                                    }
                                  ]
                                }
                              }
                            },
                            "name": {
                              "User": "i"
                            }
                          }
                        ]
                      ]
                    }
                  },
                  "induction_vars": [
                    {
                      "User": "i"
                    }
                  ],
                  "return_expression_submodel": {
                    "cnf_clauses": [],
                    "constraints": {
                      "Root": [
                        {
                          "clean": false,
                          "etype": null
                        },
                        [
                          {
                            "Eq": [
                              {
                                "clean": false,
                                "etype": null
                              },
                              {
                                "UnsafeIndex": [
                                  {
                                    "clean": false,
                                    "etype": null
                                  },
                                  {
                                    "Atomic": [
                                      {
                                        "clean": false,
                                        "etype": null
                                      },
                                      {
<<<<<<< HEAD
                                        "Reference": 0
=======
                                        "Reference": {
                                          "ptr": 3
                                        }
>>>>>>> d8e79fdf
                                      }
                                    ]
                                  },
                                  [
                                    {
                                      "Atomic": [
                                        {
                                          "clean": false,
                                          "etype": null
                                        },
                                        {
<<<<<<< HEAD
                                          "Reference": 2
=======
                                          "Reference": {
                                            "ptr": 5
                                          }
>>>>>>> d8e79fdf
                                        }
                                      ]
                                    }
                                  ]
                                ]
                              },
                              {
                                "Atomic": [
                                  {
                                    "clean": false,
                                    "etype": null
                                  },
                                  {
<<<<<<< HEAD
                                    "Reference": 2
=======
                                    "Reference": {
                                      "ptr": 5
                                    }
>>>>>>> d8e79fdf
                                  }
                                ]
                              }
                            ]
                          }
                        ]
                      ]
                    },
                    "symbols": {
                      "id": 2,
                      "next_machine_name": 0,
                      "parent": 0,
                      "table": [
                        [
                          {
                            "User": "i"
                          },
                          {
                            "id": 2,
                            "kind": {
                              "Given": {
                                "Int": [
                                  {
                                    "Bounded": [
                                      1,
                                      5
                                    ]
                                  }
                                ]
                              }
                            },
                            "name": {
                              "User": "i"
                            }
                          }
                        ]
                      ]
                    }
                  }
                }
              ]
            }
          ]
        }
      ]
    ]
  },
  "dominance": null,
  "search_order": null,
  "symbols": {
    "id": 0,
    "next_machine_name": 0,
    "parent": null,
    "table": [
      [
        {
          "User": "m"
        },
        {
          "id": 0,
          "kind": {
            "DecisionVariable": {
              "category": "Decision",
              "domain": {
                "Matrix": [
                  {
                    "Int": [
                      {
                        "Bounded": [
                          1,
                          5
                        ]
                      }
                    ]
                  },
                  [
                    {
                      "Int": [
                        {
                          "Bounded": [
                            1,
                            5
                          ]
                        }
                      ]
                    }
                  ]
                ]
              }
            }
          },
          "name": {
            "User": "m"
          }
        }
      ]
    ]
  }
}<|MERGE_RESOLUTION|>--- conflicted
+++ resolved
@@ -98,13 +98,9 @@
                                         "etype": null
                                       },
                                       {
-<<<<<<< HEAD
-                                        "Reference": 0
-=======
                                         "Reference": {
                                           "ptr": 3
                                         }
->>>>>>> d8e79fdf
                                       }
                                     ]
                                   },
@@ -116,13 +112,9 @@
                                           "etype": null
                                         },
                                         {
-<<<<<<< HEAD
-                                          "Reference": 2
-=======
                                           "Reference": {
                                             "ptr": 5
                                           }
->>>>>>> d8e79fdf
                                         }
                                       ]
                                     }
@@ -136,13 +128,9 @@
                                     "etype": null
                                   },
                                   {
-<<<<<<< HEAD
-                                    "Reference": 2
-=======
                                     "Reference": {
                                       "ptr": 5
                                     }
->>>>>>> d8e79fdf
                                   }
                                 ]
                               }
