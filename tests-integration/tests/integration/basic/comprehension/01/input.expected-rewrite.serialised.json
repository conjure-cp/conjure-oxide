{
  "cnf_clauses": [],
  "constraints": {
    "Root": [
      {
        "clean": false,
        "etype": null
      },
      [
        {
          "Eq": [
            {
              "clean": false,
              "etype": null
            },
            {
              "Atomic": [
                {
                  "clean": false,
                  "etype": null
                },
                {
<<<<<<< HEAD
                  "Reference": {
                    "ptr": 3
                  }
=======
                  "Reference": 6
>>>>>>> 7e87dd42
                }
              ]
            },
            {
              "Atomic": [
                {
                  "clean": false,
                  "etype": null
                },
                {
                  "Literal": {
                    "Int": 1
                  }
                }
              ]
            }
          ]
        },
        {
          "Eq": [
            {
              "clean": false,
              "etype": null
            },
            {
              "Atomic": [
                {
                  "clean": false,
                  "etype": null
                },
                {
<<<<<<< HEAD
                  "Reference": {
                    "ptr": 4
                  }
=======
                  "Reference": 7
>>>>>>> 7e87dd42
                }
              ]
            },
            {
              "Atomic": [
                {
                  "clean": false,
                  "etype": null
                },
                {
                  "Literal": {
                    "Int": 2
                  }
                }
              ]
            }
          ]
        },
        {
          "Eq": [
            {
              "clean": false,
              "etype": null
            },
            {
              "Atomic": [
                {
                  "clean": false,
                  "etype": null
                },
                {
<<<<<<< HEAD
                  "Reference": {
                    "ptr": 5
                  }
=======
                  "Reference": 8
>>>>>>> 7e87dd42
                }
              ]
            },
            {
              "Atomic": [
                {
                  "clean": false,
                  "etype": null
                },
                {
                  "Literal": {
                    "Int": 3
                  }
                }
              ]
            }
          ]
        },
        {
          "Eq": [
            {
              "clean": false,
              "etype": null
            },
            {
              "Atomic": [
                {
                  "clean": false,
                  "etype": null
                },
                {
<<<<<<< HEAD
                  "Reference": {
                    "ptr": 6
                  }
=======
                  "Reference": 9
>>>>>>> 7e87dd42
                }
              ]
            },
            {
              "Atomic": [
                {
                  "clean": false,
                  "etype": null
                },
                {
                  "Literal": {
                    "Int": 4
                  }
                }
              ]
            }
          ]
        },
        {
          "Eq": [
            {
              "clean": false,
              "etype": null
            },
            {
              "Atomic": [
                {
                  "clean": false,
                  "etype": null
                },
                {
<<<<<<< HEAD
                  "Reference": {
                    "ptr": 7
                  }
=======
                  "Reference": 10
>>>>>>> 7e87dd42
                }
              ]
            },
            {
              "Atomic": [
                {
                  "clean": false,
                  "etype": null
                },
                {
                  "Literal": {
                    "Int": 5
                  }
                }
              ]
            }
          ]
        }
      ]
    ]
  },
  "dominance": null,
  "search_order": null,
  "symbols": {
    "id": 0,
    "next_machine_name": 0,
    "parent": null,
    "table": [
      [
        {
          "User": "m"
        },
        {
          "id": 0,
          "kind": {
            "DecisionVariable": {
              "category": "Decision",
              "domain": {
                "Matrix": [
                  {
                    "Int": [
                      {
                        "Bounded": [
                          1,
                          5
                        ]
                      }
                    ]
                  },
                  [
                    {
                      "Int": [
                        {
                          "Bounded": [
                            1,
                            5
                          ]
                        }
                      ]
                    }
                  ]
                ]
              }
            }
          },
          "name": {
            "WithRepresentation": [
              {
                "User": "m"
              },
              [
                "matrix_to_atom"
              ]
            ]
          }
        }
      ],
      [
        {
          "Represented": [
            {
              "User": "m"
            },
            "matrix_to_atom",
            "1"
          ]
        },
        {
          "id": 6,
          "kind": {
            "DecisionVariable": {
              "category": "Decision",
              "domain": {
                "Int": [
                  {
                    "Bounded": [
                      1,
                      5
                    ]
                  }
                ]
              }
            }
          },
          "name": {
            "Represented": [
              {
                "User": "m"
              },
              "matrix_to_atom",
              "1"
            ]
          }
        }
      ],
      [
        {
          "Represented": [
            {
              "User": "m"
            },
            "matrix_to_atom",
            "2"
          ]
        },
        {
          "id": 7,
          "kind": {
            "DecisionVariable": {
              "category": "Decision",
              "domain": {
                "Int": [
                  {
                    "Bounded": [
                      1,
                      5
                    ]
                  }
                ]
              }
            }
          },
          "name": {
            "Represented": [
              {
                "User": "m"
              },
              "matrix_to_atom",
              "2"
            ]
          }
        }
      ],
      [
        {
          "Represented": [
            {
              "User": "m"
            },
            "matrix_to_atom",
            "3"
          ]
        },
        {
          "id": 8,
          "kind": {
            "DecisionVariable": {
              "category": "Decision",
              "domain": {
                "Int": [
                  {
                    "Bounded": [
                      1,
                      5
                    ]
                  }
                ]
              }
            }
          },
          "name": {
            "Represented": [
              {
                "User": "m"
              },
              "matrix_to_atom",
              "3"
            ]
          }
        }
      ],
      [
        {
          "Represented": [
            {
              "User": "m"
            },
            "matrix_to_atom",
            "4"
          ]
        },
        {
          "id": 9,
          "kind": {
            "DecisionVariable": {
              "category": "Decision",
              "domain": {
                "Int": [
                  {
                    "Bounded": [
                      1,
                      5
                    ]
                  }
                ]
              }
            }
          },
          "name": {
            "Represented": [
              {
                "User": "m"
              },
              "matrix_to_atom",
              "4"
            ]
          }
        }
      ],
      [
        {
          "Represented": [
            {
              "User": "m"
            },
            "matrix_to_atom",
            "5"
          ]
        },
        {
          "id": 10,
          "kind": {
            "DecisionVariable": {
              "category": "Decision",
              "domain": {
                "Int": [
                  {
                    "Bounded": [
                      1,
                      5
                    ]
                  }
                ]
              }
            }
          },
          "name": {
            "Represented": [
              {
                "User": "m"
              },
              "matrix_to_atom",
              "5"
            ]
          }
        }
      ]
    ]
  }
}<|MERGE_RESOLUTION|>--- conflicted
+++ resolved
@@ -20,13 +20,9 @@
                   "etype": null
                 },
                 {
-<<<<<<< HEAD
                   "Reference": {
-                    "ptr": 3
-                  }
-=======
-                  "Reference": 6
->>>>>>> 7e87dd42
+                    "ptr": 6
+                  }
                 }
               ]
             },
@@ -58,13 +54,9 @@
                   "etype": null
                 },
                 {
-<<<<<<< HEAD
                   "Reference": {
-                    "ptr": 4
-                  }
-=======
-                  "Reference": 7
->>>>>>> 7e87dd42
+                    "ptr": 7
+                  }
                 }
               ]
             },
@@ -96,13 +88,9 @@
                   "etype": null
                 },
                 {
-<<<<<<< HEAD
                   "Reference": {
-                    "ptr": 5
-                  }
-=======
-                  "Reference": 8
->>>>>>> 7e87dd42
+                    "ptr": 8
+                  }
                 }
               ]
             },
@@ -134,13 +122,9 @@
                   "etype": null
                 },
                 {
-<<<<<<< HEAD
                   "Reference": {
-                    "ptr": 6
-                  }
-=======
-                  "Reference": 9
->>>>>>> 7e87dd42
+                    "ptr": 9
+                  }
                 }
               ]
             },
@@ -172,13 +156,9 @@
                   "etype": null
                 },
                 {
-<<<<<<< HEAD
                   "Reference": {
-                    "ptr": 7
-                  }
-=======
-                  "Reference": 10
->>>>>>> 7e87dd42
+                    "ptr": 10
+                  }
                 }
               ]
             },
