--- conflicted
+++ resolved
@@ -20,13 +20,9 @@
                   "etype": null
                 },
                 {
-<<<<<<< HEAD
-                  "Reference": 3
-=======
                   "Reference": {
                     "ptr": 6
                   }
->>>>>>> d8e79fdf
                 }
               ]
             },
@@ -58,13 +54,9 @@
                   "etype": null
                 },
                 {
-<<<<<<< HEAD
-                  "Reference": 4
-=======
                   "Reference": {
                     "ptr": 7
                   }
->>>>>>> d8e79fdf
                 }
               ]
             },
@@ -96,13 +88,9 @@
                   "etype": null
                 },
                 {
-<<<<<<< HEAD
-                  "Reference": 5
-=======
                   "Reference": {
                     "ptr": 8
                   }
->>>>>>> d8e79fdf
                 }
               ]
             },
@@ -134,13 +122,9 @@
                   "etype": null
                 },
                 {
-<<<<<<< HEAD
-                  "Reference": 6
-=======
                   "Reference": {
                     "ptr": 9
                   }
->>>>>>> d8e79fdf
                 }
               ]
             },
@@ -172,13 +156,9 @@
                   "etype": null
                 },
                 {
-<<<<<<< HEAD
-                  "Reference": 7
-=======
                   "Reference": {
                     "ptr": 10
                   }
->>>>>>> d8e79fdf
                 }
               ]
             },
