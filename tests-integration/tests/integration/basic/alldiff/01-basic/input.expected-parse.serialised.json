--- conflicted
+++ resolved
@@ -29,13 +29,9 @@
                             "etype": null
                           },
                           {
-<<<<<<< HEAD
-                            "Reference": 0
-=======
                             "Reference": {
                               "ptr": 3
                             }
->>>>>>> d8e79fdf
                           }
                         ]
                       },
@@ -46,13 +42,9 @@
                             "etype": null
                           },
                           {
-<<<<<<< HEAD
-                            "Reference": 1
-=======
                             "Reference": {
                               "ptr": 4
                             }
->>>>>>> d8e79fdf
                           }
                         ]
                       },
@@ -63,13 +55,9 @@
                             "etype": null
                           },
                           {
-<<<<<<< HEAD
-                            "Reference": 2
-=======
                             "Reference": {
                               "ptr": 5
                             }
->>>>>>> d8e79fdf
                           }
                         ]
                       }
@@ -103,30 +91,22 @@
                   "etype": null
                 },
                 {
-<<<<<<< HEAD
-                  "Reference": 0
-=======
                   "Reference": {
                     "ptr": 3
                   }
->>>>>>> d8e79fdf
-                }
-              ]
-            },
-            {
-              "Atomic": [
-                {
-                  "clean": false,
-                  "etype": null
-                },
-                {
-<<<<<<< HEAD
-                  "Reference": 1
-=======
+                }
+              ]
+            },
+            {
+              "Atomic": [
+                {
+                  "clean": false,
+                  "etype": null
+                },
+                {
                   "Reference": {
                     "ptr": 4
                   }
->>>>>>> d8e79fdf
                 }
               ]
             }
@@ -145,30 +125,22 @@
                   "etype": null
                 },
                 {
-<<<<<<< HEAD
-                  "Reference": 1
-=======
                   "Reference": {
                     "ptr": 4
                   }
->>>>>>> d8e79fdf
-                }
-              ]
-            },
-            {
-              "Atomic": [
-                {
-                  "clean": false,
-                  "etype": null
-                },
-                {
-<<<<<<< HEAD
-                  "Reference": 2
-=======
+                }
+              ]
+            },
+            {
+              "Atomic": [
+                {
+                  "clean": false,
+                  "etype": null
+                },
+                {
                   "Reference": {
                     "ptr": 5
                   }
->>>>>>> d8e79fdf
                 }
               ]
             }
