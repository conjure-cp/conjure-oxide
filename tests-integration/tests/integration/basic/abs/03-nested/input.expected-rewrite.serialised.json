{
  "cnf_clauses": [],
  "constraints": {
    "Root": [
      {
        "clean": false,
        "etype": null
      },
      [
        {
          "FlatSumLeq": [
            {
              "clean": false,
              "etype": null
            },
            [
              {
<<<<<<< HEAD
                "Reference": 3
              },
              {
                "Reference": 4
=======
                "Reference": {
                  "ptr": 13
                }
              },
              {
                "Reference": {
                  "ptr": 14
                }
>>>>>>> d8e79fdf
              }
            ],
            {
              "Literal": {
                "Int": 10
              }
            }
          ]
        },
        {
          "FlatSumGeq": [
            {
              "clean": false,
              "etype": null
            },
            [
              {
<<<<<<< HEAD
                "Reference": 3
              },
              {
                "Reference": 4
=======
                "Reference": {
                  "ptr": 13
                }
              },
              {
                "Reference": {
                  "ptr": 14
                }
>>>>>>> d8e79fdf
              }
            ],
            {
              "Literal": {
                "Int": 10
              }
            }
          ]
        },
        {
          "FlatAbsEq": [
            {
              "clean": false,
              "etype": null
            },
            {
              "Reference": 3
            },
            {
              "Reference": 5
            }
          ]
        },
        {
          "MinionDivEqUndefZero": [
            {
              "clean": false,
              "etype": null
            },
            {
              "Reference": 7
            },
            {
              "Literal": {
                "Int": 2
              }
            },
            {
              "Reference": 4
            }
          ]
        },
        {
          "FlatWeightedSumLeq": [
            {
              "clean": false,
              "etype": null
            },
            [
              {
                "Int": 1
              },
              {
                "Int": 1
              },
              {
                "Int": -1
              }
            ],
            [
              {
<<<<<<< HEAD
                "Reference": 6
=======
                "Reference": {
                  "ptr": 8
                }
>>>>>>> d8e79fdf
              },
              {
                "Reference": {
                  "ptr": 1
                }
              },
              {
                "Reference": {
                  "ptr": 2
                }
              }
            ],
            {
<<<<<<< HEAD
              "Reference": 5
=======
              "Reference": {
                "ptr": 7
              }
>>>>>>> d8e79fdf
            }
          ]
        },
        {
          "FlatWeightedSumGeq": [
            {
              "clean": false,
              "etype": null
            },
            [
              {
                "Int": 1
              },
              {
                "Int": 1
              },
              {
                "Int": -1
              }
            ],
            [
              {
<<<<<<< HEAD
                "Reference": 6
=======
                "Reference": {
                  "ptr": 8
                }
>>>>>>> d8e79fdf
              },
              {
                "Reference": {
                  "ptr": 1
                }
              },
              {
                "Reference": {
                  "ptr": 2
                }
              }
            ],
            {
<<<<<<< HEAD
              "Reference": 5
=======
              "Reference": {
                "ptr": 7
              }
>>>>>>> d8e79fdf
            }
          ]
        },
        {
          "MinionDivEqUndefZero": [
            {
              "clean": false,
              "etype": null
            },
            {
              "Reference": {
                "ptr": 0
              }
            },
            {
              "Literal": {
                "Int": 2
              }
            },
            {
<<<<<<< HEAD
              "Reference": 6
=======
              "Reference": {
                "ptr": 8
              }
>>>>>>> d8e79fdf
            }
          ]
        },
        {
          "FlatAbsEq": [
            {
              "clean": false,
              "etype": null
            },
            {
<<<<<<< HEAD
              "Reference": 7
            },
            {
              "Reference": 1
=======
              "Reference": {
                "ptr": 10
              }
            },
            {
              "Reference": {
                "ptr": 1
              }
            }
          ]
        },
        {
          "FlatAbsEq": [
            {
              "clean": false,
              "etype": null
            },
            {
              "Reference": {
                "ptr": 13
              }
            },
            {
              "Reference": {
                "ptr": 7
              }
            }
          ]
        },
        {
          "MinionDivEqUndefZero": [
            {
              "clean": false,
              "etype": null
            },
            {
              "Reference": {
                "ptr": 10
              }
            },
            {
              "Literal": {
                "Int": 2
              }
            },
            {
              "Reference": {
                "ptr": 14
              }
>>>>>>> d8e79fdf
            }
          ]
        }
      ]
    ]
  },
  "dominance": null,
  "search_order": null,
  "symbols": {
    "id": 0,
    "next_machine_name": 5,
    "parent": null,
    "table": [
      [
        {
          "User": "x"
        },
        {
          "id": 0,
          "kind": {
            "DecisionVariable": {
              "category": "Decision",
              "domain": {
                "Int": [
                  {
                    "Bounded": [
                      -5,
                      2
                    ]
                  }
                ]
              }
            }
          },
          "name": {
            "User": "x"
          }
        }
      ],
      [
        {
          "User": "y"
        },
        {
          "id": 1,
          "kind": {
            "DecisionVariable": {
              "category": "Decision",
              "domain": {
                "Int": [
                  {
                    "Bounded": [
                      -5,
                      2
                    ]
                  }
                ]
              }
            }
          },
          "name": {
            "User": "y"
          }
        }
      ],
      [
        {
          "User": "z"
        },
        {
          "id": 2,
          "kind": {
            "DecisionVariable": {
              "category": "Decision",
              "domain": {
                "Int": [
                  {
                    "Bounded": [
                      -5,
                      2
                    ]
                  }
                ]
              }
            }
          },
          "name": {
            "User": "z"
          }
        }
      ],
      [
        {
          "Machine": 0
        },
        {
          "id": 3,
          "kind": {
            "DecisionVariable": {
              "category": "Decision",
              "domain": {
                "Int": [
                  {
                    "Bounded": [
                      0,
                      10
                    ]
                  }
                ]
              }
            }
          },
          "name": {
            "Machine": 0
          }
        }
      ],
      [
        {
          "Machine": 1
        },
        {
          "id": 4,
          "kind": {
            "DecisionVariable": {
              "category": "Decision",
              "domain": {
                "Int": [
                  {
                    "Bounded": [
                      0,
                      2
                    ]
                  }
                ]
              }
            }
          },
          "name": {
            "Machine": 1
          }
        }
      ],
      [
        {
          "Machine": 2
        },
        {
          "id": 5,
          "kind": {
            "DecisionVariable": {
              "category": "Decision",
              "domain": {
                "Int": [
                  {
                    "Bounded": [
                      -10,
                      8
                    ]
                  }
                ]
              }
            }
          },
          "name": {
            "Machine": 2
          }
        }
      ],
      [
        {
          "Machine": 3
        },
        {
          "id": 6,
          "kind": {
            "DecisionVariable": {
              "category": "Decision",
              "domain": {
                "Int": [
                  {
                    "Bounded": [
                      -3,
                      1
                    ]
                  }
                ]
              }
            }
          },
          "name": {
            "Machine": 3
          }
        }
      ],
      [
        {
          "Machine": 4
        },
        {
          "id": 7,
          "kind": {
            "DecisionVariable": {
              "category": "Decision",
              "domain": {
                "Int": [
                  {
                    "Bounded": [
                      0,
                      5
                    ]
                  }
                ]
              }
            }
          },
          "name": {
            "Machine": 4
          }
        }
      ]
    ]
  }
}<|MERGE_RESOLUTION|>--- conflicted
+++ resolved
@@ -15,12 +15,6 @@
             },
             [
               {
-<<<<<<< HEAD
-                "Reference": 3
-              },
-              {
-                "Reference": 4
-=======
                 "Reference": {
                   "ptr": 13
                 }
@@ -29,7 +23,6 @@
                 "Reference": {
                   "ptr": 14
                 }
->>>>>>> d8e79fdf
               }
             ],
             {
@@ -47,12 +40,6 @@
             },
             [
               {
-<<<<<<< HEAD
-                "Reference": 3
-              },
-              {
-                "Reference": 4
-=======
                 "Reference": {
                   "ptr": 13
                 }
@@ -61,7 +48,6 @@
                 "Reference": {
                   "ptr": 14
                 }
->>>>>>> d8e79fdf
               }
             ],
             {
@@ -123,13 +109,9 @@
             ],
             [
               {
-<<<<<<< HEAD
-                "Reference": 6
-=======
                 "Reference": {
                   "ptr": 8
                 }
->>>>>>> d8e79fdf
               },
               {
                 "Reference": {
@@ -143,13 +125,9 @@
               }
             ],
             {
-<<<<<<< HEAD
-              "Reference": 5
-=======
               "Reference": {
                 "ptr": 7
               }
->>>>>>> d8e79fdf
             }
           ]
         },
@@ -172,13 +150,9 @@
             ],
             [
               {
-<<<<<<< HEAD
-                "Reference": 6
-=======
                 "Reference": {
                   "ptr": 8
                 }
->>>>>>> d8e79fdf
               },
               {
                 "Reference": {
@@ -192,13 +166,9 @@
               }
             ],
             {
-<<<<<<< HEAD
-              "Reference": 5
-=======
               "Reference": {
                 "ptr": 7
               }
->>>>>>> d8e79fdf
             }
           ]
         },
@@ -219,13 +189,9 @@
               }
             },
             {
-<<<<<<< HEAD
-              "Reference": 6
-=======
               "Reference": {
                 "ptr": 8
               }
->>>>>>> d8e79fdf
             }
           ]
         },
@@ -236,12 +202,6 @@
               "etype": null
             },
             {
-<<<<<<< HEAD
-              "Reference": 7
-            },
-            {
-              "Reference": 1
-=======
               "Reference": {
                 "ptr": 10
               }
@@ -291,7 +251,6 @@
               "Reference": {
                 "ptr": 14
               }
->>>>>>> d8e79fdf
             }
           ]
         }
