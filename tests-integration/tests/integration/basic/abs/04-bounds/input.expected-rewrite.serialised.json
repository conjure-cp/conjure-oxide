--- conflicted
+++ resolved
@@ -14,13 +14,9 @@
               "etype": null
             },
             {
-<<<<<<< HEAD
-              "Reference": 3
-=======
               "Reference": {
                 "ptr": 6
               }
->>>>>>> d8e79fdf
             },
             {
               "Reference": {
@@ -41,13 +37,9 @@
               "etype": null
             },
             {
-<<<<<<< HEAD
-              "Reference": 3
-=======
               "Reference": {
                 "ptr": 6
               }
->>>>>>> d8e79fdf
             },
             {
               "Reference": {
