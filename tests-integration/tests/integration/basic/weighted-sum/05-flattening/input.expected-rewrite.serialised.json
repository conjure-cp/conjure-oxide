{
  "cnf_clauses": [],
  "constraints": {
    "Root": [
      {
        "clean": false,
        "etype": null
      },
      [
        {
          "FlatWeightedSumLeq": [
            {
              "clean": false,
              "etype": null
            },
<<<<<<< HEAD
            [
              {
                "Int": 3
              },
              {
                "Int": 1
              },
              {
                "Int": 6
              },
              {
                "Int": -1
              },
              {
                "Int": 1
              },
              {
                "Int": 2
              }
            ],
            [
              {
                "Reference": 8
              },
              {
                "Reference": 9
              },
              {
                "Reference": 10
              },
              {
                "Reference": 11
              },
              {
                "Reference": 0
              },
              {
                "Reference": 1
              }
            ],
=======
            {
              "Reference": {
                "ptr": 16
              }
            },
>>>>>>> d8e79fdf
            {
              "Literal": {
                "Int": 18
              }
            }
          ]
        },
        {
          "Neq": [
            {
              "clean": false,
              "etype": null
            },
            {
              "Atomic": [
                {
                  "clean": false,
                  "etype": null
                },
                {
                  "Reference": {
                    "ptr": 7
                  }
                }
              ]
            },
            {
              "Atomic": [
                {
                  "clean": false,
                  "etype": null
                },
                {
                  "Literal": {
                    "Int": 0
                  }
                }
              ]
            }
          ]
        },
        {
          "Neq": [
            {
              "clean": false,
              "etype": null
            },
            {
              "Atomic": [
                {
                  "clean": false,
                  "etype": null
                },
                {
                  "Reference": {
                    "ptr": 7
                  }
                }
              ]
            },
            {
              "Atomic": [
                {
                  "clean": false,
                  "etype": null
                },
                {
                  "Literal": {
                    "Int": 0
                  }
                }
              ]
            }
          ]
        },
        {
          "Neq": [
            {
              "clean": false,
              "etype": null
            },
            {
              "Atomic": [
                {
                  "clean": false,
                  "etype": null
                },
                {
                  "Reference": {
                    "ptr": 5
                  }
                }
              ]
            },
            {
              "Atomic": [
                {
                  "clean": false,
                  "etype": null
                },
                {
                  "Literal": {
                    "Int": 0
                  }
                }
              ]
            }
          ]
        },
        {
<<<<<<< HEAD
          "FlatProductEq": [
=======
          "FlatWeightedSumLeq": [
            {
              "clean": false,
              "etype": null
            },
            [
              {
                "Int": -1
              },
              {
                "Int": 3
              },
              {
                "Int": 1
              },
              {
                "Int": 6
              },
              {
                "Int": 1
              },
              {
                "Int": 2
              }
            ],
            [
              {
                "Reference": {
                  "ptr": 17
                }
              },
              {
                "Reference": {
                  "ptr": 20
                }
              },
              {
                "Reference": {
                  "ptr": 21
                }
              },
              {
                "Reference": {
                  "ptr": 22
                }
              },
              {
                "Reference": {
                  "ptr": 0
                }
              },
              {
                "Reference": {
                  "ptr": 1
                }
              }
            ],
            {
              "Reference": {
                "ptr": 16
              }
            }
          ]
        },
        {
          "FlatWeightedSumGeq": [
            {
              "clean": false,
              "etype": null
            },
            [
              {
                "Int": -1
              },
              {
                "Int": 3
              },
              {
                "Int": 1
              },
              {
                "Int": 6
              },
              {
                "Int": 1
              },
              {
                "Int": 2
              }
            ],
            [
              {
                "Reference": {
                  "ptr": 17
                }
              },
              {
                "Reference": {
                  "ptr": 20
                }
              },
              {
                "Reference": {
                  "ptr": 21
                }
              },
              {
                "Reference": {
                  "ptr": 22
                }
              },
              {
                "Reference": {
                  "ptr": 0
                }
              },
              {
                "Reference": {
                  "ptr": 1
                }
              }
            ],
            {
              "Reference": {
                "ptr": 16
              }
            }
          ]
        },
        {
          "MinionDivEqUndefZero": [
>>>>>>> d8e79fdf
            {
              "clean": false,
              "etype": null
            },
            {
<<<<<<< HEAD
              "Reference": 2
            },
            {
              "Reference": 3
            },
            {
              "Reference": 8
=======
              "Reference": {
                "ptr": 6
              }
            },
            {
              "Reference": {
                "ptr": 7
              }
            },
            {
              "Reference": {
                "ptr": 17
              }
>>>>>>> d8e79fdf
            }
          ]
        },
        {
          "MinionDivEqUndefZero": [
            {
              "clean": false,
              "etype": null
            },
            {
<<<<<<< HEAD
              "Reference": 4
            },
            {
              "Reference": 5
            },
            {
              "Reference": 9
=======
              "Reference": {
                "ptr": 2
              }
            },
            {
              "Reference": {
                "ptr": 3
              }
            },
            {
              "Reference": {
                "ptr": 20
              }
>>>>>>> d8e79fdf
            }
          ]
        },
        {
          "MinionDivEqUndefZero": [
            {
              "clean": false,
              "etype": null
            },
            {
<<<<<<< HEAD
              "Reference": 6
            },
            {
              "Reference": 7
            },
            {
              "Reference": 10
=======
              "Reference": {
                "ptr": 4
              }
            },
            {
              "Reference": {
                "ptr": 5
              }
            },
            {
              "Reference": {
                "ptr": 21
              }
>>>>>>> d8e79fdf
            }
          ]
        },
        {
          "MinionDivEqUndefZero": [
            {
              "clean": false,
              "etype": null
            },
            {
              "Reference": {
                "ptr": 6
              }
            },
            {
              "Reference": {
                "ptr": 7
              }
            },
            {
<<<<<<< HEAD
              "Reference": 11
=======
              "Reference": {
                "ptr": 22
              }
>>>>>>> d8e79fdf
            }
          ]
        }
      ]
    ]
  },
  "dominance": null,
  "search_order": null,
  "symbols": {
    "id": 0,
    "next_machine_name": 4,
    "parent": null,
    "table": [
      [
        {
          "User": "a"
        },
        {
          "id": 0,
          "kind": {
            "DecisionVariable": {
              "category": "Decision",
              "domain": {
                "Int": [
                  {
                    "Bounded": [
                      2,
                      10
                    ]
                  }
                ]
              }
            }
          },
          "name": {
            "User": "a"
          }
        }
      ],
      [
        {
          "User": "b"
        },
        {
          "id": 1,
          "kind": {
            "DecisionVariable": {
              "category": "Decision",
              "domain": {
                "Int": [
                  {
                    "Bounded": [
                      2,
                      10
                    ]
                  }
                ]
              }
            }
          },
          "name": {
            "User": "b"
          }
        }
      ],
      [
        {
          "User": "c"
        },
        {
          "id": 2,
          "kind": {
            "DecisionVariable": {
              "category": "Decision",
              "domain": {
                "Int": [
                  {
                    "Bounded": [
                      2,
                      10
                    ]
                  }
                ]
              }
            }
          },
          "name": {
            "User": "c"
          }
        }
      ],
      [
        {
          "User": "d"
        },
        {
          "id": 3,
          "kind": {
            "DecisionVariable": {
              "category": "Decision",
              "domain": {
                "Int": [
                  {
                    "Bounded": [
                      2,
                      10
                    ]
                  }
                ]
              }
            }
          },
          "name": {
            "User": "d"
          }
        }
      ],
      [
        {
          "User": "e"
        },
        {
          "id": 4,
          "kind": {
            "DecisionVariable": {
              "category": "Decision",
              "domain": {
                "Int": [
                  {
                    "Bounded": [
                      2,
                      10
                    ]
                  }
                ]
              }
            }
          },
          "name": {
            "User": "e"
          }
        }
      ],
      [
        {
          "User": "f"
        },
        {
          "id": 5,
          "kind": {
            "DecisionVariable": {
              "category": "Decision",
              "domain": {
                "Int": [
                  {
                    "Bounded": [
                      2,
                      10
                    ]
                  }
                ]
              }
            }
          },
          "name": {
            "User": "f"
          }
        }
      ],
      [
        {
          "User": "g"
        },
        {
          "id": 6,
          "kind": {
            "DecisionVariable": {
              "category": "Decision",
              "domain": {
                "Int": [
                  {
                    "Bounded": [
                      2,
                      10
                    ]
                  }
                ]
              }
            }
          },
          "name": {
            "User": "g"
          }
        }
      ],
      [
        {
          "User": "h"
        },
        {
          "id": 7,
          "kind": {
            "DecisionVariable": {
              "category": "Decision",
              "domain": {
                "Int": [
                  {
                    "Bounded": [
                      2,
                      10
                    ]
                  }
                ]
              }
            }
          },
          "name": {
            "User": "h"
          }
        }
      ],
      [
        {
          "Machine": 0
        },
        {
          "id": 8,
          "kind": {
            "DecisionVariable": {
              "category": "Decision",
              "domain": {
                "Int": [
                  {
                    "Bounded": [
                      4,
                      100
                    ]
                  }
                ]
              }
            }
          },
          "name": {
            "Machine": 0
          }
        }
      ],
      [
        {
          "Machine": 1
        },
        {
          "id": 9,
          "kind": {
            "DecisionVariable": {
              "category": "Decision",
              "domain": {
                "Int": [
                  {
                    "Bounded": [
                      0,
                      5
                    ]
                  }
                ]
              }
            }
          },
          "name": {
            "Machine": 1
          }
        }
      ],
      [
        {
          "Machine": 2
        },
        {
          "id": 10,
          "kind": {
            "DecisionVariable": {
              "category": "Decision",
              "domain": {
                "Int": [
                  {
                    "Bounded": [
                      0,
                      5
                    ]
                  }
                ]
              }
            }
          },
          "name": {
            "Machine": 2
          }
        }
      ],
      [
        {
          "Machine": 3
        },
        {
          "id": 11,
          "kind": {
            "DecisionVariable": {
              "category": "Decision",
              "domain": {
                "Int": [
                  {
                    "Bounded": [
                      0,
                      5
                    ]
                  }
                ]
              }
            }
          },
          "name": {
            "Machine": 3
          }
        }
      ]
    ]
  }
}<|MERGE_RESOLUTION|>--- conflicted
+++ resolved
@@ -13,54 +13,11 @@
               "clean": false,
               "etype": null
             },
-<<<<<<< HEAD
-            [
-              {
-                "Int": 3
-              },
-              {
-                "Int": 1
-              },
-              {
-                "Int": 6
-              },
-              {
-                "Int": -1
-              },
-              {
-                "Int": 1
-              },
-              {
-                "Int": 2
-              }
-            ],
-            [
-              {
-                "Reference": 8
-              },
-              {
-                "Reference": 9
-              },
-              {
-                "Reference": 10
-              },
-              {
-                "Reference": 11
-              },
-              {
-                "Reference": 0
-              },
-              {
-                "Reference": 1
-              }
-            ],
-=======
             {
               "Reference": {
                 "ptr": 16
               }
             },
->>>>>>> d8e79fdf
             {
               "Literal": {
                 "Int": 18
@@ -171,9 +128,6 @@
           ]
         },
         {
-<<<<<<< HEAD
-          "FlatProductEq": [
-=======
           "FlatWeightedSumLeq": [
             {
               "clean": false,
@@ -305,21 +259,11 @@
         },
         {
           "MinionDivEqUndefZero": [
->>>>>>> d8e79fdf
-            {
-              "clean": false,
-              "etype": null
-            },
-            {
-<<<<<<< HEAD
-              "Reference": 2
-            },
-            {
-              "Reference": 3
-            },
-            {
-              "Reference": 8
-=======
+            {
+              "clean": false,
+              "etype": null
+            },
+            {
               "Reference": {
                 "ptr": 6
               }
@@ -333,7 +277,29 @@
               "Reference": {
                 "ptr": 17
               }
->>>>>>> d8e79fdf
+            }
+          ]
+        },
+        {
+          "FlatProductEq": [
+            {
+              "clean": false,
+              "etype": null
+            },
+            {
+              "Reference": {
+                "ptr": 2
+              }
+            },
+            {
+              "Reference": {
+                "ptr": 3
+              }
+            },
+            {
+              "Reference": {
+                "ptr": 20
+              }
             }
           ]
         },
@@ -344,29 +310,19 @@
               "etype": null
             },
             {
-<<<<<<< HEAD
-              "Reference": 4
-            },
-            {
-              "Reference": 5
-            },
-            {
-              "Reference": 9
-=======
-              "Reference": {
-                "ptr": 2
-              }
-            },
-            {
-              "Reference": {
-                "ptr": 3
-              }
-            },
-            {
-              "Reference": {
-                "ptr": 20
-              }
->>>>>>> d8e79fdf
+              "Reference": {
+                "ptr": 4
+              }
+            },
+            {
+              "Reference": {
+                "ptr": 5
+              }
+            },
+            {
+              "Reference": {
+                "ptr": 21
+              }
             }
           ]
         },
@@ -377,39 +333,6 @@
               "etype": null
             },
             {
-<<<<<<< HEAD
-              "Reference": 6
-            },
-            {
-              "Reference": 7
-            },
-            {
-              "Reference": 10
-=======
-              "Reference": {
-                "ptr": 4
-              }
-            },
-            {
-              "Reference": {
-                "ptr": 5
-              }
-            },
-            {
-              "Reference": {
-                "ptr": 21
-              }
->>>>>>> d8e79fdf
-            }
-          ]
-        },
-        {
-          "MinionDivEqUndefZero": [
-            {
-              "clean": false,
-              "etype": null
-            },
-            {
               "Reference": {
                 "ptr": 6
               }
@@ -420,13 +343,9 @@
               }
             },
             {
-<<<<<<< HEAD
-              "Reference": 11
-=======
               "Reference": {
                 "ptr": 22
               }
->>>>>>> d8e79fdf
             }
           ]
         }
