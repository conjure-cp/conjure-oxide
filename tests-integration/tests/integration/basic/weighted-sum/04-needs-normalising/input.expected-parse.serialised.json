{
  "cnf_clauses": [],
  "constraints": {
    "Root": [
      {
        "clean": false,
        "etype": null
      },
      [
        {
          "Lt": [
            {
              "clean": false,
              "etype": null
            },
            {
              "Sum": [
                {
                  "clean": false,
                  "etype": null
                },
                {
                  "AbstractLiteral": [
                    {
                      "clean": false,
                      "etype": null
                    },
                    {
                      "Matrix": [
                        [
                          {
                            "Sum": [
                              {
                                "clean": false,
                                "etype": null
                              },
                              {
                                "AbstractLiteral": [
                                  {
                                    "clean": false,
                                    "etype": null
                                  },
                                  {
                                    "Matrix": [
                                      [
                                        {
                                          "Sum": [
                                            {
                                              "clean": false,
                                              "etype": null
                                            },
                                            {
                                              "AbstractLiteral": [
                                                {
                                                  "clean": false,
                                                  "etype": null
                                                },
                                                {
                                                  "Matrix": [
                                                    [
                                                      {
                                                        "Sum": [
                                                          {
                                                            "clean": false,
                                                            "etype": null
                                                          },
                                                          {
                                                            "AbstractLiteral": [
                                                              {
                                                                "clean": false,
                                                                "etype": null
                                                              },
                                                              {
                                                                "Matrix": [
                                                                  [
                                                                    {
                                                                      "Product": [
                                                                        {
                                                                          "clean": false,
                                                                          "etype": null
                                                                        },
                                                                        {
                                                                          "AbstractLiteral": [
                                                                            {
                                                                              "clean": false,
                                                                              "etype": null
                                                                            },
                                                                            {
                                                                              "Matrix": [
                                                                                [
                                                                                  {
                                                                                    "Atomic": [
                                                                                      {
                                                                                        "clean": false,
                                                                                        "etype": null
                                                                                      },
                                                                                      {
                                                                                        "Literal": {
                                                                                          "Int": 5
                                                                                        }
                                                                                      }
                                                                                    ]
                                                                                  },
                                                                                  {
                                                                                    "Atomic": [
                                                                                      {
                                                                                        "clean": false,
                                                                                        "etype": null
                                                                                      },
                                                                                      {
<<<<<<< HEAD
                                                                                        "Reference": 0
=======
                                                                                        "Reference": {
                                                                                          "ptr": 3
                                                                                        }
>>>>>>> d8e79fdf
                                                                                      }
                                                                                    ]
                                                                                  }
                                                                                ],
                                                                                {
                                                                                  "Int": [
                                                                                    {
                                                                                      "UnboundedR": 1
                                                                                    }
                                                                                  ]
                                                                                }
                                                                              ]
                                                                            }
                                                                          ]
                                                                        }
                                                                      ]
                                                                    },
                                                                    {
                                                                      "Product": [
                                                                        {
                                                                          "clean": false,
                                                                          "etype": null
                                                                        },
                                                                        {
                                                                          "AbstractLiteral": [
                                                                            {
                                                                              "clean": false,
                                                                              "etype": null
                                                                            },
                                                                            {
                                                                              "Matrix": [
                                                                                [
                                                                                  {
                                                                                    "Product": [
                                                                                      {
                                                                                        "clean": false,
                                                                                        "etype": null
                                                                                      },
                                                                                      {
                                                                                        "AbstractLiteral": [
                                                                                          {
                                                                                            "clean": false,
                                                                                            "etype": null
                                                                                          },
                                                                                          {
                                                                                            "Matrix": [
                                                                                              [
                                                                                                {
                                                                                                  "Product": [
                                                                                                    {
                                                                                                      "clean": false,
                                                                                                      "etype": null
                                                                                                    },
                                                                                                    {
                                                                                                      "AbstractLiteral": [
                                                                                                        {
                                                                                                          "clean": false,
                                                                                                          "etype": null
                                                                                                        },
                                                                                                        {
                                                                                                          "Matrix": [
                                                                                                            [
                                                                                                              {
                                                                                                                "Atomic": [
                                                                                                                  {
                                                                                                                    "clean": false,
                                                                                                                    "etype": null
                                                                                                                  },
                                                                                                                  {
<<<<<<< HEAD
                                                                                                                    "Reference": 1
=======
                                                                                                                    "Reference": {
                                                                                                                      "ptr": 4
                                                                                                                    }
>>>>>>> d8e79fdf
                                                                                                                  }
                                                                                                                ]
                                                                                                              },
                                                                                                              {
                                                                                                                "Atomic": [
                                                                                                                  {
                                                                                                                    "clean": false,
                                                                                                                    "etype": null
                                                                                                                  },
                                                                                                                  {
                                                                                                                    "Literal": {
                                                                                                                      "Int": 3
                                                                                                                    }
                                                                                                                  }
                                                                                                                ]
                                                                                                              }
                                                                                                            ],
                                                                                                            {
                                                                                                              "Int": [
                                                                                                                {
                                                                                                                  "UnboundedR": 1
                                                                                                                }
                                                                                                              ]
                                                                                                            }
                                                                                                          ]
                                                                                                        }
                                                                                                      ]
                                                                                                    }
                                                                                                  ]
                                                                                                },
                                                                                                {
                                                                                                  "Atomic": [
                                                                                                    {
                                                                                                      "clean": false,
                                                                                                      "etype": null
                                                                                                    },
                                                                                                    {
                                                                                                      "Literal": {
                                                                                                        "Int": 1
                                                                                                      }
                                                                                                    }
                                                                                                  ]
                                                                                                }
                                                                                              ],
                                                                                              {
                                                                                                "Int": [
                                                                                                  {
                                                                                                    "UnboundedR": 1
                                                                                                  }
                                                                                                ]
                                                                                              }
                                                                                            ]
                                                                                          }
                                                                                        ]
                                                                                      }
                                                                                    ]
                                                                                  },
                                                                                  {
                                                                                    "Atomic": [
                                                                                      {
                                                                                        "clean": false,
                                                                                        "etype": null
                                                                                      },
                                                                                      {
                                                                                        "Literal": {
                                                                                          "Int": 3
                                                                                        }
                                                                                      }
                                                                                    ]
                                                                                  }
                                                                                ],
                                                                                {
                                                                                  "Int": [
                                                                                    {
                                                                                      "UnboundedR": 1
                                                                                    }
                                                                                  ]
                                                                                }
                                                                              ]
                                                                            }
                                                                          ]
                                                                        }
                                                                      ]
                                                                    }
                                                                  ],
                                                                  {
                                                                    "Int": [
                                                                      {
                                                                        "UnboundedR": 1
                                                                      }
                                                                    ]
                                                                  }
                                                                ]
                                                              }
                                                            ]
                                                          }
                                                        ]
                                                      },
                                                      {
                                                        "Neg": [
                                                          {
                                                            "clean": false,
                                                            "etype": null
                                                          },
                                                          {
                                                            "Product": [
                                                              {
                                                                "clean": false,
                                                                "etype": null
                                                              },
                                                              {
                                                                "AbstractLiteral": [
                                                                  {
                                                                    "clean": false,
                                                                    "etype": null
                                                                  },
                                                                  {
                                                                    "Matrix": [
                                                                      [
                                                                        {
                                                                          "Atomic": [
                                                                            {
                                                                              "clean": false,
                                                                              "etype": null
                                                                            },
                                                                            {
                                                                              "Literal": {
                                                                                "Int": 3
                                                                              }
                                                                            }
                                                                          ]
                                                                        },
                                                                        {
                                                                          "Atomic": [
                                                                            {
                                                                              "clean": false,
                                                                              "etype": null
                                                                            },
                                                                            {
<<<<<<< HEAD
                                                                              "Reference": 0
=======
                                                                              "Reference": {
                                                                                "ptr": 3
                                                                              }
>>>>>>> d8e79fdf
                                                                            }
                                                                          ]
                                                                        }
                                                                      ],
                                                                      {
                                                                        "Int": [
                                                                          {
                                                                            "UnboundedR": 1
                                                                          }
                                                                        ]
                                                                      }
                                                                    ]
                                                                  }
                                                                ]
                                                              }
                                                            ]
                                                          }
                                                        ]
                                                      }
                                                    ],
                                                    {
                                                      "Int": [
                                                        {
                                                          "UnboundedR": 1
                                                        }
                                                      ]
                                                    }
                                                  ]
                                                }
                                              ]
                                            }
                                          ]
                                        },
                                        {
                                          "Product": [
                                            {
                                              "clean": false,
                                              "etype": null
                                            },
                                            {
                                              "AbstractLiteral": [
                                                {
                                                  "clean": false,
                                                  "etype": null
                                                },
                                                {
                                                  "Matrix": [
                                                    [
                                                      {
                                                        "Atomic": [
                                                          {
                                                            "clean": false,
                                                            "etype": null
                                                          },
                                                          {
                                                            "Literal": {
                                                              "Int": -1
                                                            }
                                                          }
                                                        ]
                                                      },
                                                      {
                                                        "Atomic": [
                                                          {
                                                            "clean": false,
                                                            "etype": null
                                                          },
                                                          {
<<<<<<< HEAD
                                                            "Reference": 1
=======
                                                            "Reference": {
                                                              "ptr": 4
                                                            }
>>>>>>> d8e79fdf
                                                          }
                                                        ]
                                                      }
                                                    ],
                                                    {
                                                      "Int": [
                                                        {
                                                          "UnboundedR": 1
                                                        }
                                                      ]
                                                    }
                                                  ]
                                                }
                                              ]
                                            }
                                          ]
                                        }
                                      ],
                                      {
                                        "Int": [
                                          {
                                            "UnboundedR": 1
                                          }
                                        ]
                                      }
                                    ]
                                  }
                                ]
                              }
                            ]
                          },
                          {
                            "Product": [
                              {
                                "clean": false,
                                "etype": null
                              },
                              {
                                "AbstractLiteral": [
                                  {
                                    "clean": false,
                                    "etype": null
                                  },
                                  {
                                    "Matrix": [
                                      [
                                        {
                                          "Atomic": [
                                            {
                                              "clean": false,
                                              "etype": null
                                            },
                                            {
<<<<<<< HEAD
                                              "Reference": 1
=======
                                              "Reference": {
                                                "ptr": 4
                                              }
>>>>>>> d8e79fdf
                                            }
                                          ]
                                        },
                                        {
                                          "Atomic": [
                                            {
                                              "clean": false,
                                              "etype": null
                                            },
                                            {
                                              "Literal": {
                                                "Int": -5
                                              }
                                            }
                                          ]
                                        }
                                      ],
                                      {
                                        "Int": [
                                          {
                                            "UnboundedR": 1
                                          }
                                        ]
                                      }
                                    ]
                                  }
                                ]
                              }
                            ]
                          }
                        ],
                        {
                          "Int": [
                            {
                              "UnboundedR": 1
                            }
                          ]
                        }
                      ]
                    }
                  ]
                }
              ]
            },
            {
              "Atomic": [
                {
                  "clean": false,
                  "etype": null
                },
                {
                  "Literal": {
                    "Int": 11
                  }
                }
              ]
            }
          ]
        }
      ]
    ]
  },
  "dominance": null,
  "search_order": null,
  "symbols": {
    "id": 0,
    "next_machine_name": 0,
    "parent": null,
    "table": [
      [
        {
          "User": "x"
        },
        {
          "id": 0,
          "kind": {
            "DecisionVariable": {
              "category": "Decision",
              "domain": {
                "Int": [
                  {
                    "Bounded": [
                      2,
                      5
                    ]
                  }
                ]
              }
            }
          },
          "name": {
            "User": "x"
          }
        }
      ],
      [
        {
          "User": "y"
        },
        {
          "id": 1,
          "kind": {
            "DecisionVariable": {
              "category": "Decision",
              "domain": {
                "Int": [
                  {
                    "Bounded": [
                      2,
                      5
                    ]
                  }
                ]
              }
            }
          },
          "name": {
            "User": "y"
          }
        }
      ],
      [
        {
          "User": "z"
        },
        {
          "id": 2,
          "kind": {
            "DecisionVariable": {
              "category": "Decision",
              "domain": {
                "Int": [
                  {
                    "Bounded": [
                      2,
                      5
                    ]
                  }
                ]
              }
            }
          },
          "name": {
            "User": "z"
          }
        }
      ]
    ]
  }
}<|MERGE_RESOLUTION|>--- conflicted
+++ resolved
@@ -108,13 +108,9 @@
                                                                                         "etype": null
                                                                                       },
                                                                                       {
-<<<<<<< HEAD
-                                                                                        "Reference": 0
-=======
                                                                                         "Reference": {
                                                                                           "ptr": 3
                                                                                         }
->>>>>>> d8e79fdf
                                                                                       }
                                                                                     ]
                                                                                   }
@@ -184,13 +180,9 @@
                                                                                                                     "etype": null
                                                                                                                   },
                                                                                                                   {
-<<<<<<< HEAD
-                                                                                                                    "Reference": 1
-=======
                                                                                                                     "Reference": {
                                                                                                                       "ptr": 4
                                                                                                                     }
->>>>>>> d8e79fdf
                                                                                                                   }
                                                                                                                 ]
                                                                                                               },
@@ -330,13 +322,9 @@
                                                                               "etype": null
                                                                             },
                                                                             {
-<<<<<<< HEAD
-                                                                              "Reference": 0
-=======
                                                                               "Reference": {
                                                                                 "ptr": 3
                                                                               }
->>>>>>> d8e79fdf
                                                                             }
                                                                           ]
                                                                         }
@@ -405,13 +393,9 @@
                                                             "etype": null
                                                           },
                                                           {
-<<<<<<< HEAD
-                                                            "Reference": 1
-=======
                                                             "Reference": {
                                                               "ptr": 4
                                                             }
->>>>>>> d8e79fdf
                                                           }
                                                         ]
                                                       }
@@ -465,13 +449,9 @@
                                               "etype": null
                                             },
                                             {
-<<<<<<< HEAD
-                                              "Reference": 1
-=======
                                               "Reference": {
                                                 "ptr": 4
                                               }
->>>>>>> d8e79fdf
                                             }
                                           ]
                                         },
