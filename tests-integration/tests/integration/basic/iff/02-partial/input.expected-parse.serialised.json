{
  "cnf_clauses": [],
  "constraints": {
    "Root": [
      {
        "clean": false,
        "etype": null
      },
      [
        {
          "And": [
            {
              "clean": false,
              "etype": null
            },
            {
              "AbstractLiteral": [
                {
                  "clean": false,
                  "etype": null
                },
                {
                  "Matrix": [
                    [
                      {
                        "Iff": [
                          {
                            "clean": false,
                            "etype": null
                          },
                          {
                            "Atomic": [
                              {
                                "clean": false,
                                "etype": null
                              },
                              {
                                "Reference": {
<<<<<<< HEAD
                                  "ptr": 0
=======
                                  "ptr": 2
>>>>>>> d8e79fdf
                                }
                              }
                            ]
                          },
                          {
                            "Atomic": [
                              {
                                "clean": false,
                                "etype": null
                              },
                              {
                                "Reference": {
<<<<<<< HEAD
                                  "ptr": 0
=======
                                  "ptr": 2
>>>>>>> d8e79fdf
                                }
                              }
                            ]
                          }
                        ]
                      },
                      {
                        "Iff": [
                          {
                            "clean": false,
                            "etype": null
                          },
                          {
                            "Atomic": [
                              {
                                "clean": false,
                                "etype": null
                              },
                              {
                                "Literal": {
                                  "Bool": false
                                }
                              }
                            ]
                          },
                          {
                            "Atomic": [
                              {
                                "clean": false,
                                "etype": null
                              },
                              {
                                "Reference": {
<<<<<<< HEAD
                                  "ptr": 1
=======
                                  "ptr": 3
>>>>>>> d8e79fdf
                                }
                              }
                            ]
                          }
                        ]
                      }
                    ],
                    {
                      "Int": [
                        {
                          "UnboundedR": 1
                        }
                      ]
                    }
                  ]
                }
              ]
            }
          ]
        }
      ]
    ]
  },
  "dominance": null,
  "search_order": null,
  "symbols": {
    "id": 1,
    "next_machine_name": 0,
    "parent": null,
    "table": [
      [
        {
          "User": "x"
        },
        {
          "id": 2,
          "kind": {
            "DecisionVariable": {
              "category": "Decision",
              "domain": "Bool"
            }
          },
          "name": {
            "User": "x"
          }
        }
      ],
      [
        {
          "User": "y"
        },
        {
          "id": 3,
          "kind": {
            "DecisionVariable": {
              "category": "Decision",
              "domain": "Bool"
            }
          },
          "name": {
            "User": "y"
          }
        }
      ]
    ]
  }
}<|MERGE_RESOLUTION|>--- conflicted
+++ resolved
@@ -36,11 +36,7 @@
                               },
                               {
                                 "Reference": {
-<<<<<<< HEAD
                                   "ptr": 0
-=======
-                                  "ptr": 2
->>>>>>> d8e79fdf
                                 }
                               }
                             ]
@@ -53,11 +49,7 @@
                               },
                               {
                                 "Reference": {
-<<<<<<< HEAD
                                   "ptr": 0
-=======
-                                  "ptr": 2
->>>>>>> d8e79fdf
                                 }
                               }
                             ]
@@ -91,11 +83,7 @@
                               },
                               {
                                 "Reference": {
-<<<<<<< HEAD
                                   "ptr": 1
-=======
-                                  "ptr": 3
->>>>>>> d8e79fdf
                                 }
                               }
                             ]
@@ -122,7 +110,7 @@
   "dominance": null,
   "search_order": null,
   "symbols": {
-    "id": 1,
+    "id": 0,
     "next_machine_name": 0,
     "parent": null,
     "table": [
@@ -131,7 +119,7 @@
           "User": "x"
         },
         {
-          "id": 2,
+          "id": 0,
           "kind": {
             "DecisionVariable": {
               "category": "Decision",
@@ -148,7 +136,7 @@
           "User": "y"
         },
         {
-          "id": 3,
+          "id": 1,
           "kind": {
             "DecisionVariable": {
               "category": "Decision",
