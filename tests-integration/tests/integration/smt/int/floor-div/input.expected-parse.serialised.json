{
  "cnf_clauses": [],
  "constraints": {
    "Root": [
      {
        "clean": false,
        "etype": null
      },
      [
        {
          "Eq": [
            {
              "clean": false,
              "etype": null
            },
            {
              "UnsafeDiv": [
                {
                  "clean": false,
                  "etype": null
                },
                {
                  "Atomic": [
                    {
                      "clean": false,
                      "etype": null
                    },
                    {
<<<<<<< HEAD
                      "Reference": 0
=======
                      "Reference": {
                        "ptr": 2
                      }
>>>>>>> d8e79fdf
                    }
                  ]
                },
                {
                  "Atomic": [
                    {
                      "clean": false,
                      "etype": null
                    },
                    {
<<<<<<< HEAD
                      "Reference": 1
=======
                      "Reference": {
                        "ptr": 3
                      }
>>>>>>> d8e79fdf
                    }
                  ]
                }
              ]
            },
            {
              "Atomic": [
                {
                  "clean": false,
                  "etype": null
                },
                {
                  "Literal": {
                    "Int": 1
                  }
                }
              ]
            }
          ]
        }
      ]
    ]
  },
  "dominance": null,
  "search_order": null,
  "symbols": {
    "id": 0,
    "next_machine_name": 0,
    "parent": null,
    "table": [
      [
        {
          "User": "a"
        },
        {
          "id": 0,
          "kind": {
            "DecisionVariable": {
              "category": "Decision",
              "domain": {
                "Int": [
                  {
                    "Bounded": [
                      3,
                      4
                    ]
                  }
                ]
              }
            }
          },
          "name": {
            "User": "a"
          }
        }
      ],
      [
        {
          "User": "b"
        },
        {
          "id": 1,
          "kind": {
            "DecisionVariable": {
              "category": "Decision",
              "domain": {
                "Int": [
                  {
                    "Bounded": [
                      1,
                      2
                    ]
                  }
                ]
              }
            }
          },
          "name": {
            "User": "b"
          }
        }
      ]
    ]
  }
}<|MERGE_RESOLUTION|>--- conflicted
+++ resolved
@@ -26,13 +26,9 @@
                       "etype": null
                     },
                     {
-<<<<<<< HEAD
-                      "Reference": 0
-=======
                       "Reference": {
                         "ptr": 2
                       }
->>>>>>> d8e79fdf
                     }
                   ]
                 },
@@ -43,13 +39,9 @@
                       "etype": null
                     },
                     {
-<<<<<<< HEAD
-                      "Reference": 1
-=======
                       "Reference": {
                         "ptr": 3
                       }
->>>>>>> d8e79fdf
                     }
                   ]
                 }
@@ -85,7 +77,7 @@
           "User": "a"
         },
         {
-          "id": 0,
+          "id": 2,
           "kind": {
             "DecisionVariable": {
               "category": "Decision",
@@ -95,6 +87,32 @@
                     "Bounded": [
                       3,
                       4
+                    ]
+                  }
+                ]
+              }
+            }
+          },
+          "name": {
+            "User": "a"
+          }
+        }
+      ],
+      [
+        {
+          "User": "b"
+        },
+        {
+          "id": 3,
+          "kind": {
+            "DecisionVariable": {
+              "category": "Decision",
+              "domain": {
+                "Int": [
+                  {
+                    "Bounded": [
+                      1,
+                      2
                     ]
                   }
                 ]
