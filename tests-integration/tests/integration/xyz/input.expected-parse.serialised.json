{
  "cnf_clauses": [],
  "constraints": {
    "Root": [
      {
        "clean": false,
        "etype": null
      },
      [
        {
          "Eq": [
            {
              "clean": false,
              "etype": null
            },
            {
              "Sum": [
                {
                  "clean": false,
                  "etype": null
                },
                {
                  "AbstractLiteral": [
                    {
                      "clean": false,
                      "etype": null
                    },
                    {
                      "Matrix": [
                        [
                          {
                            "Sum": [
                              {
                                "clean": false,
                                "etype": null
                              },
                              {
                                "AbstractLiteral": [
                                  {
                                    "clean": false,
                                    "etype": null
                                  },
                                  {
                                    "Matrix": [
                                      [
                                        {
                                          "Atomic": [
                                            {
                                              "clean": false,
                                              "etype": null
                                            },
                                            {
<<<<<<< HEAD
                                              "Reference": 0
=======
                                              "Reference": {
                                                "ptr": 3
                                              }
>>>>>>> d8e79fdf
                                            }
                                          ]
                                        },
                                        {
                                          "Atomic": [
                                            {
                                              "clean": false,
                                              "etype": null
                                            },
                                            {
<<<<<<< HEAD
                                              "Reference": 1
=======
                                              "Reference": {
                                                "ptr": 4
                                              }
>>>>>>> d8e79fdf
                                            }
                                          ]
                                        }
                                      ],
                                      {
                                        "Int": [
                                          {
                                            "UnboundedR": 1
                                          }
                                        ]
                                      }
                                    ]
                                  }
                                ]
                              }
                            ]
                          },
                          {
                            "Atomic": [
                              {
                                "clean": false,
                                "etype": null
                              },
                              {
<<<<<<< HEAD
                                "Reference": 2
=======
                                "Reference": {
                                  "ptr": 5
                                }
>>>>>>> d8e79fdf
                              }
                            ]
                          }
                        ],
                        {
                          "Int": [
                            {
                              "UnboundedR": 1
                            }
                          ]
                        }
                      ]
                    }
                  ]
                }
              ]
            },
            {
              "Atomic": [
                {
                  "clean": false,
                  "etype": null
                },
                {
                  "Literal": {
                    "Int": 4
                  }
                }
              ]
            }
          ]
        },
        {
          "Geq": [
            {
              "clean": false,
              "etype": null
            },
            {
              "Atomic": [
                {
                  "clean": false,
                  "etype": null
                },
                {
<<<<<<< HEAD
                  "Reference": 0
=======
                  "Reference": {
                    "ptr": 3
                  }
>>>>>>> d8e79fdf
                }
              ]
            },
            {
              "Atomic": [
                {
                  "clean": false,
                  "etype": null
                },
                {
<<<<<<< HEAD
                  "Reference": 1
=======
                  "Reference": {
                    "ptr": 4
                  }
>>>>>>> d8e79fdf
                }
              ]
            }
          ]
        }
      ]
    ]
  },
  "dominance": null,
  "search_order": null,
  "symbols": {
    "id": 0,
    "next_machine_name": 0,
    "parent": null,
    "table": [
      [
        {
          "User": "a"
        },
        {
          "id": 0,
          "kind": {
            "DecisionVariable": {
              "category": "Decision",
              "domain": {
                "Int": [
                  {
                    "Bounded": [
                      1,
                      3
                    ]
                  }
                ]
              }
            }
          },
          "name": {
            "User": "a"
          }
        }
      ],
      [
        {
          "User": "b"
        },
        {
          "id": 1,
          "kind": {
            "DecisionVariable": {
              "category": "Decision",
              "domain": {
                "Int": [
                  {
                    "Bounded": [
                      1,
                      3
                    ]
                  }
                ]
              }
            }
          },
          "name": {
            "User": "b"
          }
        }
      ],
      [
        {
          "User": "c"
        },
        {
          "id": 2,
          "kind": {
            "DecisionVariable": {
              "category": "Decision",
              "domain": {
                "Int": [
                  {
                    "Bounded": [
                      1,
                      3
                    ]
                  }
                ]
              }
            }
          },
          "name": {
            "User": "c"
          }
        }
      ]
    ]
  }
}<|MERGE_RESOLUTION|>--- conflicted
+++ resolved
@@ -50,13 +50,9 @@
                                               "etype": null
                                             },
                                             {
-<<<<<<< HEAD
-                                              "Reference": 0
-=======
                                               "Reference": {
                                                 "ptr": 3
                                               }
->>>>>>> d8e79fdf
                                             }
                                           ]
                                         },
@@ -67,13 +63,9 @@
                                               "etype": null
                                             },
                                             {
-<<<<<<< HEAD
-                                              "Reference": 1
-=======
                                               "Reference": {
                                                 "ptr": 4
                                               }
->>>>>>> d8e79fdf
                                             }
                                           ]
                                         }
@@ -98,13 +90,9 @@
                                 "etype": null
                               },
                               {
-<<<<<<< HEAD
-                                "Reference": 2
-=======
                                 "Reference": {
                                   "ptr": 5
                                 }
->>>>>>> d8e79fdf
                               }
                             ]
                           }
@@ -150,13 +138,9 @@
                   "etype": null
                 },
                 {
-<<<<<<< HEAD
-                  "Reference": 0
-=======
                   "Reference": {
                     "ptr": 3
                   }
->>>>>>> d8e79fdf
                 }
               ]
             },
@@ -167,13 +151,9 @@
                   "etype": null
                 },
                 {
-<<<<<<< HEAD
-                  "Reference": 1
-=======
                   "Reference": {
                     "ptr": 4
                   }
->>>>>>> d8e79fdf
                 }
               ]
             }
