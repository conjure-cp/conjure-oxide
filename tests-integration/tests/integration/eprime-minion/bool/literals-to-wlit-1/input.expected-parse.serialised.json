{
  "cnf_clauses": [],
  "constraints": {
    "Root": [
      {
        "clean": false,
        "etype": null
      },
      [
        {
          "Or": [
            {
              "clean": false,
              "etype": null
            },
            {
              "AbstractLiteral": [
                {
                  "clean": false,
                  "etype": null
                },
                {
                  "Matrix": [
                    [
                      {
                        "Atomic": [
                          {
                            "clean": false,
                            "etype": null
                          },
                          {
<<<<<<< HEAD
                            "Reference": 0
=======
                            "Reference": {
                              "ptr": 4
                            }
>>>>>>> d8e79fdf
                          }
                        ]
                      },
                      {
                        "Atomic": [
                          {
                            "clean": false,
                            "etype": null
                          },
                          {
<<<<<<< HEAD
                            "Reference": 1
=======
                            "Reference": {
                              "ptr": 5
                            }
>>>>>>> d8e79fdf
                          }
                        ]
                      }
                    ],
                    {
                      "Int": [
                        {
                          "UnboundedR": 1
                        }
                      ]
                    }
                  ]
                }
              ]
            }
          ]
        },
        {
          "Or": [
            {
              "clean": false,
              "etype": null
            },
            {
              "AbstractLiteral": [
                {
                  "clean": false,
                  "etype": null
                },
                {
                  "Matrix": [
                    [
                      {
                        "Not": [
                          {
                            "clean": false,
                            "etype": null
                          },
                          {
                            "Atomic": [
                              {
                                "clean": false,
                                "etype": null
                              },
                              {
<<<<<<< HEAD
                                "Reference": 2
=======
                                "Reference": {
                                  "ptr": 6
                                }
>>>>>>> d8e79fdf
                              }
                            ]
                          }
                        ]
                      },
                      {
                        "And": [
                          {
                            "clean": false,
                            "etype": null
                          },
                          {
                            "AbstractLiteral": [
                              {
                                "clean": false,
                                "etype": null
                              },
                              {
                                "Matrix": [
                                  [
                                    {
                                      "Atomic": [
                                        {
                                          "clean": false,
                                          "etype": null
                                        },
                                        {
<<<<<<< HEAD
                                          "Reference": 1
=======
                                          "Reference": {
                                            "ptr": 5
                                          }
>>>>>>> d8e79fdf
                                        }
                                      ]
                                    },
                                    {
                                      "Atomic": [
                                        {
                                          "clean": false,
                                          "etype": null
                                        },
                                        {
<<<<<<< HEAD
                                          "Reference": 3
=======
                                          "Reference": {
                                            "ptr": 7
                                          }
>>>>>>> d8e79fdf
                                        }
                                      ]
                                    }
                                  ],
                                  {
                                    "Int": [
                                      {
                                        "UnboundedR": 1
                                      }
                                    ]
                                  }
                                ]
                              }
                            ]
                          }
                        ]
                      }
                    ],
                    {
                      "Int": [
                        {
                          "UnboundedR": 1
                        }
                      ]
                    }
                  ]
                }
              ]
            }
          ]
        },
        {
          "Atomic": [
            {
              "clean": false,
              "etype": null
            },
            {
<<<<<<< HEAD
              "Reference": 1
=======
              "Reference": {
                "ptr": 5
              }
>>>>>>> d8e79fdf
            }
          ]
        },
        {
          "Or": [
            {
              "clean": false,
              "etype": null
            },
            {
              "AbstractLiteral": [
                {
                  "clean": false,
                  "etype": null
                },
                {
                  "Matrix": [
                    [
                      {
                        "Atomic": [
                          {
                            "clean": false,
                            "etype": null
                          },
                          {
<<<<<<< HEAD
                            "Reference": 3
=======
                            "Reference": {
                              "ptr": 7
                            }
>>>>>>> d8e79fdf
                          }
                        ]
                      },
                      {
                        "Atomic": [
                          {
                            "clean": false,
                            "etype": null
                          },
                          {
<<<<<<< HEAD
                            "Reference": 2
=======
                            "Reference": {
                              "ptr": 6
                            }
>>>>>>> d8e79fdf
                          }
                        ]
                      }
                    ],
                    {
                      "Int": [
                        {
                          "UnboundedR": 1
                        }
                      ]
                    }
                  ]
                }
              ]
            }
          ]
        }
      ]
    ]
  },
  "dominance": null,
  "search_order": null,
  "symbols": {
    "id": 0,
    "next_machine_name": 0,
    "parent": null,
    "table": [
      [
        {
          "User": "a"
        },
        {
          "id": 0,
          "kind": {
            "DecisionVariable": {
              "category": "Decision",
              "domain": "Bool"
            }
          },
          "name": {
            "User": "a"
          }
        }
      ],
      [
        {
          "User": "b"
        },
        {
          "id": 1,
          "kind": {
            "DecisionVariable": {
              "category": "Decision",
              "domain": "Bool"
            }
          },
          "name": {
            "User": "b"
          }
        }
      ],
      [
        {
          "User": "c"
        },
        {
          "id": 2,
          "kind": {
            "DecisionVariable": {
              "category": "Decision",
              "domain": "Bool"
            }
          },
          "name": {
            "User": "c"
          }
        }
      ],
      [
        {
          "User": "d"
        },
        {
          "id": 3,
          "kind": {
            "DecisionVariable": {
              "category": "Decision",
              "domain": "Bool"
            }
          },
          "name": {
            "User": "d"
          }
        }
      ]
    ]
  }
}<|MERGE_RESOLUTION|>--- conflicted
+++ resolved
@@ -29,13 +29,9 @@
                             "etype": null
                           },
                           {
-<<<<<<< HEAD
-                            "Reference": 0
-=======
                             "Reference": {
                               "ptr": 4
                             }
->>>>>>> d8e79fdf
                           }
                         ]
                       },
@@ -46,13 +42,9 @@
                             "etype": null
                           },
                           {
-<<<<<<< HEAD
-                            "Reference": 1
-=======
                             "Reference": {
                               "ptr": 5
                             }
->>>>>>> d8e79fdf
                           }
                         ]
                       }
@@ -98,13 +90,9 @@
                                 "etype": null
                               },
                               {
-<<<<<<< HEAD
-                                "Reference": 2
-=======
                                 "Reference": {
                                   "ptr": 6
                                 }
->>>>>>> d8e79fdf
                               }
                             ]
                           }
@@ -132,13 +120,9 @@
                                           "etype": null
                                         },
                                         {
-<<<<<<< HEAD
-                                          "Reference": 1
-=======
                                           "Reference": {
                                             "ptr": 5
                                           }
->>>>>>> d8e79fdf
                                         }
                                       ]
                                     },
@@ -149,13 +133,9 @@
                                           "etype": null
                                         },
                                         {
-<<<<<<< HEAD
-                                          "Reference": 3
-=======
                                           "Reference": {
                                             "ptr": 7
                                           }
->>>>>>> d8e79fdf
                                         }
                                       ]
                                     }
@@ -194,13 +174,9 @@
               "etype": null
             },
             {
-<<<<<<< HEAD
-              "Reference": 1
-=======
               "Reference": {
                 "ptr": 5
               }
->>>>>>> d8e79fdf
             }
           ]
         },
@@ -226,13 +202,9 @@
                             "etype": null
                           },
                           {
-<<<<<<< HEAD
-                            "Reference": 3
-=======
                             "Reference": {
                               "ptr": 7
                             }
->>>>>>> d8e79fdf
                           }
                         ]
                       },
@@ -243,13 +215,9 @@
                             "etype": null
                           },
                           {
-<<<<<<< HEAD
-                            "Reference": 2
-=======
                             "Reference": {
                               "ptr": 6
                             }
->>>>>>> d8e79fdf
                           }
                         ]
                       }
