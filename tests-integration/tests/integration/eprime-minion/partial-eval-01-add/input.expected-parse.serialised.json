{
  "cnf_clauses": [],
  "constraints": {
    "Root": [
      {
        "clean": false,
        "etype": null
      },
      [
        {
          "Eq": [
            {
              "clean": false,
              "etype": null
            },
            {
              "Sum": [
                {
                  "clean": false,
                  "etype": null
                },
                {
                  "AbstractLiteral": [
                    {
                      "clean": false,
                      "etype": null
                    },
                    {
                      "Matrix": [
                        [
                          {
                            "Sum": [
                              {
                                "clean": false,
                                "etype": null
                              },
                              {
                                "AbstractLiteral": [
                                  {
                                    "clean": false,
                                    "etype": null
                                  },
                                  {
                                    "Matrix": [
                                      [
                                        {
                                          "Sum": [
                                            {
                                              "clean": false,
                                              "etype": null
                                            },
                                            {
                                              "AbstractLiteral": [
                                                {
                                                  "clean": false,
                                                  "etype": null
                                                },
                                                {
                                                  "Matrix": [
                                                    [
                                                      {
                                                        "Sum": [
                                                          {
                                                            "clean": false,
                                                            "etype": null
                                                          },
                                                          {
                                                            "AbstractLiteral": [
                                                              {
                                                                "clean": false,
                                                                "etype": null
                                                              },
                                                              {
                                                                "Matrix": [
                                                                  [
                                                                    {
                                                                      "Atomic": [
                                                                        {
                                                                          "clean": false,
                                                                          "etype": null
                                                                        },
                                                                        {
<<<<<<< HEAD
                                                                          "Reference": 0
=======
                                                                          "Reference": {
                                                                            "ptr": 2
                                                                          }
>>>>>>> d8e79fdf
                                                                        }
                                                                      ]
                                                                    },
                                                                    {
                                                                      "Atomic": [
                                                                        {
                                                                          "clean": false,
                                                                          "etype": null
                                                                        },
                                                                        {
                                                                          "Literal": {
                                                                            "Int": 10
                                                                          }
                                                                        }
                                                                      ]
                                                                    }
                                                                  ],
                                                                  {
                                                                    "Int": [
                                                                      {
                                                                        "UnboundedR": 1
                                                                      }
                                                                    ]
                                                                  }
                                                                ]
                                                              }
                                                            ]
                                                          }
                                                        ]
                                                      },
                                                      {
                                                        "Atomic": [
                                                          {
                                                            "clean": false,
                                                            "etype": null
                                                          },
                                                          {
                                                            "Literal": {
                                                              "Int": 20
                                                            }
                                                          }
                                                        ]
                                                      }
                                                    ],
                                                    {
                                                      "Int": [
                                                        {
                                                          "UnboundedR": 1
                                                        }
                                                      ]
                                                    }
                                                  ]
                                                }
                                              ]
                                            }
                                          ]
                                        },
                                        {
                                          "Atomic": [
                                            {
                                              "clean": false,
                                              "etype": null
                                            },
                                            {
<<<<<<< HEAD
                                              "Reference": 1
=======
                                              "Reference": {
                                                "ptr": 3
                                              }
>>>>>>> d8e79fdf
                                            }
                                          ]
                                        }
                                      ],
                                      {
                                        "Int": [
                                          {
                                            "UnboundedR": 1
                                          }
                                        ]
                                      }
                                    ]
                                  }
                                ]
                              }
                            ]
                          },
                          {
                            "Atomic": [
                              {
                                "clean": false,
                                "etype": null
                              },
                              {
                                "Literal": {
                                  "Int": 5
                                }
                              }
                            ]
                          }
                        ],
                        {
                          "Int": [
                            {
                              "UnboundedR": 1
                            }
                          ]
                        }
                      ]
                    }
                  ]
                }
              ]
            },
            {
              "Atomic": [
                {
                  "clean": false,
                  "etype": null
                },
                {
                  "Literal": {
                    "Int": 100
                  }
                }
              ]
            }
          ]
        }
      ]
    ]
  },
  "dominance": null,
  "search_order": null,
  "symbols": {
    "id": 0,
    "next_machine_name": 0,
    "parent": null,
    "table": [
      [
        {
          "User": "x"
        },
        {
          "id": 0,
          "kind": {
            "DecisionVariable": {
              "category": "Decision",
              "domain": {
                "Int": [
                  {
                    "Bounded": [
                      1,
                      50
                    ]
                  }
                ]
              }
            }
          },
          "name": {
            "User": "x"
          }
        }
      ],
      [
        {
          "User": "y"
        },
        {
          "id": 1,
          "kind": {
            "DecisionVariable": {
              "category": "Decision",
              "domain": {
                "Int": [
                  {
                    "Bounded": [
                      1,
                      50
                    ]
                  }
                ]
              }
            }
          },
          "name": {
            "User": "y"
          }
        }
      ]
    ]
  }
}<|MERGE_RESOLUTION|>--- conflicted
+++ resolved
@@ -80,13 +80,9 @@
                                                                           "etype": null
                                                                         },
                                                                         {
-<<<<<<< HEAD
-                                                                          "Reference": 0
-=======
                                                                           "Reference": {
                                                                             "ptr": 2
                                                                           }
->>>>>>> d8e79fdf
                                                                         }
                                                                       ]
                                                                     },
@@ -151,13 +147,9 @@
                                               "etype": null
                                             },
                                             {
-<<<<<<< HEAD
-                                              "Reference": 1
-=======
                                               "Reference": {
                                                 "ptr": 3
                                               }
->>>>>>> d8e79fdf
                                             }
                                           ]
                                         }
