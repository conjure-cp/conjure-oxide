[workspace]
<<<<<<< HEAD
members = ["solvers/kissat", "solvers/minion", "solvers/chuffed"]
exclude = []

[dependencies]
serde = { version = "1.0.190", features = ["derive"] }
serde_json = "1.0.108"
=======
members = [
    "conjure_oxide",
    "solvers/kissat",
    "solvers/minion",
    "solvers/chuffed"
]
>>>>>>> 1c2e40f7
<|MERGE_RESOLUTION|>--- conflicted
+++ resolved
@@ -1,16 +1,7 @@
 [workspace]
-<<<<<<< HEAD
-members = ["solvers/kissat", "solvers/minion", "solvers/chuffed"]
-exclude = []
-
-[dependencies]
-serde = { version = "1.0.190", features = ["derive"] }
-serde_json = "1.0.108"
-=======
 members = [
     "conjure_oxide",
     "solvers/kissat",
     "solvers/minion",
     "solvers/chuffed"
-]
->>>>>>> 1c2e40f7
+]