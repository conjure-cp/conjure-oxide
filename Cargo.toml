[workspace]
resolver = "2"

default-members = [
    "conjure_oxide",
    "crates/conjure_core",
    "solvers/kissat",
    "solvers/minion",
]

members = [
    "conjure_oxide",
    "crates/conjure_core",
    "crates/enum_compatability_macro",
    "crates/conjure_macros",
    "solvers/kissat",
    "solvers/minion",
<<<<<<< HEAD
    "solvers/chuffed",

=======
>>>>>>> 728e2d56
]

[workspace.lints.clippy]
unwrap_used = "warn"
expect_used = "warn"

[profile.dev]
codegen-units = 1

[profile.release]
codegen-units = 1<|MERGE_RESOLUTION|>--- conflicted
+++ resolved
@@ -15,11 +15,6 @@
     "crates/conjure_macros",
     "solvers/kissat",
     "solvers/minion",
-<<<<<<< HEAD
-    "solvers/chuffed",
-
-=======
->>>>>>> 728e2d56
 ]
 
 [workspace.lints.clippy]
