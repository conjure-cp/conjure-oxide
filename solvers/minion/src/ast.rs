//! The Model Syntax tree for the Minion bindings.

use std::collections::HashMap;

pub type VarName = String;
pub type Tuple = (Constant, Constant);
pub type TwoVars = (Var, Var);

pub struct Model {
    /// A lookup table of all named variables.
    pub named_variables: SymbolTable,
    pub constraints: Vec<Constraint>,
}

impl Model {
    pub fn new() -> Model {
        Model {
            named_variables: SymbolTable::new(),
            constraints: Vec::new(),
        }
    }
}

impl Default for Model {
    fn default() -> Self {
        Self::new()
    }
}

#[derive(Debug, Clone)]
#[non_exhaustive]
pub enum Constraint {
    Difference(TwoVars, Var),
    Div(TwoVars, Var),
    DivUndefZero(TwoVars, Var),
    Modulo(TwoVars, Var),
    ModuloUndefZero(TwoVars, Var),
    Pow(TwoVars, Var),
    Product(TwoVars, Var),
    WeightedSumGeq(Vec<Constant>, Vec<Var>, Var),
    WeightedSumLeq(Vec<Constant>, Vec<Var>, Var),
    CheckAssign(Box<Constraint>),
    CheckGsa(Box<Constraint>),
    ForwardChecking(Box<Constraint>),
    Reify(Box<Constraint>, Var),
    ReifyImply(Box<Constraint>, Var),
    ReifyImplyQuick(Box<Constraint>, Var),
    WatchedAnd(Vec<Constraint>),
    WatchedOr(Vec<Constraint>),
    GacAllDiff(Vec<Var>),
    AllDiff(Vec<Var>),
    AllDiffMatrix(Vec<Var>, Constant),
    WatchSumGeq(Vec<Var>, Constant),
    WatchSumLeq(Vec<Var>, Constant),
    OccurrenceGeq(Vec<Var>, Constant, Constant),
    OccurrenceLeq(Vec<Var>, Constant, Constant),
    Occurrence(Vec<Var>, Constant, Var),
    LitSumGeq(Vec<Var>, Vec<Constant>, Constant),
    Gcc(Vec<Var>, Vec<Constant>, Vec<Var>),
    GccWeak(Vec<Var>, Vec<Constant>, Vec<Var>),
    LexLeqRv(Vec<Var>, Vec<Var>),
    LexLeq(Vec<Var>, Vec<Var>),
    LexLess(Vec<Var>, Vec<Var>),
    LexLeqQuick(Vec<Var>, Vec<Var>),
    LexLessQuick(Vec<Var>, Vec<Var>),
    WatchVecNeq(Vec<Var>, Vec<Var>),
    WatchVecExistsLess(Vec<Var>, Vec<Var>),
    Hamming(Vec<Var>, Vec<Var>, Constant),
    NotHamming(Vec<Var>, Vec<Var>, Constant),
    FrameUpdate(Vec<Var>, Vec<Var>, Vec<Var>, Vec<Var>, Constant),
    //HaggisGac(Vec<Var>,Vec<
    //HaggisGacStable
    //ShortStr2
    //ShortcTupleStr2
    NegativeTable(Vec<Var>, Vec<Tuple>),
    Table(Vec<Var>, Vec<Tuple>),
    GacSchema(Vec<Var>, Vec<Tuple>),
    LightTable(Vec<Var>, Vec<Tuple>),
    Mddc(Vec<Var>, Vec<Tuple>),
    NegativeMddc(Vec<Var>, Vec<Tuple>),
    Str2Plus(Vec<Var>, Var),
    Max(Vec<Var>, Var),
    Min(Vec<Var>, Var),
    NvalueGeq(Vec<Var>, Var),
    NvalueLeq(Vec<Var>, Var),
    SumLeq(Vec<Var>, Var),
    SumGeq(Vec<Var>, Var),
    Element(Vec<Var>, Var, Var),
    ElementOne(Vec<Var>, Var, Var),
    ElementUndefZero(Vec<Var>, Var, Var),
    WatchElement(Vec<Var>, Var, Var),
    WatchElementOne(Vec<Var>, Var, Var),
    WatchElementOneUndefZero(Vec<Var>, Var, Var),
    WatchElementUndefZero(Vec<Var>, Var, Var),
    WLiteral(Var, Constant),
    WNotLiteral(Var, Constant),
    WInIntervalSet(Var, Vec<Constant>),
    WInRange(Var, Vec<Constant>),
    WInset(Var, Vec<Constant>),
    WNotInRange(Var, Vec<Constant>),
    WNotInset(Var, Vec<Constant>),
    Abs(Var, Var),
    DisEq(Var, Var),
    Eq(Var, Var),
    MinusEq(Var, Var),
    GacEq(Var, Var),
    WatchLess(Var, Var),
    WatchNeq(Var, Var),
    Ineq(Var, Var, Constant),
}

/// A variable can either be a named variable, or an anomynous "constant as a variable".
///
/// The latter is not stored in the symbol table, or counted in Minions internal list of all
/// variables, but is used to allow the use of a constant in the place of a variable in a
/// constraint.
<<<<<<< HEAD
#[derive(Debug, Eq, PartialEq, Clone)]
=======
#[derive(Debug, Clone)]
>>>>>>> 0390d85a
pub enum Var {
    NameRef(VarName),
    ConstantAsVar(i32),
}

<<<<<<< HEAD
#[derive(Debug, Eq, PartialEq, Clone, Copy)]
=======
#[derive(Debug, Eq, PartialEq, Clone)]
>>>>>>> 0390d85a
pub enum Constant {
    Bool(bool),
    Integer(i32),
}

#[derive(Debug, Copy, Clone)]
pub enum VarDomain {
    Bound(i32, i32),
    Discrete(i32, i32),
    SparseBound(i32, i32),
    Bool,
}

pub struct SymbolTable {
    table: HashMap<VarName, VarDomain>,

    // for now doubles both as Minion's SearchOrder and print order
    var_order: Vec<VarName>,
}

impl SymbolTable {
    fn new() -> SymbolTable {
        SymbolTable {
            table: HashMap::new(),
            var_order: Vec::new(),
        }
    }

    /// Creates a new variable and adds it to the symbol table.
    /// If a variable already exists with the given name, an error is thrown.
    pub fn add_var(&mut self, name: VarName, vartype: VarDomain) -> Option<()> {
        if self.table.contains_key(&name) {
            return None;
        }

        self.table.insert(name.clone(), vartype);
        self.var_order.push(name);

        Some(())
    }

    pub fn get_vartype(&self, name: VarName) -> Option<VarDomain> {
        self.table.get(&name).cloned()
    }

    pub fn get_variable_order(&self) -> Vec<VarName> {
        self.var_order.clone()
    }

    pub fn contains(&self, name: VarName) -> bool {
        self.table.contains_key(&name)
    }
}<|MERGE_RESOLUTION|>--- conflicted
+++ resolved
@@ -114,21 +114,13 @@
 /// The latter is not stored in the symbol table, or counted in Minions internal list of all
 /// variables, but is used to allow the use of a constant in the place of a variable in a
 /// constraint.
-<<<<<<< HEAD
 #[derive(Debug, Eq, PartialEq, Clone)]
-=======
-#[derive(Debug, Clone)]
->>>>>>> 0390d85a
 pub enum Var {
     NameRef(VarName),
     ConstantAsVar(i32),
 }
 
-<<<<<<< HEAD
 #[derive(Debug, Eq, PartialEq, Clone, Copy)]
-=======
-#[derive(Debug, Eq, PartialEq, Clone)]
->>>>>>> 0390d85a
 pub enum Constant {
     Bool(bool),
     Integer(i32),
