name: "conjure-oxide"

on:
  push:
    branches:
      - main # run for pushes to the main branch
    paths: 
<<<<<<< HEAD
      - 'conjure_oxide/**'
  pull_request:
    paths: 
      - 'conjure_oxide/**'
=======
      - conjure_oxide/**
      - Cargo.*
      - .github/workflows/oxide.yml
  pull_request:
    paths: 
      - conjure_oxide/**
      - Cargo.*
      - .github/workflows/oxide.yml
>>>>>>> fd299c2b
  workflow_dispatch:

jobs:
  ubuntu:
    name: "Conjure Oxide: Ubuntu Build"
    runs-on: ubuntu-latest
    steps:
      - uses: actions/checkout@v2

      - name: Generate caching variables
        id: cache-vars
        run: |
          echo -e "submodule_sha=$(./etc/ci/get_submodules_hash.sh)" >> "$GITHUB_OUTPUT"
          echo -e "submodule_sha=$(./etc/ci/get_submodules_hash.sh)"

      - name: Set up cache
        uses: actions/cache@v3
        with:
          path: 
            ~/.cargo/bin/
            ~/.cargo/registry/index/
            ~/.cargo/registry/cache/
            ~/.cargo/git/db/
            target/            
            solvers/minion/vendor
            solvers/chuffed/vendor

          key: stable-${{ runner.os }}-gitmodules-${{ steps.cache-vars.outputs.submodule_sha }}-cargo-${{ hashFiles('**/Cargo.lock') }}
          restore-keys: stable-${{ runner.os }}-gitmodules-

      - working-directory: ./conjure_oxide
        run: rustup update stable && rustup default stable

      - working-directory: ./conjure_oxide
        run: cargo build -vv

  mac:
    name: "Conjure Oxide: Mac Build"
    runs-on: macos-latest
    steps:
      - uses: actions/checkout@v2

      - name: Generate caching variables
        id: cache-vars
        run: |
          echo -e "submodule_sha=$(./etc/ci/get_submodules_hash.sh)" >> "$GITHUB_OUTPUT"
          echo -e "submodule_sha=$(./etc/ci/get_submodules_hash.sh)"

      - name: Set up cache
        uses: actions/cache@v3
        with:
          path: 
            ~/.cargo/bin/
            ~/.cargo/registry/index/
            ~/.cargo/registry/cache/
            ~/.cargo/git/db/
            target/            
            solvers/minion/vendor
            solvers/chuffed/vendor
            
          key: stable-${{ runner.os }}-gitmodules-${{ steps.cache-vars.outputs.submodule_sha }}-cargo-${{ hashFiles('**/Cargo.lock') }}
          restore-keys: stable-${{ runner.os }}-gitmodules-

      - working-directory: ./conjure_oxide
        run: rustup update stable && rustup default stable

      - working-directory: ./conjure_oxide
        run: rustup target add aarch64-apple-darwin

      - working-directory: ./conjure_oxide
        run: cargo build -vv

  tests:
    name: "Conjure Oxide: Tests"
    runs-on: ubuntu-latest
    steps:
      - uses: actions/checkout@v2

      - name: Generate caching variables
        id: cache-vars
        run: |
          echo -e "submodule_sha=$(./etc/ci/get_submodules_hash.sh)" >> "$GITHUB_OUTPUT"
          echo -e "submodule_sha=$(./etc/ci/get_submodules_hash.sh)"

      - name: Set up cache
        uses: actions/cache@v3
        with:
          path: 
            ~/.cargo/bin/
            ~/.cargo/registry/index/
            ~/.cargo/registry/cache/
            ~/.cargo/git/db/
            target/            
            solvers/minion/vendor
            solvers/chuffed/vendor
          key: stable-${{ runner.os }}-gitmodules-${{ steps.cache-vars.outputs.submodule_sha }}-cargo-${{ hashFiles('**/Cargo.lock') }}
          restore-keys: stable-${{ runner.os }}-gitmodules-

      - working-directory: ./conjure_oxide
        run: rustup update stable && rustup default stable

      - working-directory: ./conjure_oxide
        run: cargo test


      

<|MERGE_RESOLUTION|>--- conflicted
+++ resolved
@@ -5,12 +5,6 @@
     branches:
       - main # run for pushes to the main branch
     paths: 
-<<<<<<< HEAD
-      - 'conjure_oxide/**'
-  pull_request:
-    paths: 
-      - 'conjure_oxide/**'
-=======
       - conjure_oxide/**
       - Cargo.*
       - .github/workflows/oxide.yml
@@ -19,7 +13,6 @@
       - conjure_oxide/**
       - Cargo.*
       - .github/workflows/oxide.yml
->>>>>>> fd299c2b
   workflow_dispatch:
 
 jobs:
