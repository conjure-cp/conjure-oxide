--- conflicted
+++ resolved
@@ -2,11 +2,8 @@
 
 use clap::{arg, command, Args, Parser, Subcommand};
 
-<<<<<<< HEAD
+use clap_complete::Shell;
 use conjure_core::pro_trace::{Kind, VerbosityLevel};
-=======
-use clap_complete::Shell;
->>>>>>> 5af27ad9
 use conjure_oxide::SolverFamily;
 
 use crate::{solve, test_solve};
@@ -95,7 +92,6 @@
     /// Use the native parser instead of Conjure's.
     #[arg(long, default_value_t = false, global = true)]
     pub enable_native_parser: bool,
-<<<<<<< HEAD
 
     // New logging arguments:
     // Tracing: T
@@ -156,7 +152,6 @@
         help = "Filter trace messages by given kind"
     )]
     pub kind_filter: Option<Kind>,
-=======
 }
 
 #[derive(Debug, Clone, Args)]
@@ -173,5 +168,4 @@
     Fish,
     PowerShell,
     Elvish,
->>>>>>> 5af27ad9
 }