--- conflicted
+++ resolved
@@ -1,21 +1,9 @@
-<<<<<<< HEAD
-use conjure_core::{ast::Constant as Const, ast::Expression as Expr, rule::RuleApplicationError};
-=======
-use conjure_core::ast::Expression;
-use conjure_core::{ast::Expression as Expr, rule::RuleApplicationError};
->>>>>>> fd1711d6
+use conjure_core::{ast::Expr, rule::RuleApplicationError};
 use conjure_rules::register_rule;
 
 /*****************************************************************************/
 /*        This file contains basic rules for simplifying expressions         */
 /*****************************************************************************/
-
-<<<<<<< HEAD
-=======
-// #[register_rule]
-// fn identity(expr: &Expr) -> Result<Expr, RuleApplicationError> {
-//     Ok(expr.clone())
-// }
 
 /**
  * Remove nothings from expressions:
@@ -49,7 +37,7 @@
     }
 
     match expr {
-        Expr::And(_) | Expr::Or(_) | Expression::Sum(_) => match expr.sub_expressions() {
+        Expr::And(_) | Expr::Or(_) | Expr::Sum(_) => match expr.sub_expressions() {
             None => Err(RuleApplicationError::RuleNotApplicable),
             Some(sub) => {
                 let new_sub = remove_nothings(sub)?;
@@ -57,7 +45,7 @@
                 Ok(new_expr)
             }
         },
-        Expression::SumEq(_, _) | Expression::SumLeq(_, _) | Expression::SumGeq(_, _) => {
+        Expr::SumEq(_, _) | Expr::SumLeq(_, _) | Expr::SumGeq(_, _) => {
             match expr.sub_expressions() {
                 None => Err(RuleApplicationError::RuleNotApplicable),
                 Some(sub) => {
@@ -105,7 +93,6 @@
  * sum([1, 2, 3]) = 6
  * ```
  */
->>>>>>> fd1711d6
 #[register_rule]
 fn sum_constants(expr: &Expr) -> Result<Expr, RuleApplicationError> {
     match expr {
@@ -146,8 +133,6 @@
     }
 }
 
-<<<<<<< HEAD
-=======
 /**
  * Flatten nested sums:
  * ```text
@@ -180,7 +165,6 @@
     }
 }
 
->>>>>>> fd1711d6
 /**
 * Unwrap nested `or`
 
