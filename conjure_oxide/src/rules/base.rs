--- conflicted
+++ resolved
@@ -7,11 +7,7 @@
 /*        This file contains basic rules for simplifying expressions         */
 /*****************************************************************************/
 
-<<<<<<< HEAD
-register_rule_set!("Base", 50, ());
-=======
 register_rule_set!("Base", 100, ());
->>>>>>> fb407f3f
 
 /**
  * Remove nothing's from expressions:
@@ -22,11 +18,7 @@
  * ...
  * ```
 */
-<<<<<<< HEAD
-#[register_rule(("Base", 50))] // ToDo: I am not sure what the priority should be - discuss
-=======
-#[register_rule(("Base", 100))]
->>>>>>> fb407f3f
+#[register_rule(("Base", 100))]
 fn remove_nothings(expr: &Expr) -> Result<Expr, RuleApplicationError> {
     fn remove_nothings(exprs: Vec<&Expr>) -> Result<Vec<&Expr>, RuleApplicationError> {
         let mut changed = false;
@@ -85,11 +77,7 @@
  * [] = Nothing
  * ```
  */
-<<<<<<< HEAD
-#[register_rule(("Base", 50))]
-=======
-#[register_rule(("Base", 100))]
->>>>>>> fb407f3f
+#[register_rule(("Base", 100))]
 fn empty_to_nothing(expr: &Expr) -> Result<Expr, RuleApplicationError> {
     match expr.sub_expressions() {
         None => Err(RuleApplicationError::RuleNotApplicable),
@@ -109,11 +97,7 @@
  * sum([1, 2, 3]) = 6
  * ```
  */
-<<<<<<< HEAD
-#[register_rule(("Base", 40))]
-=======
-#[register_rule(("Base", 100))]
->>>>>>> fb407f3f
+#[register_rule(("Base", 100))]
 fn sum_constants(expr: &Expr) -> Result<Expr, RuleApplicationError> {
     match expr {
         Expr::Sum(_, exprs) => {
@@ -122,11 +106,7 @@
             let mut changed = false;
             for e in exprs {
                 match e {
-<<<<<<< HEAD
                     Expr::Constant(_metadata, Const::Int(i)) => {
-=======
-                    Expr::Constant(_, Const::Int(i)) => {
->>>>>>> fb407f3f
                         sum += i;
                         changed = true;
                     }
@@ -150,11 +130,7 @@
  * sum([a]) = a
  * ```
  */
-<<<<<<< HEAD
-#[register_rule(("Base", 40))]
-=======
-#[register_rule(("Base", 100))]
->>>>>>> fb407f3f
+#[register_rule(("Base", 100))]
 fn unwrap_sum(expr: &Expr) -> Result<Expr, RuleApplicationError> {
     match expr {
         Expr::Sum(_, exprs) if (exprs.len() == 1) => Ok(exprs[0].clone()),
@@ -168,11 +144,7 @@
  * sum(sum(a, b), c) = sum(a, b, c)
  * ```
  */
-<<<<<<< HEAD
-#[register_rule(("Base", 30))]
-=======
-#[register_rule(("Base", 100))]
->>>>>>> fb407f3f
+#[register_rule(("Base", 100))]
 pub fn flatten_nested_sum(expr: &Expr) -> Result<Expr, RuleApplicationError> {
     match expr {
         Expr::Sum(metadata, exprs) => {
@@ -205,11 +177,7 @@
 * or(or(a, b), c) = or(a, b, c)
 * ```
  */
-<<<<<<< HEAD
-#[register_rule(("Base", 30))]
-=======
-#[register_rule(("Base", 100))]
->>>>>>> fb407f3f
+#[register_rule(("Base", 100))]
 fn unwrap_nested_or(expr: &Expr) -> Result<Expr, RuleApplicationError> {
     match expr {
         Expr::Or(metadata, exprs) => {
@@ -242,11 +210,7 @@
 * and(and(a, b), c) = and(a, b, c)
 * ```
  */
-<<<<<<< HEAD
-#[register_rule(("Base", 30))]
-=======
-#[register_rule(("Base", 100))]
->>>>>>> fb407f3f
+#[register_rule(("Base", 100))]
 fn unwrap_nested_and(expr: &Expr) -> Result<Expr, RuleApplicationError> {
     match expr {
         Expr::And(metadata, exprs) => {
@@ -279,11 +243,7 @@
 * not(not(a)) = a
 * ```
  */
-<<<<<<< HEAD
-#[register_rule(("Base", 40))]
-=======
-#[register_rule(("Base", 100))]
->>>>>>> fb407f3f
+#[register_rule(("Base", 100))]
 fn remove_double_negation(expr: &Expr) -> Result<Expr, RuleApplicationError> {
     match expr {
         Expr::Not(_, contents) => match contents.as_ref() {
@@ -300,11 +260,7 @@
  * and([a]) = a
  * ```
  */
-<<<<<<< HEAD
-#[register_rule(("Base", 40))]
-=======
-#[register_rule(("Base", 100))]
->>>>>>> fb407f3f
+#[register_rule(("Base", 100))]
 fn remove_trivial_and(expr: &Expr) -> Result<Expr, RuleApplicationError> {
     match expr {
         Expr::And(_, exprs) => {
@@ -323,11 +279,7 @@
  * or([a]) = a
  * ```
  */
-<<<<<<< HEAD
-#[register_rule(("Base", 40))]
-=======
-#[register_rule(("Base", 100))]
->>>>>>> fb407f3f
+#[register_rule(("Base", 100))]
 fn remove_trivial_or(expr: &Expr) -> Result<Expr, RuleApplicationError> {
     match expr {
         Expr::Or(_, exprs) => {
@@ -347,11 +299,7 @@
  * or([false, a]) = a
  * ```
  */
-<<<<<<< HEAD
-#[register_rule(("Base", 40))]
-=======
-#[register_rule(("Base", 100))]
->>>>>>> fb407f3f
+#[register_rule(("Base", 100))]
 fn remove_constants_from_or(expr: &Expr) -> Result<Expr, RuleApplicationError> {
     match expr {
         Expr::Or(metadata, exprs) => {
@@ -387,11 +335,7 @@
  * and([false, a]) = false
  * ```
  */
-<<<<<<< HEAD
-#[register_rule(("Base", 40))]
-=======
-#[register_rule(("Base", 100))]
->>>>>>> fb407f3f
+#[register_rule(("Base", 100))]
 fn remove_constants_from_and(expr: &Expr) -> Result<Expr, RuleApplicationError> {
     match expr {
         Expr::And(metadata, exprs) => {
@@ -427,11 +371,7 @@
  * not(false) = true
  * ```
  */
-<<<<<<< HEAD
-#[register_rule(("Base", 40))]
-=======
-#[register_rule(("Base", 100))]
->>>>>>> fb407f3f
+#[register_rule(("Base", 100))]
 fn evaluate_constant_not(expr: &Expr) -> Result<Expr, RuleApplicationError> {
     match expr {
         Expr::Not(_, contents) => match contents.as_ref() {
