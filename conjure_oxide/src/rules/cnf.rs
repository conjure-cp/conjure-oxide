--- conflicted
+++ resolved
@@ -1,13 +1,8 @@
-<<<<<<< HEAD
 use conjure_core::{
     ast::{Expression as Expr, Model},
     rule::{ApplicationError, ApplicationResult, Reduction},
 };
-use conjure_rules::register_rule;
-=======
-use conjure_core::{ast::Expression as Expr, rule::RuleApplicationError};
 use conjure_rules::{register_rule, register_rule_set};
->>>>>>> fb407f3f
 
 /***********************************************************************************/
 /*        This file contains rules for converting logic expressions to CNF         */
@@ -22,13 +17,8 @@
 * not(and(a, b)) = or(not a, not b)
 * ```
  */
-<<<<<<< HEAD
-#[register_rule]
+#[register_rule(("CNF", 100))]
 fn distribute_not_over_and(expr: &Expr, _: &Model) -> ApplicationResult {
-=======
-#[register_rule(("CNF", 100))]
-fn distribute_not_over_and(expr: &Expr) -> Result<Expr, RuleApplicationError> {
->>>>>>> fb407f3f
     match expr {
         Expr::Not(_, contents) => match contents.as_ref() {
             Expr::And(metadata, exprs) => {
@@ -36,11 +26,7 @@
                 for e in exprs {
                     new_exprs.push(Expr::Not(metadata.clone(), Box::new(e.clone())));
                 }
-<<<<<<< HEAD
-                Ok(Reduction::pure(Expr::Or(new_exprs)))
-=======
-                Ok(Expr::Or(metadata.clone(), new_exprs))
->>>>>>> fb407f3f
+                Ok(Reduction::pure(Expr::Or(metadata.clone(), new_exprs)))
             }
             _ => Err(ApplicationError::RuleNotApplicable),
         },
@@ -55,13 +41,8 @@
 * not(or(a, b)) = and(not a, not b)
 * ```
  */
-<<<<<<< HEAD
-#[register_rule]
+#[register_rule(("CNF", 100))]
 fn distribute_not_over_or(expr: &Expr, _: &Model) -> ApplicationResult {
-=======
-#[register_rule(("CNF", 100))]
-fn distribute_not_over_or(expr: &Expr) -> Result<Expr, RuleApplicationError> {
->>>>>>> fb407f3f
     match expr {
         Expr::Not(_, contents) => match contents.as_ref() {
             Expr::Or(metadata, exprs) => {
@@ -69,11 +50,7 @@
                 for e in exprs {
                     new_exprs.push(Expr::Not(metadata.clone(), Box::new(e.clone())));
                 }
-<<<<<<< HEAD
-                Ok(Reduction::pure(Expr::And(new_exprs)))
-=======
-                Ok(Expr::And(metadata.clone(), new_exprs))
->>>>>>> fb407f3f
+                Ok(Reduction::pure(Expr::And(metadata.clone(), new_exprs)))
             }
             _ => Err(ApplicationError::RuleNotApplicable),
         },
@@ -88,13 +65,8 @@
 * or(and(a, b), c) = and(or(a, c), or(b, c))
 * ```
  */
-<<<<<<< HEAD
-#[register_rule]
+#[register_rule(("CNF", 100))]
 fn distribute_or_over_and(expr: &Expr, _: &Model) -> ApplicationResult {
-=======
-#[register_rule(("CNF", 100))]
-fn distribute_or_over_and(expr: &Expr) -> Result<Expr, RuleApplicationError> {
->>>>>>> fb407f3f
     fn find_and(exprs: &Vec<Expr>) -> Option<usize> {
         // ToDo: may be better to move this to some kind of utils module?
         for (i, e) in exprs.iter().enumerate() {
@@ -122,11 +94,10 @@
                             new_and_contents.push(Expr::Or(metadata.clone(), new_or_contents))
                         }
 
-<<<<<<< HEAD
-                        Ok(Reduction::pure(Expr::And(new_and_contents)))
-=======
-                        Ok(Expr::And(metadata.clone(), new_and_contents))
->>>>>>> fb407f3f
+                        Ok(Reduction::pure(Expr::And(
+                            metadata.clone(),
+                            new_and_contents,
+                        )))
                     }
                     _ => Err(ApplicationError::RuleNotApplicable),
                 }
