use conjure_core::{ast::Expression as Expr, rule::RuleApplicationError};
use conjure_rules::{register_rule, register_rule_set};

/***********************************************************************************/
/*        This file contains rules for converting logic expressions to CNF         */
/***********************************************************************************/

<<<<<<< HEAD
register_rule_set!("CNF", 20, ("Base"));
=======
register_rule_set!("CNF", 100, ("Base"));
>>>>>>> fb407f3f

/**
* Distribute `not` over `and` (De Morgan's Law):

* ```text
* not(and(a, b)) = or(not a, not b)
* ```
 */
<<<<<<< HEAD
#[register_rule(("CNF", 20))] // ToDo: not sure about the priority - discuss
=======
#[register_rule(("CNF", 100))]
>>>>>>> fb407f3f
fn distribute_not_over_and(expr: &Expr) -> Result<Expr, RuleApplicationError> {
    match expr {
        Expr::Not(_, contents) => match contents.as_ref() {
            Expr::And(metadata, exprs) => {
                let mut new_exprs = Vec::new();
                for e in exprs {
                    new_exprs.push(Expr::Not(metadata.clone(), Box::new(e.clone())));
                }
                Ok(Expr::Or(metadata.clone(), new_exprs))
            }
            _ => Err(RuleApplicationError::RuleNotApplicable),
        },
        _ => Err(RuleApplicationError::RuleNotApplicable),
    }
}

/**
* Distribute `not` over `or` (De Morgan's Law):

* ```text
* not(or(a, b)) = and(not a, not b)
* ```
 */
<<<<<<< HEAD
#[register_rule(("CNF", 20))]
=======
#[register_rule(("CNF", 100))]
>>>>>>> fb407f3f
fn distribute_not_over_or(expr: &Expr) -> Result<Expr, RuleApplicationError> {
    match expr {
        Expr::Not(_, contents) => match contents.as_ref() {
            Expr::Or(metadata, exprs) => {
                let mut new_exprs = Vec::new();
                for e in exprs {
                    new_exprs.push(Expr::Not(metadata.clone(), Box::new(e.clone())));
                }
                Ok(Expr::And(metadata.clone(), new_exprs))
            }
            _ => Err(RuleApplicationError::RuleNotApplicable),
        },
        _ => Err(RuleApplicationError::RuleNotApplicable),
    }
}

/**
* Apply the Distributive Law to expressions like `Or([..., And(a, b)])`

* ```text
* or(and(a, b), c) = and(or(a, c), or(b, c))
* ```
 */
<<<<<<< HEAD
#[register_rule(("CNF", 20))]
=======
#[register_rule(("CNF", 100))]
>>>>>>> fb407f3f
fn distribute_or_over_and(expr: &Expr) -> Result<Expr, RuleApplicationError> {
    fn find_and(exprs: &Vec<Expr>) -> Option<usize> {
        // ToDo: may be better to move this to some kind of utils module?
        for (i, e) in exprs.iter().enumerate() {
<<<<<<< HEAD
            if let Expr::And(_) = e {
=======
            if let Expr::And(_, _) = e {
>>>>>>> fb407f3f
                return Some(i);
            }
        }
        None
    }

    match expr {
        Expr::Or(_, exprs) => match find_and(exprs) {
            Some(idx) => {
                let mut rest = exprs.clone();
                let and_expr = rest.remove(idx);

                match and_expr {
                    Expr::And(metadata, and_exprs) => {
                        let mut new_and_contents = Vec::new();

                        for e in and_exprs {
                            // ToDo: Cloning everything may be a bit inefficient - discuss
                            let mut new_or_contents = rest.clone();
                            new_or_contents.push(e.clone());
                            new_and_contents.push(Expr::Or(metadata.clone(), new_or_contents))
                        }

                        Ok(Expr::And(metadata.clone(), new_and_contents))
                    }
                    _ => Err(RuleApplicationError::RuleNotApplicable),
                }
            }
            None => Err(RuleApplicationError::RuleNotApplicable),
        },
        _ => Err(RuleApplicationError::RuleNotApplicable),
    }
}<|MERGE_RESOLUTION|>--- conflicted
+++ resolved
@@ -5,11 +5,7 @@
 /*        This file contains rules for converting logic expressions to CNF         */
 /***********************************************************************************/
 
-<<<<<<< HEAD
-register_rule_set!("CNF", 20, ("Base"));
-=======
 register_rule_set!("CNF", 100, ("Base"));
->>>>>>> fb407f3f
 
 /**
 * Distribute `not` over `and` (De Morgan's Law):
@@ -18,11 +14,7 @@
 * not(and(a, b)) = or(not a, not b)
 * ```
  */
-<<<<<<< HEAD
-#[register_rule(("CNF", 20))] // ToDo: not sure about the priority - discuss
-=======
 #[register_rule(("CNF", 100))]
->>>>>>> fb407f3f
 fn distribute_not_over_and(expr: &Expr) -> Result<Expr, RuleApplicationError> {
     match expr {
         Expr::Not(_, contents) => match contents.as_ref() {
@@ -46,11 +38,7 @@
 * not(or(a, b)) = and(not a, not b)
 * ```
  */
-<<<<<<< HEAD
-#[register_rule(("CNF", 20))]
-=======
 #[register_rule(("CNF", 100))]
->>>>>>> fb407f3f
 fn distribute_not_over_or(expr: &Expr) -> Result<Expr, RuleApplicationError> {
     match expr {
         Expr::Not(_, contents) => match contents.as_ref() {
@@ -74,20 +62,12 @@
 * or(and(a, b), c) = and(or(a, c), or(b, c))
 * ```
  */
-<<<<<<< HEAD
-#[register_rule(("CNF", 20))]
-=======
 #[register_rule(("CNF", 100))]
->>>>>>> fb407f3f
 fn distribute_or_over_and(expr: &Expr) -> Result<Expr, RuleApplicationError> {
     fn find_and(exprs: &Vec<Expr>) -> Option<usize> {
         // ToDo: may be better to move this to some kind of utils module?
         for (i, e) in exprs.iter().enumerate() {
-<<<<<<< HEAD
-            if let Expr::And(_) = e {
-=======
             if let Expr::And(_, _) = e {
->>>>>>> fb407f3f
                 return Some(i);
             }
         }
