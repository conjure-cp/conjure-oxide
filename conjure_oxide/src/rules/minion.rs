--- conflicted
+++ resolved
@@ -7,11 +7,7 @@
 /*        Rules for translating to Minion-supported constraints         */
 /************************************************************************/
 
-<<<<<<< HEAD
-register_rule_set!("Minion", 20, ("Base"));
-=======
 register_rule_set!("Minion", 100, ("Base"));
->>>>>>> fb407f3f
 
 fn is_nested_sum(exprs: &Vec<Expr>) -> bool {
     for e in exprs {
@@ -61,11 +57,7 @@
  * sum([a, b, c]) <= d => sum_leq([a, b, c], d)
  * ```
  */
-<<<<<<< HEAD
-#[register_rule(("Minion", 20))]
-=======
 #[register_rule(("Minion", 100))]
->>>>>>> fb407f3f
 fn sum_leq_to_sumleq(expr: &Expr) -> Result<Expr, RuleApplicationError> {
     match expr {
         Expr::Leq(metadata, a, b) => {
@@ -82,11 +74,7 @@
  * eq(sum([a, b]), c) => sumeq([a, b], c)
  * ```
 */
-<<<<<<< HEAD
-#[register_rule(("Minion", 20))]
-=======
 #[register_rule(("Minion", 100))]
->>>>>>> fb407f3f
 fn sum_eq_to_sumeq(expr: &Expr) -> Result<Expr, RuleApplicationError> {
     match expr {
         Expr::Eq(metadata, a, b) => {
@@ -112,11 +100,7 @@
  * a + b = c
  * ```
  */
-<<<<<<< HEAD
-#[register_rule(("Minion", 20))]
-=======
 #[register_rule(("Minion", 100))]
->>>>>>> fb407f3f
 fn sumeq_to_minion(expr: &Expr) -> Result<Expr, RuleApplicationError> {
     match expr {
         Expr::SumEq(metadata, exprs, eq_to) => Ok(Expr::And(
@@ -137,11 +121,7 @@
 * a < b => a - b < -1
 * ```
 */
-<<<<<<< HEAD
-#[register_rule(("Minion", 20))]
-=======
 #[register_rule(("Minion", 100))]
->>>>>>> fb407f3f
 fn lt_to_ineq(expr: &Expr) -> Result<Expr, RuleApplicationError> {
     match expr {
         Expr::Lt(metadata, a, b) => Ok(Expr::Ineq(
@@ -161,11 +141,7 @@
 * a > b => b - a < -1
 * ```
 */
-<<<<<<< HEAD
-#[register_rule(("Minion", 20))]
-=======
 #[register_rule(("Minion", 100))]
->>>>>>> fb407f3f
 fn gt_to_ineq(expr: &Expr) -> Result<Expr, RuleApplicationError> {
     match expr {
         Expr::Gt(metadata, a, b) => Ok(Expr::Ineq(
@@ -185,11 +161,7 @@
 * a >= b => b - a < 0
 * ```
 */
-<<<<<<< HEAD
-#[register_rule(("Minion", 20))]
-=======
 #[register_rule(("Minion", 100))]
->>>>>>> fb407f3f
 fn geq_to_ineq(expr: &Expr) -> Result<Expr, RuleApplicationError> {
     match expr {
         Expr::Geq(metadata, a, b) => Ok(Expr::Ineq(
@@ -209,11 +181,7 @@
 * a <= b => a - b < 0
 * ```
 */
-<<<<<<< HEAD
-#[register_rule(("Minion", 20))]
-=======
 #[register_rule(("Minion", 100))]
->>>>>>> fb407f3f
 fn leq_to_ineq(expr: &Expr) -> Result<Expr, RuleApplicationError> {
     match expr {
         Expr::Leq(metadata, a, b) => Ok(Expr::Ineq(
