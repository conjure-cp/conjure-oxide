use conjure_core::{
    ast::Constant as Const, ast::Expression as Expr, metadata::Metadata, rule::RuleApplicationError,
};
use conjure_rules::{register_rule, register_rule_set};

<<<<<<< HEAD
register_rule_set!("Constant", 40, ());

#[register_rule(("Constant", 40))]
=======
register_rule_set!("Constant", 255, ());

#[register_rule(("Constant", 255))]
>>>>>>> fb407f3f
fn apply_eval_constant(expr: &Expr) -> Result<Expr, RuleApplicationError> {
    if expr.is_constant() {
        return Err(RuleApplicationError::RuleNotApplicable);
    }

    eval_constant(expr)
        .map(|c| Expr::Constant(Metadata::new(), c))
        .ok_or(RuleApplicationError::RuleNotApplicable)
}

/// Simplify an expression to a constant if possible
/// Returns:
/// `None` if the expression cannot be simplified to a constant (e.g. if it contains a variable)
/// `Some(Const)` if the expression can be simplified to a constant
pub fn eval_constant(expr: &Expr) -> Option<Const> {
    match expr {
<<<<<<< HEAD
        Expr::Constant(_m, c) => Some(c.clone()),
        Expr::Reference(_) => None,
=======
        Expr::Constant(_, c) => Some(c.clone()),
        Expr::Reference(_, _) => None,
>>>>>>> fb407f3f

        Expr::Eq(_, a, b) => bin_op::<i32, bool>(|a, b| a == b, a, b)
            .or_else(|| bin_op::<bool, bool>(|a, b| a == b, a, b))
            .map(Const::Bool),
        Expr::Neq(_, a, b) => bin_op::<i32, bool>(|a, b| a != b, a, b).map(Const::Bool),
        Expr::Lt(_, a, b) => bin_op::<i32, bool>(|a, b| a < b, a, b).map(Const::Bool),
        Expr::Gt(_, a, b) => bin_op::<i32, bool>(|a, b| a > b, a, b).map(Const::Bool),
        Expr::Leq(_, a, b) => bin_op::<i32, bool>(|a, b| a <= b, a, b).map(Const::Bool),
        Expr::Geq(_, a, b) => bin_op::<i32, bool>(|a, b| a >= b, a, b).map(Const::Bool),

        Expr::Not(_, expr) => un_op::<bool, bool>(|e| !e, expr).map(Const::Bool),

        Expr::And(_, exprs) => {
            vec_op::<bool, bool>(|e| e.iter().all(|&e| e), exprs).map(Const::Bool)
        }
        Expr::Or(_, exprs) => {
            vec_op::<bool, bool>(|e| e.iter().any(|&e| e), exprs).map(Const::Bool)
        }

        Expr::Sum(_, exprs) => vec_op::<i32, i32>(|e| e.iter().sum(), exprs).map(Const::Int),

        Expr::Ineq(_, a, b, c) => {
            tern_op::<i32, bool>(|a, b, c| a <= (b + c), a, b, c).map(Const::Bool)
        }

        Expr::SumGeq(_, exprs, a) => {
            flat_op::<i32, bool>(|e, a| e.iter().sum::<i32>() >= a, exprs, a).map(Const::Bool)
        }
        Expr::SumLeq(_, exprs, a) => {
            flat_op::<i32, bool>(|e, a| e.iter().sum::<i32>() <= a, exprs, a).map(Const::Bool)
        }
        _ => {
            println!("WARNING: Unimplemented constant eval: {:?}", expr);
            None
        }
    }
}

fn un_op<T, A>(f: fn(T) -> A, a: &Expr) -> Option<A>
where
    T: TryFrom<Const>,
{
    let a = unwrap_expr::<T>(a)?;
    Some(f(a))
}

fn bin_op<T, A>(f: fn(T, T) -> A, a: &Expr, b: &Expr) -> Option<A>
where
    T: TryFrom<Const>,
{
    let a = unwrap_expr::<T>(a)?;
    let b = unwrap_expr::<T>(b)?;
    Some(f(a, b))
}

fn tern_op<T, A>(f: fn(T, T, T) -> A, a: &Expr, b: &Expr, c: &Expr) -> Option<A>
where
    T: TryFrom<Const>,
{
    let a = unwrap_expr::<T>(a)?;
    let b = unwrap_expr::<T>(b)?;
    let c = unwrap_expr::<T>(c)?;
    Some(f(a, b, c))
}

fn vec_op<T, A>(f: fn(Vec<T>) -> A, a: &Vec<Expr>) -> Option<A>
where
    T: TryFrom<Const>,
{
    let a = a.iter().map(unwrap_expr).collect::<Option<Vec<T>>>()?;
    Some(f(a))
}

fn flat_op<T, A>(f: fn(Vec<T>, T) -> A, a: &Vec<Expr>, b: &Expr) -> Option<A>
where
    T: TryFrom<Const>,
{
    let a = a.iter().map(unwrap_expr).collect::<Option<Vec<T>>>()?;
    let b = unwrap_expr::<T>(b)?;
    Some(f(a, b))
}

fn unwrap_expr<T: TryFrom<Const>>(expr: &Expr) -> Option<T> {
    let c = eval_constant(expr)?;
    TryInto::<T>::try_into(c).ok()
}<|MERGE_RESOLUTION|>--- conflicted
+++ resolved
@@ -3,15 +3,9 @@
 };
 use conjure_rules::{register_rule, register_rule_set};
 
-<<<<<<< HEAD
-register_rule_set!("Constant", 40, ());
-
-#[register_rule(("Constant", 40))]
-=======
 register_rule_set!("Constant", 255, ());
 
 #[register_rule(("Constant", 255))]
->>>>>>> fb407f3f
 fn apply_eval_constant(expr: &Expr) -> Result<Expr, RuleApplicationError> {
     if expr.is_constant() {
         return Err(RuleApplicationError::RuleNotApplicable);
@@ -28,14 +22,8 @@
 /// `Some(Const)` if the expression can be simplified to a constant
 pub fn eval_constant(expr: &Expr) -> Option<Const> {
     match expr {
-<<<<<<< HEAD
-        Expr::Constant(_m, c) => Some(c.clone()),
-        Expr::Reference(_) => None,
-=======
         Expr::Constant(_, c) => Some(c.clone()),
         Expr::Reference(_, _) => None,
->>>>>>> fb407f3f
-
         Expr::Eq(_, a, b) => bin_op::<i32, bool>(|a, b| a == b, a, b)
             .or_else(|| bin_op::<bool, bool>(|a, b| a == b, a, b))
             .map(Const::Bool),
