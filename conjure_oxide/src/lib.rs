--- conflicted
+++ resolved
@@ -5,11 +5,7 @@
 pub mod generate_custom;
 pub mod parse;
 pub mod rule_engine;
-<<<<<<< HEAD
 pub mod rules;
-=======
-mod rules;
->>>>>>> fb407f3f
 pub mod solvers;
 pub mod utils;
 
