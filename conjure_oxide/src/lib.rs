--- conflicted
+++ resolved
@@ -1,6 +1,5 @@
 // #![feature(doc_auto_cfg)]
 
-<<<<<<< HEAD
 pub use conjure_core::ast;
 pub use conjure_core::error::Error;
 pub use conjure_core::metadata::Metadata;
@@ -15,8 +14,7 @@
 pub use conjure_core::rules;
 pub use conjure_core::solver;
 pub use conjure_core::solver::SolverFamily;
-=======
-pub mod error;
+
 pub mod find_conjure;
 pub mod generate_custom;
 pub mod parse;
@@ -29,10 +27,7 @@
 pub use conjure_core::ast::Model; // rexport core::ast::Model as conjure_oxide::Model
 pub use conjure_core::solvers::Solver;
 pub use rules::eval_constant;
->>>>>>> 0dc195e6
 
-pub mod find_conjure;
-pub mod utils;
+pub use error::Error;
 
-#[doc(hidden)]
 pub mod unstable;