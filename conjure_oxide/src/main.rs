#![allow(clippy::unwrap_used)]
mod cli;
mod print_info_schema;
mod solve;
mod test_solve;
use clap::Parser as _;
use cli::{Cli, GlobalArgs};
use conjure_core::context::Context;
use conjure_core::rule_engine::{resolve_rule_sets, rewrite_naive};
use conjure_oxide::find_conjure::conjure_executable;
use conjure_oxide::utils::essence_parser::parse_essence_file_native;
use conjure_oxide::{get_rules, model_from_json, SolverFamily};
use print_info_schema::run_print_info_schema_command;
use solve::run_solve_command;
use std::fs::File;
use std::io::Write;
use std::process::exit;
use std::sync::Arc;
use test_solve::run_test_solve_command;

use anyhow::Result as AnyhowResult;
use anyhow::{anyhow, bail};
use clap::{arg, command, Parser};
use conjure_core::pro_trace::{
    self, create_consumer, specify_trace_file, Consumer, FileConsumer, HumanFormatter,
    JsonFormatter, StdoutConsumer, VerbosityLevel,
};
use git_version::git_version;
use tracing_subscriber::filter::{FilterFn, LevelFilter};
use tracing_subscriber::layer::SubscriberExt as _;
use tracing_subscriber::util::SubscriberInitExt as _;
use tracing_subscriber::{fmt, EnvFilter, Layer};

<<<<<<< HEAD
    // New logging arguments:
    // Tracing: T
    // Output: stdout, json file
    // Verbosity: low medium high
    // Format: human readable, json
    // Optional file path
    #[arg(
        long,
        short = 'T',
        default_value_t = false,
        help = "Enable rule tracing"
    )]
    tracing: bool,

    #[arg(
        long,
        short = 'O',
        default_value = "stdout",
        help = "Select output location for trace result: stdout, file or both"
    )]
    trace_output: String,

    #[arg(
        long,
        default_value = "medium",
        help = "Select verbosity level for trace"
    )]
    verbosity: VerbosityLevel,

    #[arg(
        long,
        short = 'F',
        default_value = "human",
        help = "Select the format of the trace output: human or json"
    )]
    formatter: String,

    #[arg(
        long,
        short = 'f',
        help = "Save rule trace to the given JSON file (defaults to input file location)"
    )]
    trace_file: Option<String>,

    #[arg(
        long,
        default_value_t = false,
        help = "Use the native parser to parse the essence file"
    )]
    enable_native_parser: bool,
=======
pub fn main() {
    // exit with 2 instead of 1 on failure,like grep
    match run() {
        Ok(_) => {
            exit(0);
        }
        Err(e) => {
            eprintln!("{:?}", e);
            exit(2);
        }
    }
>>>>>>> 87b54303
}

pub fn run() -> anyhow::Result<()> {
    let cli = Cli::parse();

    if cli.version {
        println!("Version: {}", git_version!());
        return Ok(());
    }

    setup_logging(&cli.global_args)?;

    run_subcommand(cli)
}

fn setup_logging(global_args: &GlobalArgs) -> anyhow::Result<()> {
    // Logging:
    //
    // Using `tracing` framework, but this automatically reads stuff from `log`.
    //
    // A Subscriber is responsible for logging.
    //
    // It consists of composable layers, each of which logs to a different place in a different
    // format.
    let json_log_file = File::options()
        .create(true)
        .append(true)
        .open("conjure_oxide_log.json")?;

    let log_file = File::options()
        .create(true)
        .append(true)
        .open("conjure_oxide.log")?;

    // get log level from env-var RUST_LOG

    let json_layer = tracing_subscriber::fmt::layer()
        .json()
        .with_writer(Arc::new(json_log_file))
        .with_filter(LevelFilter::TRACE);

    let file_layer = tracing_subscriber::fmt::layer()
        .compact()
        .with_ansi(false)
        .with_writer(Arc::new(log_file))
        .with_filter(LevelFilter::TRACE);

    let default_stderr_level = if global_args.verbose {
        LevelFilter::DEBUG
    } else {
        LevelFilter::WARN
    };

    let env_filter = EnvFilter::builder()
        .with_default_directive(default_stderr_level.into())
        .from_env_lossy();

    let stderr_layer = if global_args.verbose {
        Layer::boxed(
            tracing_subscriber::fmt::layer()
                .pretty()
                .with_writer(Arc::new(std::io::stderr()))
                .with_ansi(true)
                .with_filter(env_filter),
        )
    } else {
        Layer::boxed(
            tracing_subscriber::fmt::layer()
                .compact()
                .with_writer(Arc::new(std::io::stderr()))
                .with_ansi(true)
                .with_filter(env_filter),
        )
    };

    let human_rule_trace_layer = global_args.human_rule_trace.clone().map(|x| {
        let file = File::create(x).expect("Unable to create rule trace file");
        fmt::layer()
            .with_writer(file)
            .with_level(false)
            .without_time()
            .with_target(false)
            .with_filter(EnvFilter::new("rule_engine_human=trace"))
            .with_filter(FilterFn::new(|meta| meta.target() == "rule_engine_human"))
    });
    // load the loggers
    tracing_subscriber::registry()
        .with(json_layer)
        .with(stderr_layer)
        .with(file_layer)
        .with(human_rule_trace_layer)
        .init();

<<<<<<< HEAD
    if target_family != SolverFamily::Minion {
        tracing::error!("Only the Minion solver is currently supported!");
        exit(1);
    }

    let rule_sets = match resolve_rule_sets(target_family, &extra_rule_sets) {
        Ok(rs) => rs,
        Err(e) => {
            tracing::error!("Error resolving rule sets: {}", e);
            exit(1);
        }
    };

    let pretty_rule_sets = rule_sets
        .iter()
        .map(|rule_set| rule_set.name)
        .collect::<Vec<_>>()
        .join(", ");

    tracing::info!("Enabled rule sets: [{}]", pretty_rule_sets);
    tracing::info!(
        target: "file",
        "Rule sets: {}",
        pretty_rule_sets
    );

    let rules = get_rules(&rule_sets)?.into_iter().collect::<Vec<_>>();
    tracing::info!(
        target: "file",
        "Rules: {}",
        rules.iter().map(|rd| format!("{}", rd )).collect::<Vec<_>>().join("\n")
    );
    let input = cli.input_file.clone().expect("No input file given");
    tracing::info!(target: "file", "Input file: {}", input.display());
    let input_file: &str = input.to_str().ok_or(anyhow!(
        "Given input_file could not be converted to a string"
    ))?;

    let file = specify_trace_file(
        input_file.to_string(),
        cli.trace_file.clone(),
        cli.formatter.as_str(),
    );
    //consumer for protrace
    let consumer: Option<Consumer> = cli.tracing.then(|| {
        create_consumer(
            cli.trace_output.as_str(),
            cli.verbosity.clone(),
            cli.formatter.as_str(),
            file,
        )
    });
    /******************************************************/
    /*        Parse essence to json using Conjure         */
    /******************************************************/

    let context = Context::new_ptr(
        target_family,
        extra_rule_sets.iter().map(|rs| rs.to_string()).collect(),
        rules,
        rule_sets.clone(),
    );
    context.write().unwrap().file_name = Some(input.to_str().expect("").into());

    let mut model;
    if cli.enable_native_parser {
        model = parse_essence_file_native(input_file, context.clone())?;
    } else {
        conjure_executable()
            .map_err(|e| anyhow!("Could not find correct conjure executable: {}", e))?;

        let mut cmd = std::process::Command::new("conjure");
        let output = cmd
            .arg("pretty")
            .arg("--output-format=astjson")
            .arg(input_file)
            .output()?;

        let conjure_stderr = String::from_utf8(output.stderr)?;
        if !conjure_stderr.is_empty() {
            bail!(conjure_stderr);
        }

        let astjson = String::from_utf8(output.stdout)?;

        if cfg!(feature = "extra-rule-checks") {
            tracing::info!("extra-rule-checks: enabled");
        } else {
            tracing::info!("extra-rule-checks: disabled");
        }

        model = model_from_json(&astjson, context.clone())?;
    }

    tracing::info!("Initial model: \n{}\n", model);

    tracing::info!("Rewriting model...");

    if !cli.use_optimising_rewriter {
        tracing::info!("Rewriting model...");

        model = rewrite_naive(
            &model,
            &rule_sets,
            cli.check_equally_applicable_rules,
            consumer,
        )?;
    }

    tracing::info!("Rewritten model: \n{}\n", model);
    if cli.no_run_solver {
        println!("{}", model);
    } else {
        run_solver(&cli.clone(), model)?;
    }

    // still do postamble even if we didn't run the solver
    if let Some(path) = cli.info_json_path {
        #[allow(clippy::unwrap_used)]
        let context_obj = context.read().unwrap().clone();
        let generated_json = &serde_json::to_value(context_obj)?;
        let pretty_json = serde_json::to_string_pretty(&generated_json)?;
        File::create(path)?.write_all(pretty_json.as_bytes())?;
    }
=======
>>>>>>> 87b54303
    Ok(())
}

/******************************************************/
/*        Parse essence to json using Conjure         */
/******************************************************/

/// Runs the selected subcommand
fn run_subcommand(cli: Cli) -> anyhow::Result<()> {
    let global_args = cli.global_args;
    match cli.subcommand {
        cli::Command::Solve(solve_args) => run_solve_command(global_args, solve_args),
        cli::Command::TestSolve(local_args) => run_test_solve_command(global_args, local_args),
        cli::Command::PrintJsonSchema => run_print_info_schema_command(),
    }
}

#[cfg(test)]
mod tests {
    use conjure_oxide::{get_example_model, get_example_model_by_path};

    #[test]
    fn test_get_example_model_success() {
        let filename = "input";
        get_example_model(filename).unwrap();
    }

    #[test]
    fn test_get_example_model_by_filepath() {
        let filepath = "tests/integration/xyz/input.essence";
        get_example_model_by_path(filepath).unwrap();
    }

    #[test]
    fn test_get_example_model_fail_empty_filename() {
        let filename = "";
        get_example_model(filename).unwrap_err();
    }

    #[test]
    fn test_get_example_model_fail_empty_filepath() {
        let filepath = "";
        get_example_model_by_path(filepath).unwrap_err();
    }
}<|MERGE_RESOLUTION|>--- conflicted
+++ resolved
@@ -31,58 +31,6 @@
 use tracing_subscriber::util::SubscriberInitExt as _;
 use tracing_subscriber::{fmt, EnvFilter, Layer};
 
-<<<<<<< HEAD
-    // New logging arguments:
-    // Tracing: T
-    // Output: stdout, json file
-    // Verbosity: low medium high
-    // Format: human readable, json
-    // Optional file path
-    #[arg(
-        long,
-        short = 'T',
-        default_value_t = false,
-        help = "Enable rule tracing"
-    )]
-    tracing: bool,
-
-    #[arg(
-        long,
-        short = 'O',
-        default_value = "stdout",
-        help = "Select output location for trace result: stdout, file or both"
-    )]
-    trace_output: String,
-
-    #[arg(
-        long,
-        default_value = "medium",
-        help = "Select verbosity level for trace"
-    )]
-    verbosity: VerbosityLevel,
-
-    #[arg(
-        long,
-        short = 'F',
-        default_value = "human",
-        help = "Select the format of the trace output: human or json"
-    )]
-    formatter: String,
-
-    #[arg(
-        long,
-        short = 'f',
-        help = "Save rule trace to the given JSON file (defaults to input file location)"
-    )]
-    trace_file: Option<String>,
-
-    #[arg(
-        long,
-        default_value_t = false,
-        help = "Use the native parser to parse the essence file"
-    )]
-    enable_native_parser: bool,
-=======
 pub fn main() {
     // exit with 2 instead of 1 on failure,like grep
     match run() {
@@ -94,7 +42,6 @@
             exit(2);
         }
     }
->>>>>>> 87b54303
 }
 
 pub fn run() -> anyhow::Result<()> {
@@ -188,133 +135,6 @@
         .with(human_rule_trace_layer)
         .init();
 
-<<<<<<< HEAD
-    if target_family != SolverFamily::Minion {
-        tracing::error!("Only the Minion solver is currently supported!");
-        exit(1);
-    }
-
-    let rule_sets = match resolve_rule_sets(target_family, &extra_rule_sets) {
-        Ok(rs) => rs,
-        Err(e) => {
-            tracing::error!("Error resolving rule sets: {}", e);
-            exit(1);
-        }
-    };
-
-    let pretty_rule_sets = rule_sets
-        .iter()
-        .map(|rule_set| rule_set.name)
-        .collect::<Vec<_>>()
-        .join(", ");
-
-    tracing::info!("Enabled rule sets: [{}]", pretty_rule_sets);
-    tracing::info!(
-        target: "file",
-        "Rule sets: {}",
-        pretty_rule_sets
-    );
-
-    let rules = get_rules(&rule_sets)?.into_iter().collect::<Vec<_>>();
-    tracing::info!(
-        target: "file",
-        "Rules: {}",
-        rules.iter().map(|rd| format!("{}", rd )).collect::<Vec<_>>().join("\n")
-    );
-    let input = cli.input_file.clone().expect("No input file given");
-    tracing::info!(target: "file", "Input file: {}", input.display());
-    let input_file: &str = input.to_str().ok_or(anyhow!(
-        "Given input_file could not be converted to a string"
-    ))?;
-
-    let file = specify_trace_file(
-        input_file.to_string(),
-        cli.trace_file.clone(),
-        cli.formatter.as_str(),
-    );
-    //consumer for protrace
-    let consumer: Option<Consumer> = cli.tracing.then(|| {
-        create_consumer(
-            cli.trace_output.as_str(),
-            cli.verbosity.clone(),
-            cli.formatter.as_str(),
-            file,
-        )
-    });
-    /******************************************************/
-    /*        Parse essence to json using Conjure         */
-    /******************************************************/
-
-    let context = Context::new_ptr(
-        target_family,
-        extra_rule_sets.iter().map(|rs| rs.to_string()).collect(),
-        rules,
-        rule_sets.clone(),
-    );
-    context.write().unwrap().file_name = Some(input.to_str().expect("").into());
-
-    let mut model;
-    if cli.enable_native_parser {
-        model = parse_essence_file_native(input_file, context.clone())?;
-    } else {
-        conjure_executable()
-            .map_err(|e| anyhow!("Could not find correct conjure executable: {}", e))?;
-
-        let mut cmd = std::process::Command::new("conjure");
-        let output = cmd
-            .arg("pretty")
-            .arg("--output-format=astjson")
-            .arg(input_file)
-            .output()?;
-
-        let conjure_stderr = String::from_utf8(output.stderr)?;
-        if !conjure_stderr.is_empty() {
-            bail!(conjure_stderr);
-        }
-
-        let astjson = String::from_utf8(output.stdout)?;
-
-        if cfg!(feature = "extra-rule-checks") {
-            tracing::info!("extra-rule-checks: enabled");
-        } else {
-            tracing::info!("extra-rule-checks: disabled");
-        }
-
-        model = model_from_json(&astjson, context.clone())?;
-    }
-
-    tracing::info!("Initial model: \n{}\n", model);
-
-    tracing::info!("Rewriting model...");
-
-    if !cli.use_optimising_rewriter {
-        tracing::info!("Rewriting model...");
-
-        model = rewrite_naive(
-            &model,
-            &rule_sets,
-            cli.check_equally_applicable_rules,
-            consumer,
-        )?;
-    }
-
-    tracing::info!("Rewritten model: \n{}\n", model);
-    if cli.no_run_solver {
-        println!("{}", model);
-    } else {
-        run_solver(&cli.clone(), model)?;
-    }
-
-    // still do postamble even if we didn't run the solver
-    if let Some(path) = cli.info_json_path {
-        #[allow(clippy::unwrap_used)]
-        let context_obj = context.read().unwrap().clone();
-        let generated_json = &serde_json::to_value(context_obj)?;
-        let pretty_json = serde_json::to_string_pretty(&generated_json)?;
-        File::create(path)?.write_all(pretty_json.as_bytes())?;
-    }
-=======
->>>>>>> 87b54303
     Ok(())
 }
 
