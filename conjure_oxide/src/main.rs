// (niklasdewally): temporary, gut this if you want!

use std::fs::File;
use std::io::stdout;
use std::io::Write;
use std::path::PathBuf;
use std::process::exit;

use anyhow::Result as AnyhowResult;
use anyhow::{anyhow, bail};
use clap::{arg, command, Parser};
use schemars::schema_for;
use serde_json::json;
use serde_json::to_string_pretty;
use structured_logger::{json::new_writer, Builder};

use conjure_core::context::Context;
use conjure_oxide::find_conjure::conjure_executable;
<<<<<<< HEAD
use conjure_oxide::model_from_json;
use conjure_oxide::rule_engine::{
    get_rule_priorities, get_rules_vec, resolve_rule_sets, rewrite_model,
};
use conjure_oxide::utils::conjure::{get_minion_solutions, minion_solutions_to_json};
use conjure_oxide::SolverFamily;
=======
use conjure_oxide::generate_custom::get_example_model;
use conjure_oxide::parse::model_from_json;
use conjure_oxide::rewrite::rewrite_model;
use conjure_oxide::solvers::FromConjureModel;
use minion_rs::ast::{Constant, Model as MinionModel, VarName};
use minion_rs::run_minion;
>>>>>>> 0dc195e6

#[derive(Parser)]
#[command(author, version, about, long_about = None)]
struct Cli {
    #[arg(
        value_name = "INPUT_ESSENCE",
        default_value = "./conjure_oxide/tests/integration/xyz/input.essence",
        help = "The input Essence file"
    )]
    input_file: PathBuf,

    #[arg(
        long,
        value_name = "EXTRA_RULE_SETS",
        help = "Names of extra rule sets to enable"
    )]
    extra_rule_sets: Vec<String>,

    #[arg(
        long,
        value_enum,
        value_name = "SOLVER",
        short = 's',
        help = "Solver family use (Minion by default)"
    )]
    solver: Option<SolverFamily>, // ToDo this should probably set the solver adapter

    // TODO: subcommands instead of these being a flag.
    #[arg(
        long,
        default_value_t = false,
        help = "Print the schema for the info JSON and exit"
    )]
    print_info_schema: bool,

    #[arg(long, help = "Save execution info as JSON to the given file-path.")]
    info_json_path: Option<PathBuf>,

    #[arg(
        long,
        short = 'o',
        help = "Save solutions to a JSON file (prints to stdin by default)"
    )]
    output: Option<PathBuf>,
}

#[allow(clippy::unwrap_used)]
pub fn main() -> AnyhowResult<()> {
    let cli = Cli::parse();

    #[allow(clippy::unwrap_used)]
    if cli.print_info_schema {
        let schema = schema_for!(Context);
        println!("{}", serde_json::to_string_pretty(&schema).unwrap());
        return Ok(());
    }

    let target_family = cli.solver.unwrap_or(SolverFamily::Minion);
    let extra_rule_sets: Vec<String> = cli.extra_rule_sets;
    let out_file: Option<File> = match &cli.output {
        None => None,
        Some(pth) => Some(
            File::options()
                .create(true)
                .truncate(true)
                .write(true)
                .open(pth)?,
        ),
    };
    #[allow(clippy::unwrap_used)]
    let log_file = File::options()
        .create(true)
        .append(true)
        .open("conjure_oxide.log")?;

    Builder::new()
        .with_target_writer("info", new_writer(stdout()))
        .with_target_writer("file", new_writer(log_file))
        .init();

    if target_family != SolverFamily::Minion {
        log::error!("Only the Minion solver is currently supported!");
        exit(1);
    }

    let rule_sets = match resolve_rule_sets(target_family, &extra_rule_sets) {
        Ok(rs) => rs,
        Err(e) => {
            log::error!("Error resolving rule sets: {}", e);
            exit(1);
        }
    };

    let pretty_rule_sets = rule_sets
        .iter()
        .map(|rule_set| rule_set.name)
        .collect::<Vec<_>>()
        .join(", ");

    println!("Enabled rule sets: [{}]", pretty_rule_sets);
    log::info!(
        target: "file",
        "Rule sets: {}",
        pretty_rule_sets
    );

    let rule_priorities = get_rule_priorities(&rule_sets)?;
    let rules_vec = get_rules_vec(&rule_priorities);

    log::info!(target: "file", 
         "Rules and priorities: {}", 
         rules_vec.iter()
            .map(|rule| format!("{}: {}", rule.name, rule_priorities.get(rule).unwrap_or(&0)))
            .collect::<Vec<_>>()
            .join(", "));

    log::info!(target: "file", "Input file: {}", cli.input_file.display());
    let input_file: &str = cli.input_file.to_str().ok_or(anyhow!(
        "Given input_file could not be converted to a string"
    ))?;

    /******************************************************/
    /*        Parse essence to json using Conjure         */
    /******************************************************/

    conjure_executable()
        .map_err(|e| anyhow!("Could not find correct conjure executable: {}", e))?;

    let mut cmd = std::process::Command::new("conjure");
    let output = cmd
        .arg("pretty")
        .arg("--output-format=astjson")
        .arg(input_file)
        .output()?;

    let conjure_stderr = String::from_utf8(output.stderr)?;
    if !conjure_stderr.is_empty() {
        bail!(conjure_stderr);
    }

    let astjson = String::from_utf8(output.stdout)?;

    let context = Context::new_ptr(
        target_family,
        extra_rule_sets.clone(),
        rules_vec.clone(),
        rule_sets.clone(),
    );

    context.write().unwrap().file_name = Some(cli.input_file.to_str().expect("").into());

    let mut model = model_from_json(&astjson, context.clone())?;

    log::info!(target: "file", "Initial model: {}", json!(model));

    log::info!(target: "file", "Rewriting model...");
    model = rewrite_model(&model, &rule_sets)?;

    log::info!(target: "file", "Rewritten model: {}", json!(model));

    let solutions = get_minion_solutions(model)?; // ToDo we need to properly set the solver adaptor here, not hard code minion
    log::info!(target: "file", "Solutions: {}", minion_solutions_to_json(&solutions));

    let solutions_json = minion_solutions_to_json(&solutions);
    let solutions_str = to_string_pretty(&solutions_json)?;
    match out_file {
        None => {
            println!("Solutions:");
            println!("{}", solutions_str);
        }
        Some(mut outf) => {
            outf.write_all(solutions_str.as_bytes())?;
            println!(
                "Solutions saved to {:?}",
                &cli.output.unwrap().canonicalize()?
            )
        }
    }

    if let Some(path) = cli.info_json_path {
        #[allow(clippy::unwrap_used)]
        let context_obj = context.read().unwrap().clone();
        let generated_json = &serde_json::to_value(context_obj)?;
        let pretty_json = serde_json::to_string_pretty(&generated_json)?;
        File::create(path)?.write_all(pretty_json.as_bytes())?;
    }
    Ok(())
}

#[cfg(test)]
mod tests {
<<<<<<< HEAD
    use conjure_oxide::{get_example_model, get_example_model_by_path};

    #[test]
    fn test_get_example_model_success() {
        let filename = "input";
=======
    use super::*;

    #[test]
    fn test_get_example_model_success() {
        let filename = "basic/comprehension-01-1/comprehension-01-1";
>>>>>>> 0dc195e6
        get_example_model(filename).unwrap();
    }

    #[test]
<<<<<<< HEAD
    fn test_get_example_model_by_filepath() {
        let filepath = "tests/integration/xyz/input.essence";
        get_example_model_by_path(filepath).unwrap();
    }

    #[test]
=======
>>>>>>> 0dc195e6
    fn test_get_example_model_fail_empty_filename() {
        let filename = "";
        get_example_model(filename).unwrap_err();
    }
<<<<<<< HEAD

    #[test]
    fn test_get_example_model_fail_empty_filepath() {
        let filepath = "";
        get_example_model_by_path(filepath).unwrap_err();
    }
=======
>>>>>>> 0dc195e6
}<|MERGE_RESOLUTION|>--- conflicted
+++ resolved
@@ -16,21 +16,12 @@
 
 use conjure_core::context::Context;
 use conjure_oxide::find_conjure::conjure_executable;
-<<<<<<< HEAD
-use conjure_oxide::model_from_json;
-use conjure_oxide::rule_engine::{
-    get_rule_priorities, get_rules_vec, resolve_rule_sets, rewrite_model,
-};
-use conjure_oxide::utils::conjure::{get_minion_solutions, minion_solutions_to_json};
-use conjure_oxide::SolverFamily;
-=======
 use conjure_oxide::generate_custom::get_example_model;
 use conjure_oxide::parse::model_from_json;
 use conjure_oxide::rewrite::rewrite_model;
 use conjure_oxide::solvers::FromConjureModel;
 use minion_rs::ast::{Constant, Model as MinionModel, VarName};
 use minion_rs::run_minion;
->>>>>>> 0dc195e6
 
 #[derive(Parser)]
 #[command(author, version, about, long_about = None)]
@@ -222,43 +213,17 @@
 
 #[cfg(test)]
 mod tests {
-<<<<<<< HEAD
-    use conjure_oxide::{get_example_model, get_example_model_by_path};
-
-    #[test]
-    fn test_get_example_model_success() {
-        let filename = "input";
-=======
     use super::*;
 
     #[test]
     fn test_get_example_model_success() {
         let filename = "basic/comprehension-01-1/comprehension-01-1";
->>>>>>> 0dc195e6
         get_example_model(filename).unwrap();
     }
 
     #[test]
-<<<<<<< HEAD
-    fn test_get_example_model_by_filepath() {
-        let filepath = "tests/integration/xyz/input.essence";
-        get_example_model_by_path(filepath).unwrap();
-    }
-
-    #[test]
-=======
->>>>>>> 0dc195e6
     fn test_get_example_model_fail_empty_filename() {
         let filename = "";
         get_example_model(filename).unwrap_err();
     }
-<<<<<<< HEAD
-
-    #[test]
-    fn test_get_example_model_fail_empty_filepath() {
-        let filepath = "";
-        get_example_model_by_path(filepath).unwrap_err();
-    }
-=======
->>>>>>> 0dc195e6
 }