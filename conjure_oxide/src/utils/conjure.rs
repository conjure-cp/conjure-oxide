use std::collections::BTreeMap;
use std::rc::Rc;
use std::string::ToString;
use std::sync::{Arc, Mutex, RwLock};

use conjure_core::ast::{Literal, Name};
use conjure_core::bug;
use conjure_core::context::Context;
<<<<<<< HEAD
use conjure_core::solver::adaptors::SAT;
use rand::Rng as _;
use serde_json::{from_str, Map, Value as JsonValue};
=======
use itertools::Itertools as _;
use serde_json::{Map, Value as JsonValue};
use tempfile::tempdir;
>>>>>>> be74a1e9
use thiserror::Error as ThisError;

use crate::model_from_json;
use crate::solver::adaptors::Minion;
use crate::solver::Solver;
use crate::utils::json::sort_json_object;
use crate::Error as ParseErr;
use crate::Model;

use glob::glob;

#[derive(Debug, ThisError)]
pub enum EssenceParseError {
    #[error("Error running conjure pretty: {0}")]
    ConjurePrettyError(String),
    #[error("Error running conjure solve: {0}")]
    ConjureSolveError(String),
    #[error("Error parsing essence file: {0}")]
    ParseError(ParseErr),
    #[error("Error parsing Conjure solutions file: {0}")]
    ConjureSolutionsError(String),
    #[error("No solutions file for {0}")]
    ConjureNoSolutionsFile(String),
}

impl From<ParseErr> for EssenceParseError {
    fn from(e: ParseErr) -> Self {
        EssenceParseError::ParseError(e)
    }
}

pub fn parse_essence_file(
    path: &str,
    filename: &str,
    extension: &str,
    context: Arc<RwLock<Context<'static>>>,
) -> Result<Model, EssenceParseError> {
    parse_essence_file_1(&format!("{path}/{filename}.{extension}"), context)
}

fn parse_essence_file_1(
    path: &str,
    context: Arc<RwLock<Context<'static>>>,
) -> Result<Model, EssenceParseError> {
    let mut cmd = std::process::Command::new("conjure");
    let output = match cmd
        .arg("pretty")
        .arg("--output-format=astjson")
        .arg(path)
        .output()
    {
        Ok(output) => output,
        Err(e) => return Err(EssenceParseError::ConjurePrettyError(e.to_string())),
    };

    if !output.status.success() {
        let stderr_string = String::from_utf8(output.stderr)
            .unwrap_or("stderr is not a valid UTF-8 string".to_string());
        return Err(EssenceParseError::ConjurePrettyError(stderr_string));
    }

    let astjson = match String::from_utf8(output.stdout) {
        Ok(astjson) => astjson,
        Err(e) => {
            return Err(EssenceParseError::ConjurePrettyError(format!(
                "Error parsing output from conjure: {:#?}",
                e
            )))
        }
    };

    let parsed_model = model_from_json(&astjson, context)?;
    Ok(parsed_model)
}

pub fn get_minion_solutions(
    model: Model,
    num_sols: i32,
) -> Result<Vec<BTreeMap<Name, Literal>>, anyhow::Error> {
    let solver = Solver::new(Minion::new());
    println!("Building Minion model...");

    // for later...
    let symbols_rc = Rc::clone(model.as_submodel().symbols_ptr_unchecked());

    let solver = solver.load_model(model)?;

    println!("Running Minion...");

    let all_solutions_ref = Arc::new(Mutex::<Vec<BTreeMap<Name, Literal>>>::new(vec![]));
    let all_solutions_ref_2 = all_solutions_ref.clone();
    let solver = if num_sols > 0 {
        let sols_left = Mutex::new(num_sols);

        #[allow(clippy::unwrap_used)]
        solver
            .solve(Box::new(move |sols| {
                let mut all_solutions = (*all_solutions_ref_2).lock().unwrap();
                (*all_solutions).push(sols.into_iter().collect());
                let mut sols_left = sols_left.lock().unwrap();
                *sols_left -= 1;

                *sols_left != 0
            }))
            .unwrap()
    } else {
        #[allow(clippy::unwrap_used)]
        solver
            .solve(Box::new(move |sols| {
                let mut all_solutions = (*all_solutions_ref_2).lock().unwrap();
                (*all_solutions).push(sols.into_iter().collect());
                true
            }))
            .unwrap()
    };

    solver.save_stats_to_context();

    #[allow(clippy::unwrap_used)]
    let mut sols_guard = (*all_solutions_ref).lock().unwrap();
    let sols = &mut *sols_guard;
    let symbols = symbols_rc.borrow();

    let names = symbols.clone().into_iter().map(|x| x.0).collect_vec();
    let representations = names
        .into_iter()
        .filter_map(|x| symbols.representations_for(&x).map(|repr| (x, repr)))
        .filter_map(|(name, reprs)| {
            if reprs.is_empty() {
                return None;
            }
            assert!(
                reprs.len() <= 1,
                "multiple representations for a variable is not yet implemented"
            );

            assert_eq!(
                reprs[0].len(),
                1,
                "nested representations are not yet implemented"
            );
            Some((name, reprs[0][0].clone()))
        })
        .collect_vec();

    for sol in sols.iter_mut() {
        for (name, representation) in representations.iter() {
            let value = representation.value_up(sol).unwrap();
            sol.insert(name.clone(), value);
        }

        // remove represented variables
        *sol = sol
            .clone()
            .into_iter()
            .filter(|(name, _)| !matches!(name, Name::RepresentedName(_, _, _)))
            .collect();
    }

    Ok(sols.clone().into_iter().filter(|x| !x.is_empty()).collect())
}

pub fn get_sat_solutions(
    model: Model,
    num_sols: i32,
) -> Result<Vec<BTreeMap<Name, Literal>>, anyhow::Error> {
    let solver = Solver::new(SAT::default());
    println!("Building SAT model...");
    let solver = solver.load_model(model)?;

    println!("Running SAT...");

    let all_solutions_ref = Arc::new(Mutex::<Vec<BTreeMap<Name, Literal>>>::new(vec![]));
    let all_solutions_ref_2 = all_solutions_ref.clone();
    let solver = if num_sols > 0 {
        let sols_left = Mutex::new(num_sols);

        #[allow(clippy::unwrap_used)]
        solver
            .solve(Box::new(move |sols| {
                let mut all_solutions = (*all_solutions_ref_2).lock().unwrap();
                (*all_solutions).push(sols.into_iter().collect());
                let mut sols_left = sols_left.lock().unwrap();
                *sols_left -= 1;

                *sols_left != 0
            }))
            .unwrap()
    } else {
        #[allow(clippy::unwrap_used)]
        solver
            .solve(Box::new(move |sols| {
                let mut all_solutions = (*all_solutions_ref_2).lock().unwrap();
                (*all_solutions).push(sols.into_iter().collect());
                true
            }))
            .unwrap()
    };

    solver.save_stats_to_context();

    #[allow(clippy::unwrap_used)]
    let sols = (*all_solutions_ref).lock().unwrap();

    Ok((*sols).clone())
}

#[allow(clippy::unwrap_used)]
pub fn get_solutions_from_conjure(
    essence_file: &str,
    context: Arc<RwLock<Context<'static>>>,
) -> Result<Vec<BTreeMap<Name, Literal>>, EssenceParseError> {
    let tmp_dir = tempdir().unwrap();

    let mut cmd = std::process::Command::new("conjure");
    let output = cmd
        .arg("solve")
        .arg("--number-of-solutions=all")
        .arg("--copy-solutions=no")
        .arg("-o")
        .arg(tmp_dir.path())
        .arg(essence_file)
        .output()
        .map_err(|e| EssenceParseError::ConjureSolveError(e.to_string()))?;

    if !output.status.success() {
        return Err(EssenceParseError::ConjureSolveError(format!(
            "conjure solve exited with failure: {}",
            String::from_utf8(output.stderr).unwrap()
        )));
    }

    let solutions_files: Vec<_> = glob(&format!("{}/*.solution", tmp_dir.path().display()))
        .unwrap()
        .collect();

    let mut solutions_set = vec![];
    for solutions_file in solutions_files {
        let solutions_file = solutions_file.unwrap();
        let model = parse_essence_file_1(solutions_file.to_str().unwrap(), Arc::clone(&context))
            .expect("conjure solutions files to be parsable");

        let mut solutions = BTreeMap::new();
        for (name, decl) in model.as_submodel().symbols().clone().into_iter() {
            match decl.kind() {
                conjure_core::ast::DeclarationKind::ValueLetting(expression) => {
                    let literal = expression
                        .clone()
                        .to_literal()
                        .expect("lettings in a solution should only contain literals");
                    solutions.insert(name, literal);
                }
                _ => {
                    bug!("only expect value letting declarations in solutions")
                }
            }
        }
        solutions_set.push(solutions);
    }

    Ok(solutions_set
        .into_iter()
        .filter(|x| !x.is_empty())
        .collect())
}

pub fn solutions_to_json(solutions: &Vec<BTreeMap<Name, Literal>>) -> JsonValue {
    let mut json_solutions = Vec::new();
    for solution in solutions {
        let mut json_solution = Map::new();
        for (var_name, constant) in solution {
            let serialized_constant = serde_json::to_value(constant).unwrap();
            json_solution.insert(var_name.to_string(), serialized_constant);
        }
        json_solutions.push(JsonValue::Object(json_solution));
    }
    let ans = JsonValue::Array(json_solutions);
    sort_json_object(&ans, true)
}<|MERGE_RESOLUTION|>--- conflicted
+++ resolved
@@ -6,15 +6,15 @@
 use conjure_core::ast::{Literal, Name};
 use conjure_core::bug;
 use conjure_core::context::Context;
-<<<<<<< HEAD
+
 use conjure_core::solver::adaptors::SAT;
 use rand::Rng as _;
 use serde_json::{from_str, Map, Value as JsonValue};
-=======
+
 use itertools::Itertools as _;
 use serde_json::{Map, Value as JsonValue};
 use tempfile::tempdir;
->>>>>>> be74a1e9
+
 use thiserror::Error as ThisError;
 
 use crate::model_from_json;
