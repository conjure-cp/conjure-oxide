use std::collections::{BTreeMap, HashMap, HashSet};
use std::fmt::Debug;
use std::vec;

<<<<<<< HEAD
use conjure_core::ast::records::RecordValue;
=======
>>>>>>> 4f06cd61
use conjure_core::bug;
use itertools::Itertools as _;
use std::fs::File;
use std::fs::{read_to_string, OpenOptions};
use std::hash::Hash;
use std::io::Write;
use std::sync::{Arc, RwLock};
use uniplate::Uniplate;

use conjure_core::ast::{AbstractLiteral, Domain, SerdeModel};
use conjure_core::context::Context;
use serde_json::{json, Error as JsonError, Value as JsonValue};

use conjure_core::error::Error;

use crate::ast::Name::UserName;
use crate::ast::{Literal, Name};
use crate::utils::conjure::solutions_to_json;
use crate::utils::json::sort_json_object;
use crate::utils::misc::to_set;
use crate::Model as ConjureModel;
use crate::SolverFamily;

pub fn assert_eq_any_order<T: Eq + Hash + Debug + Clone>(a: &Vec<Vec<T>>, b: &Vec<Vec<T>>) {
    assert_eq!(a.len(), b.len());

    let mut a_rows: Vec<HashSet<T>> = Vec::new();
    for row in a {
        let hash_row = to_set(row);
        a_rows.push(hash_row);
    }

    let mut b_rows: Vec<HashSet<T>> = Vec::new();
    for row in b {
        let hash_row = to_set(row);
        b_rows.push(hash_row);
    }

    println!("{:?},{:?}", a_rows, b_rows);
    for row in a_rows {
        assert!(b_rows.contains(&row));
    }
}

pub fn serialise_model(model: &ConjureModel) -> Result<String, JsonError> {
    // A consistent sorting of the keys of json objects
    // only required for the generated version
    // since the expected version will already be sorted
    let serde_model: SerdeModel = model.clone().into();
    let generated_json = sort_json_object(&serde_json::to_value(serde_model)?, false);

    // serialise to string
    let generated_json_str = serde_json::to_string_pretty(&generated_json)?;

    Ok(generated_json_str)
}

pub fn save_model_json(
    model: &ConjureModel,
    path: &str,
    test_name: &str,
    test_stage: &str,
) -> Result<(), std::io::Error> {
    let generated_json_str = serialise_model(model)?;
    let filename = format!("{path}/{test_name}.generated-{test_stage}.serialised.json");
    File::create(&filename)?.write_all(generated_json_str.as_bytes())?;
    Ok(())
}

pub fn save_stats_json(
    context: Arc<RwLock<Context<'static>>>,
    path: &str,
    test_name: &str,
) -> Result<(), std::io::Error> {
    #[allow(clippy::unwrap_used)]
    let stats = context.read().unwrap().clone();
    let generated_json = sort_json_object(&serde_json::to_value(stats)?, false);

    // serialise to string
    let generated_json_str = serde_json::to_string_pretty(&generated_json)?;

    File::create(format!("{path}/{test_name}-stats.json"))?
        .write_all(generated_json_str.as_bytes())?;

    Ok(())
}

pub fn read_model_json(
    ctx: &Arc<RwLock<Context<'static>>>,
    path: &str,
    test_name: &str,
    prefix: &str,
    test_stage: &str,
) -> Result<ConjureModel, std::io::Error> {
    let expected_json_str = std::fs::read_to_string(format!(
        "{path}/{test_name}.{prefix}-{test_stage}.serialised.json"
    ))?;
    println!("{path}/{test_name}.{prefix}-{test_stage}.serialised.json");
    let expected_model: SerdeModel = serde_json::from_str(&expected_json_str)?;

    Ok(expected_model.initialise(ctx.clone()).unwrap())
}

pub fn minion_solutions_from_json(
    serialized: &str,
) -> Result<Vec<HashMap<Name, Literal>>, anyhow::Error> {
    let json: JsonValue = serde_json::from_str(serialized)?;

    let json_array = json
        .as_array()
        .ok_or(Error::Parse("Invalid JSON".to_owned()))?;

    let mut solutions = Vec::new();

    for solution in json_array {
        let mut sol = HashMap::new();
        let solution = solution
            .as_object()
            .ok_or(Error::Parse("Invalid JSON".to_owned()))?;

        for (var_name, constant) in solution {
            let constant = match constant {
                JsonValue::Number(n) => {
                    let n = n
                        .as_i64()
                        .ok_or(Error::Parse("Invalid integer".to_owned()))?;
                    Literal::Int(n as i32)
                }
                JsonValue::Bool(b) => Literal::Bool(*b),
                _ => return Err(Error::Parse("Invalid constant".to_owned()).into()),
            };

            sol.insert(UserName(var_name.into()), constant);
        }

        solutions.push(sol);
    }

    Ok(solutions)
}

/// Writes the minion solutions to a generated JSON file, and returns the JSON structure.
pub fn save_solutions_json(
    solutions: &Vec<BTreeMap<Name, Literal>>,
    path: &str,
    test_name: &str,
    solver: SolverFamily,
) -> Result<JsonValue, std::io::Error> {
    let json_solutions = solutions_to_json(solutions);
    let generated_json_str = serde_json::to_string_pretty(&json_solutions)?;

    let solver_name = match solver {
        SolverFamily::SAT => "sat",
        SolverFamily::Minion => "minion",
    };

    let filename = format!("{path}/{test_name}.generated-{solver_name}.solutions.json");
    File::create(&filename)?.write_all(generated_json_str.as_bytes())?;

    Ok(json_solutions)
}

pub fn read_solutions_json(
    path: &str,
    test_name: &str,
    prefix: &str,
    solver: SolverFamily,
) -> Result<JsonValue, anyhow::Error> {
    let solver_name = match solver {
        SolverFamily::SAT => "sat",
        SolverFamily::Minion => "minion",
    };

    let expected_json_str = std::fs::read_to_string(format!(
        "{path}/{test_name}.{prefix}-{solver_name}.solutions.json"
    ))?;

    let expected_solutions: JsonValue =
        sort_json_object(&serde_json::from_str(&expected_json_str)?, true);

    Ok(expected_solutions)
}

/// Reads a rule trace from a file. For the generated prefix, it appends a count message.
/// Returns the lines of the file as a vector of strings.
pub fn read_rule_trace(
    path: &str,
    test_name: &str,
    prefix: &str,
) -> Result<Vec<String>, std::io::Error> {
    let filename = format!("{path}/{test_name}-{prefix}-rule-trace.json");
    let mut rules_trace: Vec<String> = read_to_string(&filename)?
        .lines()
        .map(String::from)
        .collect();

    // If prefix is "generated", append the count message
    if prefix == "generated" {
        let rule_count = rules_trace.len();
        let count_message = json!({
            "message": "Number of rules applied",
            "count": rule_count
        });
        let count_message_string = serde_json::to_string(&count_message)?;
        rules_trace.push(count_message_string);

        // Overwrite the file with updated content (including the count message)
        let mut file = OpenOptions::new()
            .write(true)
            .truncate(true)
            .open(&filename)?;
        writeln!(file, "{}", rules_trace.join("\n"))?;
    }

    Ok(rules_trace)
}

/// Reads a human-readable rule trace text file.
pub fn read_human_rule_trace(
    path: &str,
    test_name: &str,
    prefix: &str,
) -> Result<Vec<String>, std::io::Error> {
    let filename = format!("{path}/{test_name}-{prefix}-rule-trace-human.txt");
    let rules_trace: Vec<String> = read_to_string(&filename)?
        .lines()
        .map(String::from)
        .collect();

    Ok(rules_trace)
}

#[doc(hidden)]
pub fn normalize_solutions_for_comparison(
    input_solutions: &[BTreeMap<Name, Literal>],
) -> Vec<BTreeMap<Name, Literal>> {
    let mut normalized = input_solutions.to_vec();

    for solset in &mut normalized {
        // remove machine names
        let keys_to_remove: Vec<Name> = solset
            .keys()
            .filter(|k| matches!(k, Name::MachineName(_)))
            .cloned()
            .collect();
        for k in keys_to_remove {
            solset.remove(&k);
        }

        let mut updates = vec![];
        for (k, v) in solset.clone() {
            if let Name::UserName(_) = k {
                match v {
                    Literal::Bool(true) => updates.push((k, Literal::Int(1))),
                    Literal::Bool(false) => updates.push((k, Literal::Int(0))),
                    Literal::AbstractLiteral(AbstractLiteral::Matrix(elems, _)) => {
                        // make all domains the same (this is just in the tester so the types dont
                        // actually matter)

                        let mut matrix = AbstractLiteral::Matrix(elems, Domain::IntDomain(vec![]));
                        matrix =
                            matrix.transform(Arc::new(
                                move |x: AbstractLiteral<Literal>| match x {
                                    AbstractLiteral::Matrix(items, _) => {
                                        let items = items
                                            .into_iter()
                                            .map(|x| match x {
                                                Literal::Bool(false) => Literal::Int(0),
                                                Literal::Bool(true) => Literal::Int(1),
                                                x => x,
                                            })
                                            .collect_vec();

                                        AbstractLiteral::Matrix(items, Domain::IntDomain(vec![]))
                                    }
                                    x => x,
                                },
                            ));
                        updates.push((k, Literal::AbstractLiteral(matrix)));
                    }
                    Literal::AbstractLiteral(AbstractLiteral::Tuple(elems)) => {
                        // just the same as matrix but with tuples instead
                        // only conversion needed is to convert bools to ints
                        let mut tuple = AbstractLiteral::Tuple(elems);
                        tuple =
                            tuple.transform(Arc::new(move |x: AbstractLiteral<Literal>| match x {
                                AbstractLiteral::Tuple(items) => {
                                    let items = items
                                        .into_iter()
                                        .map(|x| match x {
                                            Literal::Bool(false) => Literal::Int(0),
                                            Literal::Bool(true) => Literal::Int(1),
                                            x => x,
                                        })
                                        .collect_vec();

                                    AbstractLiteral::Tuple(items)
                                }
                                x => x,
                            }));
                        updates.push((k, Literal::AbstractLiteral(tuple)));
                    }
<<<<<<< HEAD
                    Literal::AbstractLiteral(AbstractLiteral::Record(entries)) => {
                        // just the same as matrix but with tuples instead
                        // only conversion needed is to convert bools to ints
                        let mut record = AbstractLiteral::Record(entries);
                        record =
                            record.transform(Arc::new(
                                move |x: AbstractLiteral<Literal>| match x {
                                    AbstractLiteral::Record(entries) => {
                                        let entries = entries
                                            .into_iter()
                                            .map(|x| {
                                                let RecordValue { name, value } = x;
                                                {
                                                    let value = match value {
                                                        Literal::Bool(false) => Literal::Int(0),
                                                        Literal::Bool(true) => Literal::Int(1),
                                                        x => x,
                                                    };
                                                    RecordValue { name, value }
                                                }
                                            })
                                            .collect_vec();

                                        AbstractLiteral::Record(entries)
                                    }
                                    x => x,
                                },
                            ));
                        updates.push((k, Literal::AbstractLiteral(record)));
                    }
                    Literal::Int(_) => {},
=======
>>>>>>> 4f06cd61
                    e => bug!("unexpected literal type: {e:?}"),
                }
            }
        }

        for (k, v) in updates {
            solset.insert(k, v);
        }
    }

    // Remove duplicates
    normalized = normalized.into_iter().unique().collect();
    normalized
}<|MERGE_RESOLUTION|>--- conflicted
+++ resolved
@@ -2,10 +2,7 @@
 use std::fmt::Debug;
 use std::vec;
 
-<<<<<<< HEAD
 use conjure_core::ast::records::RecordValue;
-=======
->>>>>>> 4f06cd61
 use conjure_core::bug;
 use itertools::Itertools as _;
 use std::fs::File;
@@ -308,7 +305,6 @@
                             }));
                         updates.push((k, Literal::AbstractLiteral(tuple)));
                     }
-<<<<<<< HEAD
                     Literal::AbstractLiteral(AbstractLiteral::Record(entries)) => {
                         // just the same as matrix but with tuples instead
                         // only conversion needed is to convert bools to ints
@@ -339,9 +335,7 @@
                             ));
                         updates.push((k, Literal::AbstractLiteral(record)));
                     }
-                    Literal::Int(_) => {},
-=======
->>>>>>> 4f06cd61
+                    Literal::Int(_) => {}
                     e => bug!("unexpected literal type: {e:?}"),
                 }
             }
