use std::collections::{BTreeMap, HashMap, HashSet};
use std::fmt::Debug;
use std::vec;

use conjure_core::ast::records::RecordValue;
use conjure_core::bug;
use itertools::Itertools as _;
use std::fs::File;
use std::fs::{read_to_string, OpenOptions};
use std::hash::Hash;
use std::io::Write;
use std::sync::{Arc, RwLock};
use uniplate::Uniplate;

use conjure_core::ast::{AbstractLiteral, Domain, SerdeModel};
use conjure_core::context::Context;
use serde_json::{json, Error as JsonError, Value as JsonValue};

use conjure_core::error::Error;

use crate::ast::Name::UserName;
use crate::ast::{Literal, Name};
use crate::utils::conjure::solutions_to_json;
use crate::utils::json::sort_json_object;
use crate::utils::misc::to_set;
use crate::Model as ConjureModel;
use crate::SolverFamily;

pub fn assert_eq_any_order<T: Eq + Hash + Debug + Clone>(a: &Vec<Vec<T>>, b: &Vec<Vec<T>>) {
    assert_eq!(a.len(), b.len());

    let mut a_rows: Vec<HashSet<T>> = Vec::new();
    for row in a {
        let hash_row = to_set(row);
        a_rows.push(hash_row);
    }

    let mut b_rows: Vec<HashSet<T>> = Vec::new();
    for row in b {
        let hash_row = to_set(row);
        b_rows.push(hash_row);
    }

    println!("{:?},{:?}", a_rows, b_rows);
    for row in a_rows {
        assert!(b_rows.contains(&row));
    }
}

pub fn serialise_model(model: &ConjureModel) -> Result<String, JsonError> {
    // A consistent sorting of the keys of json objects
    // only required for the generated version
    // since the expected version will already be sorted
    let serde_model: SerdeModel = model.clone().into();
    let generated_json = sort_json_object(&serde_json::to_value(serde_model)?, false);

    // serialise to string
    let generated_json_str = serde_json::to_string_pretty(&generated_json)?;

    Ok(generated_json_str)
}

pub fn save_model_json(
    model: &ConjureModel,
    path: &str,
    test_name: &str,
    test_stage: &str,
) -> Result<(), std::io::Error> {
    let generated_json_str = serialise_model(model)?;
    let filename = format!("{path}/{test_name}.generated-{test_stage}.serialised.json");
    File::create(&filename)?.write_all(generated_json_str.as_bytes())?;
    Ok(())
}

pub fn save_stats_json(
    context: Arc<RwLock<Context<'static>>>,
    path: &str,
    test_name: &str,
) -> Result<(), std::io::Error> {
    #[allow(clippy::unwrap_used)]
    let stats = context.read().unwrap().clone();
    let generated_json = sort_json_object(&serde_json::to_value(stats)?, false);

    // serialise to string
    let generated_json_str = serde_json::to_string_pretty(&generated_json)?;

    File::create(format!("{path}/{test_name}-stats.json"))?
        .write_all(generated_json_str.as_bytes())?;

    Ok(())
}

pub fn read_model_json(
    ctx: &Arc<RwLock<Context<'static>>>,
    path: &str,
    test_name: &str,
    prefix: &str,
    test_stage: &str,
) -> Result<ConjureModel, std::io::Error> {
    let expected_json_str = std::fs::read_to_string(format!(
        "{path}/{test_name}.{prefix}-{test_stage}.serialised.json"
    ))?;
    println!("{path}/{test_name}.{prefix}-{test_stage}.serialised.json");
    let expected_model: SerdeModel = serde_json::from_str(&expected_json_str)?;

    Ok(expected_model.initialise(ctx.clone()).unwrap())
}

pub fn minion_solutions_from_json(
    serialized: &str,
) -> Result<Vec<HashMap<Name, Literal>>, anyhow::Error> {
    let json: JsonValue = serde_json::from_str(serialized)?;

    let json_array = json
        .as_array()
        .ok_or(Error::Parse("Invalid JSON".to_owned()))?;

    let mut solutions = Vec::new();

    for solution in json_array {
        let mut sol = HashMap::new();
        let solution = solution
            .as_object()
            .ok_or(Error::Parse("Invalid JSON".to_owned()))?;

        for (var_name, constant) in solution {
            let constant = match constant {
                JsonValue::Number(n) => {
                    let n = n
                        .as_i64()
                        .ok_or(Error::Parse("Invalid integer".to_owned()))?;
                    Literal::Int(n as i32)
                }
                JsonValue::Bool(b) => Literal::Bool(*b),
                _ => return Err(Error::Parse("Invalid constant".to_owned()).into()),
            };

            sol.insert(UserName(var_name.into()), constant);
        }

        solutions.push(sol);
    }

    Ok(solutions)
}

/// Writes the minion solutions to a generated JSON file, and returns the JSON structure.
pub fn save_solutions_json(
    solutions: &Vec<BTreeMap<Name, Literal>>,
    path: &str,
    test_name: &str,
    solver: SolverFamily,
) -> Result<JsonValue, std::io::Error> {
    let json_solutions = solutions_to_json(solutions);
    let generated_json_str = serde_json::to_string_pretty(&json_solutions)?;

    let solver_name = match solver {
        SolverFamily::SAT => "sat",
        SolverFamily::Minion => "minion",
    };

    let filename = format!("{path}/{test_name}.generated-{solver_name}.solutions.json");
    File::create(&filename)?.write_all(generated_json_str.as_bytes())?;

    Ok(json_solutions)
}

pub fn read_solutions_json(
    path: &str,
    test_name: &str,
    prefix: &str,
    solver: SolverFamily,
) -> Result<JsonValue, anyhow::Error> {
    let solver_name = match solver {
        SolverFamily::SAT => "sat",
        SolverFamily::Minion => "minion",
    };

    let expected_json_str = std::fs::read_to_string(format!(
        "{path}/{test_name}.{prefix}-{solver_name}.solutions.json"
    ))?;

    let expected_solutions: JsonValue =
        sort_json_object(&serde_json::from_str(&expected_json_str)?, true);

    Ok(expected_solutions)
}

/// Reads a rule trace from a file. For the generated prefix, it appends a count message.
/// Returns the lines of the file as a vector of strings.
pub fn read_rule_trace(
    path: &str,
    test_name: &str,
    prefix: &str,
) -> Result<Vec<String>, std::io::Error> {
    let filename = format!("{path}/{test_name}-{prefix}-rule-trace.json");
    let mut rules_trace: Vec<String> = read_to_string(&filename)?
        .lines()
        .map(String::from)
        .collect();

    // If prefix is "generated", append the count message
    if prefix == "generated" {
        let rule_count = rules_trace.len();
        let count_message = json!({
            "message": "Number of rules applied",
            "count": rule_count
        });
        let count_message_string = serde_json::to_string(&count_message)?;
        rules_trace.push(count_message_string);

        // Overwrite the file with updated content (including the count message)
        let mut file = OpenOptions::new()
            .write(true)
            .truncate(true)
            .open(&filename)?;
        writeln!(file, "{}", rules_trace.join("\n"))?;
    }

    Ok(rules_trace)
}

/// Reads a human-readable rule trace text file.
pub fn read_human_rule_trace(
    path: &str,
    test_name: &str,
    prefix: &str,
) -> Result<Vec<String>, std::io::Error> {
    let filename = format!("{path}/{test_name}-{prefix}-rule-trace-human.txt");
    let rules_trace: Vec<String> = read_to_string(&filename)?
        .lines()
        .map(String::from)
        .collect();

    Ok(rules_trace)
}

#[doc(hidden)]
pub fn normalize_solutions_for_comparison(
    input_solutions: &[BTreeMap<Name, Literal>],
) -> Vec<BTreeMap<Name, Literal>> {
    let mut normalized = input_solutions.to_vec();

    for solset in &mut normalized {
        // remove machine names
        let keys_to_remove: Vec<Name> = solset
            .keys()
            .filter(|k| matches!(k, Name::MachineName(_)))
            .cloned()
            .collect();
        for k in keys_to_remove {
            solset.remove(&k);
        }

        let mut updates = vec![];
        for (k, v) in solset.clone() {
            if let Name::UserName(_) = k {
                match v {
                    Literal::Bool(true) => updates.push((k, Literal::Int(1))),
                    Literal::Bool(false) => updates.push((k, Literal::Int(0))),
                    Literal::AbstractLiteral(AbstractLiteral::Matrix(elems, _)) => {
                        // make all domains the same (this is just in the tester so the types dont
                        // actually matter)

                        let mut matrix = AbstractLiteral::Matrix(elems, Domain::IntDomain(vec![]));
                        matrix =
                            matrix.transform(Arc::new(
                                move |x: AbstractLiteral<Literal>| match x {
                                    AbstractLiteral::Matrix(items, _) => {
                                        let items = items
                                            .into_iter()
                                            .map(|x| match x {
                                                Literal::Bool(false) => Literal::Int(0),
                                                Literal::Bool(true) => Literal::Int(1),
                                                x => x,
                                            })
                                            .collect_vec();

                                        AbstractLiteral::Matrix(items, Domain::IntDomain(vec![]))
                                    }
                                    x => x,
                                },
                            ));
                        updates.push((k, Literal::AbstractLiteral(matrix)));
                    }
                    Literal::AbstractLiteral(AbstractLiteral::Tuple(elems)) => {
                        // just the same as matrix but with tuples instead
                        // only conversion needed is to convert bools to ints
                        let mut tuple = AbstractLiteral::Tuple(elems);
                        tuple =
                            tuple.transform(Arc::new(move |x: AbstractLiteral<Literal>| match x {
                                AbstractLiteral::Tuple(items) => {
                                    let items = items
                                        .into_iter()
                                        .map(|x| match x {
                                            Literal::Bool(false) => Literal::Int(0),
                                            Literal::Bool(true) => Literal::Int(1),
                                            x => x,
                                        })
                                        .collect_vec();

                                    AbstractLiteral::Tuple(items)
                                }
                                x => x,
                            }));
                        updates.push((k, Literal::AbstractLiteral(tuple)));
                    }
<<<<<<< HEAD
                    Literal::AbstractLiteral(AbstractLiteral::Record(entries)) => {
                        // just the same as matrix but with tuples instead
                        // only conversion needed is to convert bools to ints
                        let mut record = AbstractLiteral::Record(entries);
                        record =
                            record.transform(Arc::new(
                                move |x: AbstractLiteral<Literal>| match x {
                                    AbstractLiteral::Record(entries) => {
                                        let entries = entries
                                            .into_iter()
                                            .map(|x| {
                                                let RecordValue { name, value } = x;
                                                {
                                                    let value = match value {
                                                        Literal::Bool(false) => Literal::Int(0),
                                                        Literal::Bool(true) => Literal::Int(1),
                                                        x => x,
                                                    };
                                                    RecordValue { name, value }
                                                }
                                            })
                                            .collect_vec();

                                        AbstractLiteral::Record(entries)
                                    }
                                    x => x,
                                },
                            ));
                        updates.push((k, Literal::AbstractLiteral(record)));
                    }
=======
>>>>>>> 82f7502c
                    Literal::Int(_) => {}
                    e => bug!("unexpected literal type: {e:?}"),
                }
            }
        }

        for (k, v) in updates {
            solset.insert(k, v);
        }
    }

    // Remove duplicates
    normalized = normalized.into_iter().unique().collect();
    normalized
}<|MERGE_RESOLUTION|>--- conflicted
+++ resolved
@@ -258,6 +258,7 @@
                 match v {
                     Literal::Bool(true) => updates.push((k, Literal::Int(1))),
                     Literal::Bool(false) => updates.push((k, Literal::Int(0))),
+                    Literal::Int(_) => {}
                     Literal::AbstractLiteral(AbstractLiteral::Matrix(elems, _)) => {
                         // make all domains the same (this is just in the tester so the types dont
                         // actually matter)
@@ -305,7 +306,6 @@
                             }));
                         updates.push((k, Literal::AbstractLiteral(tuple)));
                     }
-<<<<<<< HEAD
                     Literal::AbstractLiteral(AbstractLiteral::Record(entries)) => {
                         // just the same as matrix but with tuples instead
                         // only conversion needed is to convert bools to ints
@@ -336,9 +336,6 @@
                             ));
                         updates.push((k, Literal::AbstractLiteral(record)));
                     }
-=======
->>>>>>> 82f7502c
-                    Literal::Int(_) => {}
                     e => bug!("unexpected literal type: {e:?}"),
                 }
             }
