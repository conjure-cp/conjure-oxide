Model before rewriting:

letting a be {2,3}
letting b be {1,2}
letting c be {1,2,3}

such that

(c = (a union b))

--

c, 
   ~~> substitute_value_lettings ([("Base", 5000)]) 
{1,2,3} 

--

{1,2,3}, 
   ~~> constant_evaluator ([("Constant", 9001)]) 
Set([Int(1), Int(2), Int(3)]) 

--

a, 
   ~~> substitute_value_lettings ([("Base", 5000)]) 
{2,3} 

--

{2,3}, 
   ~~> constant_evaluator ([("Constant", 9001)]) 
Set([Int(2), Int(3)]) 

--

(Set([Int(1), Int(2), Int(3)]) = (Set([Int(2), Int(3)]) union b)), 
   ~~> eq_to_subset_eq ([("Base", 8800)]) 
and([(Set([Int(1), Int(2), Int(3)]) subsetEq (Set([Int(2), Int(3)]) union b)),((Set([Int(2), Int(3)]) union b) subsetEq Set([Int(1), Int(2), Int(3)]));int(1..)]) 

--

<<<<<<< HEAD
and([(Set([Int(1), Int(2), Int(3)]) subsetEq (Set([Int(2), Int(3)]) union b)),((Set([Int(2), Int(3)]) union b) subsetEq Set([Int(1), Int(2), Int(3)]));int(1..)]), 
   ~~> partial_evaluator ([("Base", 9000)]) 
(Set([Int(1), Int(2), Int(3)]) subsetEq (Set([Int(2), Int(3)]) union b)),
((Set([Int(2), Int(3)]) union b) subsetEq Set([Int(1), Int(2), Int(3)])) 
=======
and([({1,2,3} subsetEq ({2,3} union b)),(({2,3} union b) subsetEq {1,2,3});int(1..)]), 
   ~~> constant_evaluator ([("Constant", 9001)]) 
({1,2,3} subsetEq ({2,3} union b)),
(({2,3} union b) subsetEq {1,2,3}) 
>>>>>>> 82fd4cd4

--

b, 
   ~~> substitute_value_lettings ([("Base", 5000)]) 
{1,2} 

--

{1,2}, 
   ~~> constant_evaluator ([("Constant", 9001)]) 
Set([Int(1), Int(2)]) 

--

b, 
   ~~> substitute_value_lettings ([("Base", 5000)]) 
{1,2} 

--

{1,2}, 
   ~~> constant_evaluator ([("Constant", 9001)]) 
Set([Int(1), Int(2)]) 

--

((Set([Int(2), Int(3)]) union Set([Int(1), Int(2)])) subsetEq Set([Int(1), Int(2), Int(3)])), 
   ~~> union_subseteq ([("Base", 8700)]) 
and([(Set([Int(2), Int(3)]) subsetEq Set([Int(1), Int(2)])),(Set([Int(2), Int(3)]) subsetEq Set([Int(1), Int(2), Int(3)]));int(1..)]) 

--

<<<<<<< HEAD
(Set([Int(1), Int(2), Int(3)]) subsetEq (Set([Int(2), Int(3)]) union Set([Int(1), Int(2)]))),
and([(Set([Int(2), Int(3)]) subsetEq Set([Int(1), Int(2)])),(Set([Int(2), Int(3)]) subsetEq Set([Int(1), Int(2), Int(3)]));int(1..)]), 
   ~~> partial_evaluator ([("Base", 9000)]) 
(Set([Int(1), Int(2), Int(3)]) subsetEq (Set([Int(2), Int(3)]) union Set([Int(1), Int(2)]))),
(Set([Int(2), Int(3)]) subsetEq Set([Int(1), Int(2)])),
(Set([Int(2), Int(3)]) subsetEq Set([Int(1), Int(2), Int(3)])) 
=======
({1,2,3} subsetEq ({2,3} union {1,2})),
and([({2,3} subsetEq {1,2}),({2,3} subsetEq {1,2,3});int(1..)]), 
   ~~> constant_evaluator ([("Constant", 9001)]) 
({1,2,3} subsetEq ({2,3} union {1,2})),
({2,3} subsetEq {1,2}),
({2,3} subsetEq {1,2,3}) 
>>>>>>> 82fd4cd4

--

Final model:

letting a be {2,3}
letting b be {1,2}
letting c be {1,2,3}

such that

(Set([Int(1), Int(2), Int(3)]) subsetEq (Set([Int(2), Int(3)]) union Set([Int(1), Int(2)]))),
(Set([Int(2), Int(3)]) subsetEq Set([Int(1), Int(2)])),
(Set([Int(2), Int(3)]) subsetEq Set([Int(1), Int(2), Int(3)]))
<|MERGE_RESOLUTION|>--- conflicted
+++ resolved
@@ -16,9 +16,9 @@
 
 --
 
-{1,2,3}, 
+({1,2,3} = (a union b)), 
    ~~> constant_evaluator ([("Constant", 9001)]) 
-Set([Int(1), Int(2), Int(3)]) 
+(Set([Int(1), Int(2), Int(3)]) = (a union b)) 
 
 --
 
@@ -28,9 +28,9 @@
 
 --
 
-{2,3}, 
+(Set([Int(1), Int(2), Int(3)]) = ({2,3} union b)), 
    ~~> constant_evaluator ([("Constant", 9001)]) 
-Set([Int(2), Int(3)]) 
+(Set([Int(1), Int(2), Int(3)]) = (Set([Int(2), Int(3)]) union b)) 
 
 --
 
@@ -40,17 +40,10 @@
 
 --
 
-<<<<<<< HEAD
 and([(Set([Int(1), Int(2), Int(3)]) subsetEq (Set([Int(2), Int(3)]) union b)),((Set([Int(2), Int(3)]) union b) subsetEq Set([Int(1), Int(2), Int(3)]));int(1..)]), 
-   ~~> partial_evaluator ([("Base", 9000)]) 
+   ~~> constant_evaluator ([("Constant", 9001)]) 
 (Set([Int(1), Int(2), Int(3)]) subsetEq (Set([Int(2), Int(3)]) union b)),
 ((Set([Int(2), Int(3)]) union b) subsetEq Set([Int(1), Int(2), Int(3)])) 
-=======
-and([({1,2,3} subsetEq ({2,3} union b)),(({2,3} union b) subsetEq {1,2,3});int(1..)]), 
-   ~~> constant_evaluator ([("Constant", 9001)]) 
-({1,2,3} subsetEq ({2,3} union b)),
-(({2,3} union b) subsetEq {1,2,3}) 
->>>>>>> 82fd4cd4
 
 --
 
@@ -60,9 +53,11 @@
 
 --
 
-{1,2}, 
+(Set([Int(1), Int(2), Int(3)]) subsetEq (Set([Int(2), Int(3)]) union {1,2})),
+((Set([Int(2), Int(3)]) union b) subsetEq Set([Int(1), Int(2), Int(3)])), 
    ~~> constant_evaluator ([("Constant", 9001)]) 
-Set([Int(1), Int(2)]) 
+(Set([Int(1), Int(2), Int(3)]) subsetEq (Set([Int(2), Int(3)]) union Set([Int(1), Int(2)]))),
+((Set([Int(2), Int(3)]) union b) subsetEq Set([Int(1), Int(2), Int(3)])) 
 
 --
 
@@ -72,9 +67,11 @@
 
 --
 
-{1,2}, 
+(Set([Int(1), Int(2), Int(3)]) subsetEq (Set([Int(2), Int(3)]) union Set([Int(1), Int(2)]))),
+((Set([Int(2), Int(3)]) union {1,2}) subsetEq Set([Int(1), Int(2), Int(3)])), 
    ~~> constant_evaluator ([("Constant", 9001)]) 
-Set([Int(1), Int(2)]) 
+(Set([Int(1), Int(2), Int(3)]) subsetEq (Set([Int(2), Int(3)]) union Set([Int(1), Int(2)]))),
+((Set([Int(2), Int(3)]) union Set([Int(1), Int(2)])) subsetEq Set([Int(1), Int(2), Int(3)])) 
 
 --
 
@@ -84,21 +81,12 @@
 
 --
 
-<<<<<<< HEAD
 (Set([Int(1), Int(2), Int(3)]) subsetEq (Set([Int(2), Int(3)]) union Set([Int(1), Int(2)]))),
 and([(Set([Int(2), Int(3)]) subsetEq Set([Int(1), Int(2)])),(Set([Int(2), Int(3)]) subsetEq Set([Int(1), Int(2), Int(3)]));int(1..)]), 
-   ~~> partial_evaluator ([("Base", 9000)]) 
+   ~~> constant_evaluator ([("Constant", 9001)]) 
 (Set([Int(1), Int(2), Int(3)]) subsetEq (Set([Int(2), Int(3)]) union Set([Int(1), Int(2)]))),
 (Set([Int(2), Int(3)]) subsetEq Set([Int(1), Int(2)])),
 (Set([Int(2), Int(3)]) subsetEq Set([Int(1), Int(2), Int(3)])) 
-=======
-({1,2,3} subsetEq ({2,3} union {1,2})),
-and([({2,3} subsetEq {1,2}),({2,3} subsetEq {1,2,3});int(1..)]), 
-   ~~> constant_evaluator ([("Constant", 9001)]) 
-({1,2,3} subsetEq ({2,3} union {1,2})),
-({2,3} subsetEq {1,2}),
-({2,3} subsetEq {1,2,3}) 
->>>>>>> 82fd4cd4
 
 --
 
