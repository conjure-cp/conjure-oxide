Model before rewriting:

letting a be {2,3}
letting b be {1,2}
letting c be {2}

such that

(c = (a intersect b))

--

c, 
   ~~> substitute_value_lettings ([("Base", 5000)]) 
{2} 

--

{2}, 
   ~~> constant_evaluator ([("Constant", 9001)]) 
Set([Int(2)]) 

--

a, 
   ~~> substitute_value_lettings ([("Base", 5000)]) 
{2,3} 

--

{2,3}, 
   ~~> constant_evaluator ([("Constant", 9001)]) 
Set([Int(2), Int(3)]) 

--

(Set([Int(2)]) = (Set([Int(2), Int(3)]) intersect b)), 
   ~~> eq_to_subset_eq ([("Base", 8800)]) 
and([(Set([Int(2)]) subsetEq (Set([Int(2), Int(3)]) intersect b)),((Set([Int(2), Int(3)]) intersect b) subsetEq Set([Int(2)]));int(1..)]) 

--

<<<<<<< HEAD
and([(Set([Int(2)]) subsetEq (Set([Int(2), Int(3)]) intersect b)),((Set([Int(2), Int(3)]) intersect b) subsetEq Set([Int(2)]));int(1..)]), 
   ~~> partial_evaluator ([("Base", 9000)]) 
(Set([Int(2)]) subsetEq (Set([Int(2), Int(3)]) intersect b)),
((Set([Int(2), Int(3)]) intersect b) subsetEq Set([Int(2)])) 
=======
and([({2} subsetEq ({2,3} intersect b)),(({2,3} intersect b) subsetEq {2});int(1..)]), 
   ~~> constant_evaluator ([("Constant", 9001)]) 
({2} subsetEq ({2,3} intersect b)),
(({2,3} intersect b) subsetEq {2}) 
>>>>>>> 82fd4cd4

--

b, 
   ~~> substitute_value_lettings ([("Base", 5000)]) 
{1,2} 

--

{1,2}, 
   ~~> constant_evaluator ([("Constant", 9001)]) 
Set([Int(1), Int(2)]) 

--

(Set([Int(2)]) subsetEq (Set([Int(2), Int(3)]) intersect Set([Int(1), Int(2)]))), 
   ~~> subseteq_intersect ([("Base", 8700)]) 
and([(Set([Int(2)]) subsetEq Set([Int(2), Int(3)])),(Set([Int(2)]) subsetEq Set([Int(1), Int(2)]));int(1..)]) 

--

<<<<<<< HEAD
and([(Set([Int(2)]) subsetEq Set([Int(2), Int(3)])),(Set([Int(2)]) subsetEq Set([Int(1), Int(2)]));int(1..)]),
((Set([Int(2), Int(3)]) intersect b) subsetEq Set([Int(2)])), 
   ~~> partial_evaluator ([("Base", 9000)]) 
(Set([Int(2)]) subsetEq Set([Int(2), Int(3)])),
(Set([Int(2)]) subsetEq Set([Int(1), Int(2)])),
((Set([Int(2), Int(3)]) intersect b) subsetEq Set([Int(2)])) 
=======
and([({2} subsetEq {2,3}),({2} subsetEq {1,2});int(1..)]),
(({2,3} intersect b) subsetEq {2}), 
   ~~> constant_evaluator ([("Constant", 9001)]) 
({2} subsetEq {2,3}),
({2} subsetEq {1,2}),
(({2,3} intersect b) subsetEq {2}) 
>>>>>>> 82fd4cd4

--

b, 
   ~~> substitute_value_lettings ([("Base", 5000)]) 
{1,2} 

--

{1,2}, 
   ~~> constant_evaluator ([("Constant", 9001)]) 
Set([Int(1), Int(2)]) 

--

Final model:

letting a be {2,3}
letting b be {1,2}
letting c be {2}

such that

(Set([Int(2)]) subsetEq Set([Int(2), Int(3)])),
(Set([Int(2)]) subsetEq Set([Int(1), Int(2)])),
((Set([Int(2), Int(3)]) intersect Set([Int(1), Int(2)])) subsetEq Set([Int(2)]))
<|MERGE_RESOLUTION|>--- conflicted
+++ resolved
@@ -16,9 +16,9 @@
 
 --
 
-{2}, 
+({2} = (a intersect b)), 
    ~~> constant_evaluator ([("Constant", 9001)]) 
-Set([Int(2)]) 
+(Set([Int(2)]) = (a intersect b)) 
 
 --
 
@@ -28,9 +28,9 @@
 
 --
 
-{2,3}, 
+(Set([Int(2)]) = ({2,3} intersect b)), 
    ~~> constant_evaluator ([("Constant", 9001)]) 
-Set([Int(2), Int(3)]) 
+(Set([Int(2)]) = (Set([Int(2), Int(3)]) intersect b)) 
 
 --
 
@@ -40,17 +40,10 @@
 
 --
 
-<<<<<<< HEAD
 and([(Set([Int(2)]) subsetEq (Set([Int(2), Int(3)]) intersect b)),((Set([Int(2), Int(3)]) intersect b) subsetEq Set([Int(2)]));int(1..)]), 
-   ~~> partial_evaluator ([("Base", 9000)]) 
+   ~~> constant_evaluator ([("Constant", 9001)]) 
 (Set([Int(2)]) subsetEq (Set([Int(2), Int(3)]) intersect b)),
 ((Set([Int(2), Int(3)]) intersect b) subsetEq Set([Int(2)])) 
-=======
-and([({2} subsetEq ({2,3} intersect b)),(({2,3} intersect b) subsetEq {2});int(1..)]), 
-   ~~> constant_evaluator ([("Constant", 9001)]) 
-({2} subsetEq ({2,3} intersect b)),
-(({2,3} intersect b) subsetEq {2}) 
->>>>>>> 82fd4cd4
 
 --
 
@@ -60,9 +53,11 @@
 
 --
 
-{1,2}, 
+(Set([Int(2)]) subsetEq (Set([Int(2), Int(3)]) intersect {1,2})),
+((Set([Int(2), Int(3)]) intersect b) subsetEq Set([Int(2)])), 
    ~~> constant_evaluator ([("Constant", 9001)]) 
-Set([Int(1), Int(2)]) 
+(Set([Int(2)]) subsetEq (Set([Int(2), Int(3)]) intersect Set([Int(1), Int(2)]))),
+((Set([Int(2), Int(3)]) intersect b) subsetEq Set([Int(2)])) 
 
 --
 
@@ -72,21 +67,12 @@
 
 --
 
-<<<<<<< HEAD
 and([(Set([Int(2)]) subsetEq Set([Int(2), Int(3)])),(Set([Int(2)]) subsetEq Set([Int(1), Int(2)]));int(1..)]),
 ((Set([Int(2), Int(3)]) intersect b) subsetEq Set([Int(2)])), 
-   ~~> partial_evaluator ([("Base", 9000)]) 
+   ~~> constant_evaluator ([("Constant", 9001)]) 
 (Set([Int(2)]) subsetEq Set([Int(2), Int(3)])),
 (Set([Int(2)]) subsetEq Set([Int(1), Int(2)])),
 ((Set([Int(2), Int(3)]) intersect b) subsetEq Set([Int(2)])) 
-=======
-and([({2} subsetEq {2,3}),({2} subsetEq {1,2});int(1..)]),
-(({2,3} intersect b) subsetEq {2}), 
-   ~~> constant_evaluator ([("Constant", 9001)]) 
-({2} subsetEq {2,3}),
-({2} subsetEq {1,2}),
-(({2,3} intersect b) subsetEq {2}) 
->>>>>>> 82fd4cd4
 
 --
 
@@ -96,9 +82,13 @@
 
 --
 
-{1,2}, 
+(Set([Int(2)]) subsetEq Set([Int(2), Int(3)])),
+(Set([Int(2)]) subsetEq Set([Int(1), Int(2)])),
+((Set([Int(2), Int(3)]) intersect {1,2}) subsetEq Set([Int(2)])), 
    ~~> constant_evaluator ([("Constant", 9001)]) 
-Set([Int(1), Int(2)]) 
+(Set([Int(2)]) subsetEq Set([Int(2), Int(3)])),
+(Set([Int(2)]) subsetEq Set([Int(1), Int(2)])),
+((Set([Int(2), Int(3)]) intersect Set([Int(1), Int(2)])) subsetEq Set([Int(2)])) 
 
 --
 
