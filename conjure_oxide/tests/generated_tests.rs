use conjure_core::Model;
use conjure_oxide::utils::testing::read_rule_trace;
use glob::glob;
use serde_json::json;
use serde_json::Value;
use std::collections::HashMap;
use std::env;
use std::error::Error;
use std::fs;
use std::fs::File;
use tracing::field::Field;
use tracing::field::Visit;
use tracing::Subscriber;
use tracing_subscriber::fmt::FmtContext;

use tracing_appender;

use std::io::BufWriter;
use std::path::Path;
use std::sync::Arc;
use std::sync::Mutex;
use std::sync::RwLock;
use structured_logger::{json::new_writer, Builder};
use tracing::{span, trace, Level};

use tracing_appender::non_blocking::WorkerGuard;
use tracing_subscriber::{
    filter::EnvFilter, fmt, layer::SubscriberExt, util::SubscriberInitExt, Registry,
};

use conjure_core::ast::Factor;
use conjure_core::ast::{Expression, Literal, Name};
use conjure_core::context::Context;
use conjure_oxide::defaults::get_default_rule_sets;
use conjure_oxide::rule_engine::resolve_rule_sets;
use conjure_oxide::rule_engine::rewrite_model;
use conjure_oxide::utils::conjure::minion_solutions_to_json;
use conjure_oxide::utils::conjure::{
    get_minion_solutions, get_solutions_from_conjure, parse_essence_file,
};
use conjure_oxide::utils::testing::save_stats_json;
use conjure_oxide::utils::testing::{
    read_minion_solutions_json, read_model_json, save_minion_solutions_json, save_model_json,
};
use conjure_oxide::SolverFamily;
use serde::Deserialize;
use uniplate::Uniplate;

use pretty_assertions::assert_eq;
use tracing::Event;
use tracing_subscriber::fmt::format::Writer;
use tracing_subscriber::fmt::FormatEvent;
use tracing_subscriber::registry::LookupSpan;

#[derive(Deserialize, Default)]
struct TestConfig {
    extra_rewriter_asserts: Vec<String>,
}

fn main() {
    let _guard = create_scoped_subscriber("./logs", "test_log");

    // creating a span and log a message
    let test_span = span!(Level::TRACE, "test_span");
    let _enter: span::Entered<'_> = test_span.enter();

    for entry in glob("conjure_oxide/tests/integration/*").expect("Failed to read glob pattern") {
        match entry {
            Ok(path) => println!("File: {:?}", path),
            Err(e) => println!("Error: {:?}", e),
        }
    }

    let file_path = Path::new("conjure_oxide/tests/integration/*"); // using relative path

    let base_name = file_path.file_stem().and_then(|stem| stem.to_str());

    match base_name {
        Some(name) => println!("Base name: {}", name),
        None => println!("Could not extract the base name"),
    }
}

// run tests in sequence not parallel when verbose logging, to ensure the logs are ordered
// correctly
static GUARD: Mutex<()> = Mutex::new(());

// wrapper to conditionally enforce sequential execution
fn integration_test(path: &str, essence_base: &str, extension: &str) -> Result<(), Box<dyn Error>> {
    let verbose = env::var("VERBOSE").unwrap_or("false".to_string()) == "true";

    // Lock here to ensure sequential execution
    let _guard = GUARD.lock().unwrap();

    // run tests in sequence not parallel when verbose logging, to ensure the logs are ordered
    // correctly

    let (subscriber, _guard) = create_scoped_subscriber(path, essence_base);

    // set the subscriber as default
    tracing::subscriber::with_default(subscriber, || {
        // create a span for the trace
        let test_span = span!(target: "rule_engine", Level::TRACE, "test_span");
        let _enter = test_span.enter();

        // execute tests based on verbosity
        if verbose {
            #[allow(clippy::unwrap_used)]
            let _guard = GUARD.lock().unwrap();
            integration_test_inner(path, essence_base, extension)?
        } else {
            integration_test_inner(path, essence_base, extension)?
        }

        Ok(())
    })
}

/// Runs an integration test for a given Conjure model by:
/// 1. Parsing the model from an Essence file.
/// 2. Rewriting the model according to predefined rule sets.
/// 3. Solving the model using the Minion solver and validating the solutions.
///
/// This function operates in three main stages:
/// - **Parsing Stage**: Reads the Essence model file and verifies that it parses correctly.
/// - **Rewrite Stage**: Applies a set of rules to the parsed model and validates the result.
/// - **Solution Stage**: Uses Minion to solve the model and compares solutions with expected results.
///
/// # Arguments
///
/// * `path` - The file path where the Essence model and other resources are located.
/// * `essence_base` - The base name of the Essence model file.
/// * `extension` - The file extension for the Essence model.
///
/// # Errors
///
/// Returns an error if any stage fails due to a mismatch with expected results or file I/O issues.
#[allow(clippy::unwrap_used)]
fn integration_test_inner(
    path: &str,
    essence_base: &str,
    extension: &str,
) -> Result<(), Box<dyn Error>> {
    let context: Arc<RwLock<Context<'static>>> = Default::default();
    let accept = env::var("ACCEPT").unwrap_or("false".to_string()) == "true";
    let verbose = env::var("VERBOSE").unwrap_or("false".to_string()) == "true";

    if verbose {
        println!(
            "Running integration test for {}/{}, ACCEPT={}",
            path, essence_base, accept
        );
    }

    let config: TestConfig =
        if let Ok(config_contents) = fs::read_to_string(format!("{}/config.toml", path)) {
            toml::from_str(&config_contents).unwrap()
        } else {
            Default::default()
        };

    // Stage 1: Read the essence file and check that the model is parsed correctly
    let model = parse_essence_file(path, essence_base, extension, context.clone())?;
    if verbose {
        println!("Parsed model: {:#?}", model)
    }

    context.as_ref().write().unwrap().file_name =
        Some(format!("{path}/{essence_base}.{extension}"));

    save_model_json(&model, path, essence_base, "parse", accept)?;
    let expected_model = read_model_json(path, essence_base, "expected", "parse")?;
    if verbose {
        println!("Expected model: {:#?}", expected_model)
    }

    assert_eq!(model, expected_model);

    // Stage 2: Rewrite the model using the rule engine and check that the result is as expected
<<<<<<< HEAD
    let rule_sets = resolve_rule_sets(
        SolverFamily::Minion,
        &vec!["Constant".to_string(), "Bubble".to_string()],
    )?;

=======
    let rule_sets = resolve_rule_sets(SolverFamily::Minion, &get_default_rule_sets())?;
>>>>>>> ccd5edcb
    let model = rewrite_model(&model, &rule_sets)?;

    if verbose {
        println!("Rewritten model: {:#?}", model)
    }

    save_model_json(&model, path, essence_base, "rewrite", accept)?;

    for extra_assert in config.extra_rewriter_asserts {
        match extra_assert.as_str() {
            "vector_operators_have_partially_evaluated" => {
                assert_vector_operators_have_partially_evaluated(&model)
            }
            x => println!("Unrecognised extra assert: {}", x),
        };
    }

    let expected_model = read_model_json(path, essence_base, "expected", "rewrite")?;
    if verbose {
        println!("Expected model: {:#?}", expected_model)
    }

    assert_eq!(model, expected_model);

    // Stage 3: Run the model through the Minion solver and check that the solutions are as expected
    let solutions = get_minion_solutions(model)?;

    let solutions_json = save_minion_solutions_json(&solutions, path, essence_base, accept)?;
    if verbose {
        println!("Minion solutions: {:#?}", solutions_json)
    }

    let expected_rule_trace = read_rule_trace(path, essence_base, "expected")?;
    let generated_rule_trace = read_rule_trace(path, essence_base, "generated")?;

    //assert_eq!(expected_rule_trace, generated_rule_trace);

    // test solutions against conjure before writing
    if accept {
        let mut conjure_solutions: Vec<HashMap<Name, Literal>> =
            get_solutions_from_conjure(&format!("{}/{}.{}", path, essence_base, extension))?;

        // Change bools to nums in both outputs, as we currently don't convert 0,1 back to
        // booleans for Minion.

        // remove machine names from Minion solutions, as the conjure solutions won't have these.
        let mut username_solutions = solutions.clone();
        for solset in &mut username_solutions {
            for (k, v) in solset.clone().into_iter() {
                match k {
                    conjure_core::ast::Name::MachineName(_) => {
                        solset.remove(&k);
                    }
                    conjure_core::ast::Name::UserName(_) => match v {
                        Literal::Bool(true) => {
                            solset.insert(k, Literal::Int(1));
                        }
                        Literal::Bool(false) => {
                            solset.insert(k, Literal::Int(0));
                        }
                        _ => {}
                    },
                }
            }
        }

        for solset in &mut conjure_solutions {
            for (k, v) in solset.clone().into_iter() {
                match v {
                    Literal::Bool(true) => {
                        solset.insert(k, Literal::Int(1));
                    }
                    Literal::Bool(false) => {
                        solset.insert(k, Literal::Int(0));
                    }
                    _ => {}
                }
            }
        }

        // I can't make these sets of hashmaps due to hashmaps not implementing hash; so, to
        // compare these, I make them both json and compare that.

        let mut conjure_solutions_json: serde_json::Value =
            minion_solutions_to_json(&conjure_solutions);
        let mut username_solutions_json: serde_json::Value =
            minion_solutions_to_json(&username_solutions);
        conjure_solutions_json.sort_all_objects();
        username_solutions_json.sort_all_objects();

        assert_eq!(
            username_solutions_json, conjure_solutions_json,
            "Solutions do not match conjure!"
        );
    }

    let expected_solutions_json = read_minion_solutions_json(path, essence_base, "expected")?;
    if verbose {
        println!("Expected solutions: {:#?}", expected_solutions_json)
    }

    assert_eq!(solutions_json, expected_solutions_json);

    save_stats_json(context, path, essence_base)?;

    Ok(())
}

fn assert_vector_operators_have_partially_evaluated(model: &conjure_core::Model) {
    model.constraints.transform(Arc::new(|x| {
        use conjure_core::ast::Expression::*;
        match &x {
            Bubble(_, _, _) => (),
            FactorE(_, _) => (),
            Sum(_, vec) => assert_constants_leq_one(&x, vec),
            Min(_, vec) => assert_constants_leq_one(&x, vec),
            Max(_, vec) => assert_constants_leq_one(&x, vec),
            Not(_, _) => (),
            Or(_, vec) => assert_constants_leq_one(&x, vec),
            And(_, vec) => assert_constants_leq_one(&x, vec),
            Eq(_, _, _) => (),
            Neq(_, _, _) => (),
            Geq(_, _, _) => (),
            Leq(_, _, _) => (),
            Gt(_, _, _) => (),
            Lt(_, _, _) => (),
            SafeDiv(_, _, _) => (),
            UnsafeDiv(_, _, _) => (),
            SumEq(_, vec, _) => assert_constants_leq_one(&x, vec),
            SumGeq(_, vec, _) => assert_constants_leq_one(&x, vec),
            SumLeq(_, vec, _) => assert_constants_leq_one(&x, vec),
            DivEq(_, _, _, _) => (),
            Ineq(_, _, _, _) => (),
            // this is a vector operation, but we don't want to fold values into each-other in this
            // one
            AllDiff(_, _) => (),
            WatchedLiteral(_, _, _) => (),
            Reify(_, _, _) => (),
            AuxDeclaration(_, _, _) => (),
        };
        x.clone()
    }));
}

fn assert_constants_leq_one(parent_expr: &Expression, exprs: &[Expression]) {
    let count = exprs.iter().fold(0, |i, x| match x {
        Expression::FactorE(_, Factor::Literal(_)) => i + 1,
        _ => i,
    });

    assert!(count <= 1, "assert_vector_operators_have_partially_evaluated: expression {} is not partially evaluated",parent_expr)
}

// using a custom formatter to omit the span name in the log
// and removing the identifier and application fields for assertions
struct JsonFormatter;

impl<S, N> FormatEvent<S, N> for JsonFormatter
where
    S: Subscriber + for<'span> LookupSpan<'span>,
    N: for<'a> tracing_subscriber::fmt::FormatFields<'a> + 'static,
{
    fn format_event(
        &self,
        _ctx: &FmtContext<'_, S, N>,
        mut writer: Writer<'_>,
        event: &Event<'_>,
    ) -> std::fmt::Result {
        // initialising the log object with level and target
        let mut log = json!({
            "level": event.metadata().level().to_string(),
            "target": event.metadata().target(),
        });

        // creating a visitor to capture fields
        struct JsonVisitor {
            log: Value,
        }

        impl Visit for JsonVisitor {
            fn record_str(&mut self, field: &Field, value: &str) {
                self.log
                    .as_object_mut()
                    .map(|obj| obj.insert(field.name().to_string(), json!(value)));
            }

            fn record_debug(&mut self, field: &Field, value: &dyn std::fmt::Debug) {
                self.log
                    .as_object_mut()
                    .map(|obj| obj.insert(field.name().to_string(), json!(format!("{:?}", value))));
            }
        }

        // using the visitor to record fields
        let mut visitor = JsonVisitor { log: log.clone() };
        event.record(&mut visitor);

        // merging the visitor's log into the main log object
        log.as_object_mut().map(|obj| {
            if let Some(visitor_obj) = visitor.log.as_object() {
                for (key, value) in visitor_obj {
                    obj.insert(key.clone(), value.clone());
                }
            }
        });

        // Write the JSON log
        write!(writer, "{}\n", log)
    }
}

pub fn create_scoped_subscriber(
    path: &str,
    test_name: &str,
) -> (impl tracing::Subscriber + Send + Sync, WorkerGuard) {
    let file = File::create(format!("{path}/{test_name}-generated-rule-trace.json"))
        .expect("Unable to create log file");
    let writer = BufWriter::new(file);
    let (non_blocking, guard) = tracing_appender::non_blocking(writer);

    // subscriber setup with the JSON formatter
    let subscriber = Registry::default()
        .with(EnvFilter::new("rule_engine=trace"))
        .with(
            fmt::layer()
                .with_writer(non_blocking)
                .event_format(JsonFormatter),
        );

    // wrapping the subscriber in an Arc to share across multiple threads
    let subscriber = Arc::new(subscriber) as Arc<dyn tracing::Subscriber + Send + Sync>;

    // setting this subscriber as the default
    let _default = tracing::subscriber::set_default(subscriber.clone());

    (subscriber, guard)
}

#[test]
fn assert_conjure_present() {
    conjure_oxide::find_conjure::conjure_executable().unwrap();
}

include!(concat!(env!("OUT_DIR"), "/gen_tests.rs"));<|MERGE_RESOLUTION|>--- conflicted
+++ resolved
@@ -20,13 +20,6 @@
 use std::sync::Arc;
 use std::sync::Mutex;
 use std::sync::RwLock;
-use structured_logger::{json::new_writer, Builder};
-use tracing::{span, trace, Level};
-
-use tracing_appender::non_blocking::WorkerGuard;
-use tracing_subscriber::{
-    filter::EnvFilter, fmt, layer::SubscriberExt, util::SubscriberInitExt, Registry,
-};
 
 use conjure_core::ast::Factor;
 use conjure_core::ast::{Expression, Literal, Name};
@@ -177,15 +170,7 @@
     assert_eq!(model, expected_model);
 
     // Stage 2: Rewrite the model using the rule engine and check that the result is as expected
-<<<<<<< HEAD
-    let rule_sets = resolve_rule_sets(
-        SolverFamily::Minion,
-        &vec!["Constant".to_string(), "Bubble".to_string()],
-    )?;
-
-=======
     let rule_sets = resolve_rule_sets(SolverFamily::Minion, &get_default_rule_sets())?;
->>>>>>> ccd5edcb
     let model = rewrite_model(&model, &rule_sets)?;
 
     if verbose {
