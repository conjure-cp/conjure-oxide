--- conflicted
+++ resolved
@@ -24,19 +24,6 @@
     }
 }
 
-<<<<<<< HEAD
-#[allow(clippy::unwrap_used)]
-fn integration_test(path: &str, essence_base: &str) -> Result<(), Box<dyn Error>> {
-    let context: Arc<RwLock<Context<'static>>> = Default::default();
-    let accept = env::var("ACCEPT").unwrap_or("false".to_string()) == "true";
-    let verbose = env::var("VERBOSE").unwrap_or("false".to_string()) == "true";
-
-    if verbose {
-        println!(
-            "Running integration test for {}/{}, ACCEPT={}",
-            path, essence_base, accept
-        );
-=======
 pub fn integration_test(path: &str, essence_base: &str) -> Result<(), Box<dyn Error>> {
     // --------------------------------------------------------------------------------
     // -- parsing the essence file
@@ -76,60 +63,108 @@
             format!("{path}/{essence_base}.generated-parse.serialised.json"),
             format!("{path}/{essence_base}.expected-parse.serialised.json"),
         )?;
->>>>>>> 0dc195e6
     }
 
-    // Stage 1: Read the essence file and check that the model is parsed correctly
-    let model = parse_essence_file(path, essence_base, context.clone())?;
-    if verbose {
-        println!("Parsed model: {:#?}", model)
-    }
+    // --------------------------------------------------------------------------------
+    // -- reading the expected version from the filesystem
 
-    context.as_ref().write().unwrap().file_name = Some(format!("{path}/{essence_base}.essence"));
+    let expected_parse_str = std::fs::read_to_string(format!(
+        "{path}/{essence_base}.expected-parse.serialised.json"
+    ))?;
 
-    save_model_json(&model, path, essence_base, "parse", accept)?;
-    let expected_model = read_model_json(path, essence_base, "expected", "parse")?;
-    if verbose {
-        println!("Expected model: {:#?}", expected_model)
-    }
+    let expected_parse_mdl: Model = serde_json::from_str(&expected_parse_str)?;
+
+    // --------------------------------------------------------------------------------
+    // assert that they are the same model
 
     assert_eq!(model, expected_model);
 
-    // Stage 2: Rewrite the model using the rule engine and check that the result is as expected
-    let rule_sets = resolve_rule_sets(
-        SolverFamily::Minion,
-        &vec!["Constant".to_string(), "Bubble".to_string()],
-    )?;
-    let model = rewrite_model(&model, &rule_sets)?;
-    if verbose {
-        println!("Rewritten model: {:#?}", model)
+    // --------------------------------------------------------------------------------
+
+    // ToDo: There is A LOT of duplication here. We should refactor this to a function. In my defense, it was midnight when I wrote this.
+
+    let rewritten_model = rewrite_model(&parsed_model);
+
+    let rewritten_json = sort_json_object(&serde_json::to_value(rewritten_model.clone())?);
+    let rewritten_json_str = serde_json::to_string_pretty(&rewritten_json)?;
+    File::create(format!(
+        "{path}/{essence_base}.generated-rewrite.serialised.json"
+    ))?
+    .write_all(rewritten_json_str.as_bytes())?;
+
+    if std::env::var("ACCEPT").map_or(false, |v| v == "true") {
+        std::fs::copy(
+            format!("{path}/{essence_base}.generated-rewrite.serialised.json"),
+            format!("{path}/{essence_base}.expected-rewrite.serialised.json"),
+        )?;
     }
 
-    save_model_json(&model, path, essence_base, "rewrite", accept)?;
-    let expected_model = read_model_json(path, essence_base, "expected", "rewrite")?;
-    if verbose {
-        println!("Expected model: {:#?}", expected_model)
-    }
+    // --------------------------------------------------------------------------------
+    // -- reading the expected version from the filesystem
 
-    assert_eq!(model, expected_model);
+    let expected_rewrite_str = std::fs::read_to_string(format!(
+        "{path}/{essence_base}.expected-rewrite.serialised.json"
+    ))?;
 
-    // Stage 3: Run the model through the Minion solver and check that the solutions are as expected
-    let solutions = get_minion_solutions(model)?;
-    let solutions_json = save_minion_solutions_json(&solutions, path, essence_base, accept)?;
-    if verbose {
-        println!("Minion solutions: {:#?}", solutions_json)
-    }
+    let expected_rewrite_mdl: Model = serde_json::from_str(&expected_rewrite_str)?;
 
-    let expected_solutions_json = read_minion_solutions_json(path, essence_base, "expected")?;
-    if verbose {
-        println!("Expected solutions: {:#?}", expected_solutions_json)
-    }
+    // --------------------------------------------------------------------------------
+    // assert that they are the same model
 
-    assert_eq!(solutions_json, expected_solutions_json);
-
-    save_stats_json(context, path, essence_base)?;
+    assert_eq!(rewritten_model, expected_rewrite_mdl);
 
     Ok(())
+}
+
+/// Recursively sorts the keys of all JSON objects within the provided JSON value.
+///
+/// serde_json will output JSON objects in an arbitrary key order.
+/// this is normally fine, except in our use case we wouldn't want to update the expected output again and again.
+/// so a consistent (sorted) ordering of the keys is desirable.
+fn sort_json_object(value: &Value) -> Value {
+    match value {
+        Value::Object(obj) => {
+            let mut ordered: Vec<(String, Value)> = obj
+                .iter()
+                .map(|(k, v)| {
+                    if k == "variables" {
+                        (k.clone(), sort_json_variables(v))
+                    } else {
+                        (k.clone(), sort_json_object(v))
+                    }
+                })
+                // .map(|(k, v)| (k.clone(), sort_json_object(v)))
+                .collect();
+            ordered.sort_by(|a, b| a.0.cmp(&b.0));
+
+            Value::Object(ordered.into_iter().collect())
+        }
+        Value::Array(arr) => Value::Array(arr.iter().map(sort_json_object).collect()),
+        _ => value.clone(),
+    }
+}
+
+/// Sort the "variables" field by name.
+/// We have to do this separately becasue that field is not a JSON object, instead it's an array of tuples.
+fn sort_json_variables(value: &Value) -> Value {
+    match value {
+        Value::Array(vars) => {
+            let mut vars_sorted = vars.clone();
+            vars_sorted.sort_by(|a, b| {
+                let a_obj = &a.as_array().unwrap()[0];
+                let a_name: conjure_oxide::ast::Name =
+                    serde_json::from_value(a_obj.clone()).unwrap();
+
+                let b_obj = &b.as_array().unwrap()[0];
+                let b_name: conjure_oxide::ast::Name =
+                    serde_json::from_value(b_obj.clone()).unwrap();
+
+                a_name.cmp(&b_name)
+            });
+            Value::Array(vars_sorted)
+        }
+        _ => value.clone(),
+    }
 }
 
 #[test]
