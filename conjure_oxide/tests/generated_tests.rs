--- conflicted
+++ resolved
@@ -475,21 +475,10 @@
         assert_eq!(username_solutions_json, expected_solutions_json);
     }
 
-<<<<<<< HEAD
     // Stage 4a: Check that the generated rules trace matches the expected
     if config.validate_rule_traces {
         let generated = read_human_rule_trace(path, essence_base, "generated")?;
         let expected = read_human_rule_trace(path, essence_base, "expected")?;
-=======
-        // I can't make these sets of hashmaps due to hashmaps not implementing hash; so, to
-        // compare these, I make them both json and compare that.
-        let mut conjure_solutions_json: serde_json::Value =
-            solutions_to_json(&conjure_solutions);
-        let mut username_solutions_json: serde_json::Value =
-            solutions_to_json(&username_solutions);
-        conjure_solutions_json.sort_all_objects();
-        username_solutions_json.sort_all_objects();
->>>>>>> 22bb4191
 
         assert_eq!(
             expected, generated,
