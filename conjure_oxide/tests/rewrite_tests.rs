use std::collections::HashMap;
use std::env;
use std::process::exit;

use conjure_core::rules::eval_constant;
use conjure_core::solver::SolverFamily;
use conjure_oxide::{
    ast::*,
    get_rule_by_name, get_rules,
    rule_engine::{resolve_rule_sets, rewrite_model},
    solver::{adaptors, Solver},
    utils::testing::save_stats_json,
    Metadata, Model, Rule,
};
use uniplate::{Biplate, Uniplate};

fn var_name_from_atom(a: &Atom) -> Name {
    <Atom as Biplate<Name>>::universe_bi(a)[0].clone()
}
#[test]
fn rules_present() {
    let rules = get_rules();
    assert!(!rules.is_empty());
}

#[test]
fn sum_of_constants() {
    let valid_sum_expression = Expression::Sum(
        Metadata::new(),
        vec![
            Expression::Atomic(Metadata::new(), Atom::Literal(Literal::Int(1))),
            Expression::Atomic(Metadata::new(), Atom::Literal(Literal::Int(2))),
            Expression::Atomic(Metadata::new(), Atom::Literal(Literal::Int(3))),
        ],
    );

    let invalid_sum_expression = Expression::Sum(
        Metadata::new(),
        vec![
            Expression::Atomic(Metadata::new(), Atom::Literal(Literal::Int(1))),
            Expression::Atomic(
                Metadata::new(),
                Atom::Reference(Name::UserName(String::from("a"))),
            ),
        ],
    );

    assert_eq!(evaluate_sum_of_constants(&valid_sum_expression), Some(6));

    assert_eq!(evaluate_sum_of_constants(&invalid_sum_expression), None);
}

fn evaluate_sum_of_constants(expr: &Expression) -> Option<i32> {
    match expr {
        Expression::Sum(_metadata, expressions) => {
            let mut sum = 0;
            for e in expressions {
                match e {
                    Expression::Atomic(_, Atom::Literal(Literal::Int(value))) => {
                        sum += value;
                    }
                    _ => return None,
                }
            }
            Some(sum)
        }
        _ => None,
    }
}

#[test]
fn recursive_sum_of_constants() {
    let complex_expression = Expression::Eq(
        Metadata::new(),
        Box::new(Expression::Sum(
            Metadata::new(),
            vec![
                Expression::Atomic(Metadata::new(), Atom::Literal(Literal::Int(1))),
                Expression::Atomic(Metadata::new(), Atom::Literal(Literal::Int(2))),
                Expression::Sum(
                    Metadata::new(),
                    vec![
                        Expression::Atomic(Metadata::new(), Atom::Literal(Literal::Int(1))),
                        Expression::Atomic(Metadata::new(), Atom::Literal(Literal::Int(2))),
                    ],
                ),
                Expression::Atomic(
                    Metadata::new(),
                    Atom::Reference(Name::UserName(String::from("a"))),
                ),
            ],
        )),
        Box::new(Expression::Atomic(
            Metadata::new(),
            Atom::Literal(Literal::Int(3)),
        )),
    );
    let correct_simplified_expression = Expression::Eq(
        Metadata::new(),
        Box::new(Expression::Sum(
            Metadata::new(),
            vec![
                Expression::Atomic(Metadata::new(), Atom::Literal(Literal::Int(1))),
                Expression::Atomic(Metadata::new(), Atom::Literal(Literal::Int(2))),
                Expression::Atomic(Metadata::new(), Atom::Literal(Literal::Int(3))),
                Expression::Atomic(
                    Metadata::new(),
                    Atom::Reference(Name::UserName(String::from("a"))),
                ),
            ],
        )),
        Box::new(Expression::Atomic(
            Metadata::new(),
            Atom::Literal(Literal::Int(3)),
        )),
    );

    let simplified_expression = simplify_expression(complex_expression.clone());
    assert_eq!(simplified_expression, correct_simplified_expression);
}

fn simplify_expression(expr: Expression) -> Expression {
    match expr {
        Expression::Sum(_metadata, expressions) => {
            if let Some(result) =
                evaluate_sum_of_constants(&Expression::Sum(Metadata::new(), expressions.clone()))
            {
                Expression::Atomic(Metadata::new(), Atom::Literal(Literal::Int(result)))
            } else {
                Expression::Sum(
                    Metadata::new(),
                    expressions.into_iter().map(simplify_expression).collect(),
                )
            }
        }
        Expression::Eq(_metadata, left, right) => Expression::Eq(
            Metadata::new(),
            Box::new(simplify_expression(*left)),
            Box::new(simplify_expression(*right)),
        ),
        Expression::Geq(_metadata, left, right) => Expression::Geq(
            Metadata::new(),
            Box::new(simplify_expression(*left)),
            Box::new(simplify_expression(*right)),
        ),
        _ => expr,
    }
}

#[test]
fn rule_sum_constants() {
    let sum_constants = get_rule_by_name("partial_evaluator").unwrap();
    let unwrap_sum = get_rule_by_name("remove_unit_vector_sum").unwrap();

    let mut expr = Expression::Sum(
        Metadata::new(),
        vec![
            Expression::Atomic(Metadata::new(), Atom::Literal(Literal::Int(1))),
            Expression::Atomic(Metadata::new(), Atom::Literal(Literal::Int(2))),
            Expression::Atomic(Metadata::new(), Atom::Literal(Literal::Int(3))),
        ],
    );

    expr = sum_constants
        .apply(&expr, &Model::new_empty(Default::default()))
        .unwrap()
        .new_expression;
    expr = unwrap_sum
        .apply(&expr, &Model::new_empty(Default::default()))
        .unwrap()
        .new_expression;

    assert_eq!(
        expr,
        Expression::Atomic(Metadata::new(), Atom::Literal(Literal::Int(6)))
    );
}

#[test]
fn rule_sum_geq() {
    let introduce_sumgeq = get_rule_by_name("introduce_sumgeq").unwrap();

    let mut expr = Expression::Geq(
        Metadata::new(),
        Box::new(Expression::Sum(
            Metadata::new(),
            vec![
                Expression::Atomic(Metadata::new(), Atom::Literal(Literal::Int(1))),
                Expression::Atomic(Metadata::new(), Atom::Literal(Literal::Int(2))),
            ],
        )),
        Box::new(Expression::Atomic(
            Metadata::new(),
            Atom::Literal(Literal::Int(3)),
        )),
    );

    expr = introduce_sumgeq
        .apply(&expr, &Model::new_empty(Default::default()))
        .unwrap()
        .new_expression;

    assert_eq!(
        expr,
        Expression::FlatSumGeq(
            Metadata::new(),
            vec![
                Atom::Literal(Literal::Int(1)),
                Atom::Literal(Literal::Int(2)),
            ],
            Atom::Literal(Literal::Int(3))
        )
    );
}

///
/// Reduce and solve:
/// ```text
/// find a,b,c : int(1..3)
/// such that a + b + c <= 2 + 3 - 1
/// such that a < b
/// ```
#[test]
fn reduce_solve_xyz() {
    println!("Rules: {:?}", get_rules());
    let sum_constants = get_rule_by_name("partial_evaluator").unwrap();
    let unwrap_sum = get_rule_by_name("remove_unit_vector_sum").unwrap();
    let lt_to_ineq = get_rule_by_name("lt_to_ineq").unwrap();
    let introduce_sumleq = get_rule_by_name("introduce_sumleq").unwrap();

    // 2 + 3 - 1
    let mut expr1 = Expression::Sum(
        Metadata::new(),
        vec![
            Expression::Atomic(Metadata::new(), Atom::Literal(Literal::Int(2))),
            Expression::Atomic(Metadata::new(), Atom::Literal(Literal::Int(3))),
            Expression::Atomic(Metadata::new(), Atom::Literal(Literal::Int(-1))),
        ],
    );

    expr1 = sum_constants
        .apply(&expr1, &Model::new_empty(Default::default()))
        .unwrap()
        .new_expression;
    expr1 = unwrap_sum
        .apply(&expr1, &Model::new_empty(Default::default()))
        .unwrap()
        .new_expression;
    assert_eq!(
        expr1,
        Expression::Atomic(Metadata::new(), Atom::Literal(Literal::Int(4)))
    );

    // a + b + c = 4
    expr1 = Expression::Leq(
        Metadata::new(),
        Box::new(Expression::Sum(
            Metadata::new(),
            vec![
                Expression::Atomic(
                    Metadata::new(),
                    Atom::Reference(Name::UserName(String::from("a"))),
                ),
                Expression::Atomic(
                    Metadata::new(),
                    Atom::Reference(Name::UserName(String::from("b"))),
                ),
                Expression::Atomic(
                    Metadata::new(),
                    Atom::Reference(Name::UserName(String::from("c"))),
                ),
            ],
        )),
        Box::new(expr1),
    );
    expr1 = introduce_sumleq
        .apply(&expr1, &Model::new_empty(Default::default()))
        .unwrap()
        .new_expression;
    assert_eq!(
        expr1,
        Expression::FlatSumLeq(
            Metadata::new(),
            vec![
                Atom::Reference(Name::UserName(String::from("a"))),
                Atom::Reference(Name::UserName(String::from("b"))),
                Atom::Reference(Name::UserName(String::from("c"))),
            ],
            Atom::Literal(Literal::Int(4))
        )
    );

    // a < b
    let mut expr2 = Expression::Lt(
        Metadata::new(),
        Box::new(Expression::Atomic(
            Metadata::new(),
            Atom::Reference(Name::UserName(String::from("a"))),
        )),
        Box::new(Expression::Atomic(
            Metadata::new(),
            Atom::Reference(Name::UserName(String::from("b"))),
        )),
    );
    expr2 = lt_to_ineq
        .apply(&expr2, &Model::new_empty(Default::default()))
        .unwrap()
        .new_expression;
    assert_eq!(
        expr2,
        Expression::FlatIneq(
            Metadata::new(),
            Atom::Reference(Name::UserName(String::from("a"))),
            Atom::Reference(Name::UserName(String::from("b"))),
            Literal::Int(-1),
        )
    );

    let mut model = Model::new(HashMap::new(), vec![expr1, expr2], Default::default());
    model.variables.insert(
        Name::UserName(String::from("a")),
        DecisionVariable {
            domain: Domain::IntDomain(vec![Range::Bounded(1, 3)]),
        },
    );
    model.variables.insert(
        Name::UserName(String::from("b")),
        DecisionVariable {
            domain: Domain::IntDomain(vec![Range::Bounded(1, 3)]),
        },
    );
    model.variables.insert(
        Name::UserName(String::from("c")),
        DecisionVariable {
            domain: Domain::IntDomain(vec![Range::Bounded(1, 3)]),
        },
    );

    let solver: Solver<adaptors::Minion> = Solver::new(adaptors::Minion::new());
    let solver = solver.load_model(model).unwrap();
    solver.solve(Box::new(|_| true)).unwrap();
}

#[test]
fn rule_remove_double_negation() {
    let remove_double_negation = get_rule_by_name("remove_double_negation").unwrap();

    let mut expr = Expression::Not(
        Metadata::new(),
        Box::new(Expression::Not(
            Metadata::new(),
            Box::new(Expression::Atomic(
                Metadata::new(),
                Atom::Literal(Literal::Bool(true)),
            )),
        )),
    );

    expr = remove_double_negation
        .apply(&expr, &Model::new_empty(Default::default()))
        .unwrap()
        .new_expression;

    assert_eq!(
        expr,
        Expression::Atomic(Metadata::new(), Atom::Literal(Literal::Bool(true)))
    );
}

#[test]
fn remove_trivial_and_or() {
    let remove_trivial_and = get_rule_by_name("remove_unit_vector_and").unwrap();
    let remove_trivial_or = get_rule_by_name("remove_unit_vector_or").unwrap();

    let mut expr_and = Expression::And(
        Metadata::new(),
        vec![Expression::Atomic(
            Metadata::new(),
            Atom::Literal(Literal::Bool(true)),
        )],
    );
    let mut expr_or = Expression::Or(
        Metadata::new(),
        vec![Expression::Atomic(
            Metadata::new(),
            Atom::Literal(Literal::Bool(false)),
        )],
    );

    expr_and = remove_trivial_and
        .apply(&expr_and, &Model::new_empty(Default::default()))
        .unwrap()
        .new_expression;
    expr_or = remove_trivial_or
        .apply(&expr_or, &Model::new_empty(Default::default()))
        .unwrap()
        .new_expression;

    assert_eq!(
        expr_and,
        Expression::Atomic(Metadata::new(), Atom::Literal(Literal::Bool(true)))
    );
    assert_eq!(
        expr_or,
        Expression::Atomic(Metadata::new(), Atom::Literal(Literal::Bool(false)))
    );
}

#[test]
fn rule_distribute_not_over_and() {
    let distribute_not_over_and = get_rule_by_name("distribute_not_over_and").unwrap();

    let mut expr = Expression::Not(
        Metadata::new(),
        Box::new(Expression::And(
            Metadata::new(),
            vec![
                Expression::Atomic(
                    Metadata::new(),
                    Atom::Reference(Name::UserName(String::from("a"))),
                ),
                Expression::Atomic(
                    Metadata::new(),
                    Atom::Reference(Name::UserName(String::from("b"))),
                ),
            ],
        )),
    );

    expr = distribute_not_over_and
        .apply(&expr, &Model::new_empty(Default::default()))
        .unwrap()
        .new_expression;

    assert_eq!(
        expr,
        Expression::Or(
            Metadata::new(),
            vec![
                Expression::Not(
                    Metadata::new(),
                    Box::new(Expression::Atomic(
                        Metadata::new(),
                        Atom::Reference(Name::UserName(String::from("a")))
                    ))
                ),
                Expression::Not(
                    Metadata::new(),
                    Box::new(Expression::Atomic(
                        Metadata::new(),
                        Atom::Reference(Name::UserName(String::from("b")))
                    ))
                ),
            ]
        )
    );
}

#[test]
fn rule_distribute_not_over_or() {
    let distribute_not_over_or = get_rule_by_name("distribute_not_over_or").unwrap();

    let mut expr = Expression::Not(
        Metadata::new(),
        Box::new(Expression::Or(
            Metadata::new(),
            vec![
                Expression::Atomic(
                    Metadata::new(),
                    Atom::Reference(Name::UserName(String::from("a"))),
                ),
                Expression::Atomic(
                    Metadata::new(),
                    Atom::Reference(Name::UserName(String::from("b"))),
                ),
            ],
        )),
    );

    expr = distribute_not_over_or
        .apply(&expr, &Model::new_empty(Default::default()))
        .unwrap()
        .new_expression;

    assert_eq!(
        expr,
        Expression::And(
            Metadata::new(),
            vec![
                Expression::Not(
                    Metadata::new(),
                    Box::new(Expression::Atomic(
                        Metadata::new(),
                        Atom::Reference(Name::UserName(String::from("a")))
                    ))
                ),
                Expression::Not(
                    Metadata::new(),
                    Box::new(Expression::Atomic(
                        Metadata::new(),
                        Atom::Reference(Name::UserName(String::from("b")))
                    ))
                ),
            ]
        )
    );
}

#[test]
fn rule_distribute_not_over_and_not_changed() {
    let distribute_not_over_and = get_rule_by_name("distribute_not_over_and").unwrap();

    let expr = Expression::Not(
        Metadata::new(),
        Box::new(Expression::Atomic(
            Metadata::new(),
            Atom::Reference(Name::UserName(String::from("a"))),
        )),
    );

    let result = distribute_not_over_and.apply(&expr, &Model::new_empty(Default::default()));

    assert!(result.is_err());
}

#[test]
fn rule_distribute_not_over_or_not_changed() {
    let distribute_not_over_or = get_rule_by_name("distribute_not_over_or").unwrap();

    let expr = Expression::Not(
        Metadata::new(),
        Box::new(Expression::Atomic(
            Metadata::new(),
            Atom::Reference(Name::UserName(String::from("a"))),
        )),
    );

    let result = distribute_not_over_or.apply(&expr, &Model::new_empty(Default::default()));

    assert!(result.is_err());
}

#[test]
fn rule_distribute_or_over_and() {
    let distribute_or_over_and = get_rule_by_name("distribute_or_over_and").unwrap();

    let expr = Expression::Or(
        Metadata::new(),
        vec![
            Expression::And(
                Metadata::new(),
                vec![
                    Expression::Atomic(Metadata::new(), Atom::Reference(Name::MachineName(1))),
                    Expression::Atomic(Metadata::new(), Atom::Reference(Name::MachineName(2))),
                ],
            ),
            Expression::Atomic(Metadata::new(), Atom::Reference(Name::MachineName(3))),
        ],
    );

    let red = distribute_or_over_and
        .apply(&expr, &Model::new_empty(Default::default()))
        .unwrap();

    assert_eq!(
        red.new_expression,
        Expression::And(
            Metadata::new(),
            vec![
                Expression::Or(
                    Metadata::new(),
                    vec![
                        Expression::Atomic(Metadata::new(), Atom::Reference(Name::MachineName(3))),
                        Expression::Atomic(Metadata::new(), Atom::Reference(Name::MachineName(1))),
                    ]
                ),
                Expression::Or(
                    Metadata::new(),
                    vec![
                        Expression::Atomic(Metadata::new(), Atom::Reference(Name::MachineName(3))),
                        Expression::Atomic(Metadata::new(), Atom::Reference(Name::MachineName(2))),
                    ]
                ),
            ]
        ),
    );
}

///
/// Reduce and solve:
/// ```text
/// find a,b,c : int(1..3)
/// such that a + b + c = 4
/// such that a < b
/// ```
///
/// This test uses the rewrite function to simplify the expression instead
/// of applying the rules manually.
#[test]
fn rewrite_solve_xyz() {
    println!("Rules: {:?}", get_rules());

    let rule_sets = match resolve_rule_sets(SolverFamily::Minion, &vec!["Constant".to_string()]) {
        Ok(rs) => rs,
        Err(e) => {
            eprintln!("Error resolving rule sets: {}", e);
            exit(1);
        }
    };
    println!("Rule sets: {:?}", rule_sets);

    // Create variables and domains
    let variable_a = Atom::Reference(Name::UserName(String::from("a")));
    let variable_b = Atom::Reference(Name::UserName(String::from("b")));
    let variable_c = Atom::Reference(Name::UserName(String::from("c")));
    let domain = Domain::IntDomain(vec![Range::Bounded(1, 3)]);

    // Construct nested expression
    let nested_expr = Expression::And(
        Metadata::new(),
        vec![
            Expression::Eq(
                Metadata::new(),
                Box::new(Expression::Sum(
                    Metadata::new(),
                    vec![
                        Expression::Atomic(Metadata::new(), variable_a.clone()),
                        Expression::Atomic(Metadata::new(), variable_b.clone()),
                        Expression::Atomic(Metadata::new(), variable_c.clone()),
                    ],
                )),
                Box::new(Expression::Atomic(
                    Metadata::new(),
                    Atom::Literal(Literal::Int(4)),
                )),
            ),
            Expression::Lt(
                Metadata::new(),
                Box::new(Expression::Atomic(Metadata::new(), variable_a.clone())),
                Box::new(Expression::Atomic(Metadata::new(), variable_b.clone())),
            ),
        ],
    );

    let rule_sets = match resolve_rule_sets(SolverFamily::Minion, &vec!["Constant".to_string()]) {
        Ok(rs) => rs,
        Err(e) => {
            eprintln!("Error resolving rule sets: {}", e);
            exit(1);
        }
    };

    // Apply rewrite function to the nested expression
    let rewritten_expr = rewrite_model(
        &Model::new(HashMap::new(), vec![nested_expr], Default::default()),
        &rule_sets,
    )
    .unwrap()
    .constraints;

    // Check if the expression is in its simplest form

    assert!(rewritten_expr.iter().all(is_simple));

    // Create model with variables and constraints
    let mut model = Model::new(HashMap::new(), rewritten_expr, Default::default());

    // Insert variables and domains
    model.variables.insert(
        var_name_from_atom(&variable_a.clone()),
        DecisionVariable {
            domain: domain.clone(),
        },
    );
    model.variables.insert(
        var_name_from_atom(&variable_b.clone()),
        DecisionVariable {
            domain: domain.clone(),
        },
    );
    model.variables.insert(
        var_name_from_atom(&variable_c.clone()),
        DecisionVariable {
            domain: domain.clone(),
        },
    );

    let solver: Solver<adaptors::Minion> = Solver::new(adaptors::Minion::new());
    let solver = solver.load_model(model).unwrap();
    solver.solve(Box::new(|_| true)).unwrap();
}

<<<<<<< HEAD
#[test]
#[ignore]
fn rewrite_solve_xyz_parameterized() {
    println!("Rules: {:?}", get_rules());

    let rule_sets = match resolve_rule_sets(SolverFamily::Minion, &vec!["Constant".to_string()]) {
        Ok(rs) => rs,
        Err(e) => {
            eprintln!("Error resolving rule sets: {}", e);
            exit(1);
        }
    };
    println!("Rule sets: {:?}", rule_sets);

    // Create variables and domain
    let variable_a = Atom::Reference(Name::UserName(String::from("a")));
    let variable_b = Atom::Reference(Name::UserName(String::from("b")));
    let variable_c = Atom::Reference(Name::UserName(String::from("c")));
    let domain = Domain::IntDomain(vec![Range::Bounded(1, 3)]);

    // Create a vector of test cases with varying number of OR clauses
    let test_cases = vec![1, 2, 3, 4];

    for num_or_clauses in test_cases {
        // Construct OR'd expression
        let mut or_exprs = Vec::new();
        for _i in 0..num_or_clauses {
            let expr = Expression::And(
                Metadata::new(),
                vec![
                    Expression::Eq(
                        Metadata::new(),
                        Box::new(Expression::Sum(
                            Metadata::new(),
                            vec![
                                Expression::Atomic(Metadata::new(), variable_a.clone()),
                                Expression::Atomic(Metadata::new(), variable_b.clone()),
                                Expression::Atomic(Metadata::new(), variable_c.clone()),
                            ],
                        )),
                        Box::new(Expression::Atomic(
                            Metadata::new(),
                            Atom::Literal(Literal::Int(4)),
                        )),
                    ),
                    Expression::Lt(
                        Metadata::new(),
                        Box::new(Expression::Atomic(Metadata::new(), variable_a.clone())),
                        Box::new(Expression::Atomic(Metadata::new(), variable_b.clone())),
                    ),
                ],
            );
            or_exprs.push(expr);
        }
        let nested_expr = Expression::Or(Metadata::new(), or_exprs);

        let model_for_rewrite = Model::new(
            HashMap::new(),
            vec![nested_expr.clone()],
            Default::default(),
        );
        let model_for_rewrite_unoptimized = Model::new(
            HashMap::new(),
            vec![nested_expr.clone()],
            Default::default(),
        );

        // Apply rewrite function to the nested expression
        let rewritten_expr = rewrite_model(&model_for_rewrite, &rule_sets)
            .unwrap()
            .constraints;

        env::set_var("OPTIMIZATIONS", "0");

        let rewritten_expr_unoptimized = rewrite_model(&model_for_rewrite_unoptimized, &rule_sets)
            .unwrap()
            .constraints;

        env::remove_var("OPTIMIZATIONS");

        let info_file_name_optimized = format!("rewrite_solve_xyz_optimized_{}", num_or_clauses);
        let info_file_name_unoptimized =
            format!("rewrite_solve_xyz_unoptimized_{}", num_or_clauses);

        save_stats_json(
            model_for_rewrite.context,
            "tests",
            &info_file_name_optimized,
        )
        .expect("Could not save stats!");
        save_stats_json(
            model_for_rewrite_unoptimized.context,
            "tests",
            &info_file_name_unoptimized,
        )
        .expect("Could not save stats!");

        // Check if the expression is in its simplest form
        assert!(rewritten_expr.iter().all(is_simple));

        assert!(rewritten_expr_unoptimized.iter().all(is_simple));

        // Create model with variables and constraints
        let mut model = Model::new(HashMap::new(), rewritten_expr, Default::default());
        let mut model_unoptimized = Model::new(
            HashMap::new(),
            rewritten_expr_unoptimized,
            Default::default(),
        );

        // Insert variables and domains
        model.variables.insert(
            var_name_from_atom(&variable_a.clone()),
            DecisionVariable {
                domain: domain.clone(),
            },
        );
        model.variables.insert(
            var_name_from_atom(&variable_b.clone()),
            DecisionVariable {
                domain: domain.clone(),
            },
        );
        model.variables.insert(
            var_name_from_atom(&variable_c.clone()),
            DecisionVariable {
                domain: domain.clone(),
            },
        );

        model_unoptimized.variables.insert(
            var_name_from_atom(&variable_a.clone()),
            DecisionVariable {
                domain: domain.clone(),
            },
        );
        model_unoptimized.variables.insert(
            var_name_from_atom(&variable_b.clone()),
            DecisionVariable {
                domain: domain.clone(),
            },
        );
        model_unoptimized.variables.insert(
            var_name_from_atom(&variable_c.clone()),
            DecisionVariable {
                domain: domain.clone(),
            },
        );

        let solver: Solver<adaptors::Minion> = Solver::new(adaptors::Minion::new());
        let solver = solver.load_model(model).unwrap();
        solver.solve(Box::new(|_| true)).unwrap();

        let solver_unoptimized: Solver<adaptors::Minion> = Solver::new(adaptors::Minion::new());
        let solver_unoptimized = solver_unoptimized.load_model(model_unoptimized).unwrap();
        solver_unoptimized.solve(Box::new(|_| true)).unwrap();
    }
}

=======
>>>>>>> 48b0b12e
struct RuleResult<'a> {
    #[allow(dead_code)]
    rule: &'a Rule<'a>,
    new_expression: Expression,
}

/// # Returns
/// - True if `expression` is in its simplest form.
/// - False otherwise.
pub fn is_simple(expression: &Expression) -> bool {
    let rules = get_rules();
    let mut new = expression.clone();
    while let Some(step) = is_simple_iteration(&new, &rules) {
        new = step;
    }
    new == *expression
}

/// # Returns
/// - Some(<new_expression>) after applying the first applicable rule to `expr` or a sub-expression.
/// - None if no rule is applicable to the expression or any sub-expression.
fn is_simple_iteration<'a>(
    expression: &'a Expression,
    rules: &'a Vec<&'a Rule<'a>>,
) -> Option<Expression> {
    let rule_results = apply_all_rules(expression, rules);
    if let Some(new) = choose_rewrite(&rule_results) {
        return Some(new);
    } else {
        let mut sub = expression.children();
        for i in 0..sub.len() {
            if let Some(new) = is_simple_iteration(&sub[i], rules) {
                sub[i] = new;
                return Some(expression.with_children(sub.clone()));
            }
        }
    }
    None // No rules applicable to this branch of the expression
}

/// # Returns
/// - A list of RuleResults after applying all rules to `expression`.
/// - An empty list if no rules are applicable.
fn apply_all_rules<'a>(
    expression: &'a Expression,
    rules: &'a Vec<&'a Rule<'a>>,
) -> Vec<RuleResult<'a>> {
    let mut results = Vec::new();
    for rule in rules {
        match rule.apply(expression, &Model::new_empty(Default::default())) {
            Ok(red) => {
                results.push(RuleResult {
                    rule,
                    new_expression: red.new_expression,
                });
            }
            Err(_) => continue,
        }
    }
    results
}

/// # Returns
/// - Some(<new_expression>) after applying the first rule in `results`.
/// - None if `results` is empty.
fn choose_rewrite(results: &[RuleResult]) -> Option<Expression> {
    if results.is_empty() {
        return None;
    }
    // Return the first result for now
    // println!("Applying rule: {:?}", results[0].rule);
    Some(results[0].new_expression.clone())
}

#[test]
fn eval_const_int() {
    let expr = Expression::Atomic(Metadata::new(), Atom::Literal(Literal::Int(1)));
    let result = eval_constant(&expr);
    assert_eq!(result, Some(Literal::Int(1)));
}

#[test]
fn eval_const_bool() {
    let expr = Expression::Atomic(Metadata::new(), Atom::Literal(Literal::Bool(true)));
    let result = eval_constant(&expr);
    assert_eq!(result, Some(Literal::Bool(true)));
}

#[test]
fn eval_const_and() {
    let expr = Expression::And(
        Metadata::new(),
        vec![
            Expression::Atomic(Metadata::new(), Atom::Literal(Literal::Bool(true))),
            Expression::Atomic(Metadata::new(), Atom::Literal(Literal::Bool(false))),
        ],
    );
    let result = eval_constant(&expr);
    assert_eq!(result, Some(Literal::Bool(false)));
}

#[test]
fn eval_const_ref() {
    let expr = Expression::Atomic(
        Metadata::new(),
        Atom::Reference(Name::UserName(String::from("a"))),
    );
    let result = eval_constant(&expr);
    assert_eq!(result, None);
}

#[test]
fn eval_const_nested_ref() {
    let expr = Expression::Sum(
        Metadata::new(),
        vec![
            Expression::Atomic(Metadata::new(), Atom::Literal(Literal::Int(1))),
            Expression::And(
                Metadata::new(),
                vec![
                    Expression::Atomic(Metadata::new(), Atom::Literal(Literal::Bool(true))),
                    Expression::Atomic(
                        Metadata::new(),
                        Atom::Reference(Name::UserName(String::from("a"))),
                    ),
                ],
            ),
        ],
    );
    let result = eval_constant(&expr);
    assert_eq!(result, None);
}

#[test]
fn eval_const_eq_int() {
    let expr = Expression::Eq(
        Metadata::new(),
        Box::new(Expression::Atomic(
            Metadata::new(),
            Atom::Literal(Literal::Int(1)),
        )),
        Box::new(Expression::Atomic(
            Metadata::new(),
            Atom::Literal(Literal::Int(1)),
        )),
    );
    let result = eval_constant(&expr);
    assert_eq!(result, Some(Literal::Bool(true)));
}

#[test]
fn eval_const_eq_bool() {
    let expr = Expression::Eq(
        Metadata::new(),
        Box::new(Expression::Atomic(
            Metadata::new(),
            Atom::Literal(Literal::Bool(true)),
        )),
        Box::new(Expression::Atomic(
            Metadata::new(),
            Atom::Literal(Literal::Bool(true)),
        )),
    );
    let result = eval_constant(&expr);
    assert_eq!(result, Some(Literal::Bool(true)));
}

#[test]
fn eval_const_eq_mixed() {
    let expr = Expression::Eq(
        Metadata::new(),
        Box::new(Expression::Atomic(
            Metadata::new(),
            Atom::Literal(Literal::Int(1)),
        )),
        Box::new(Expression::Atomic(
            Metadata::new(),
            Atom::Literal(Literal::Bool(true)),
        )),
    );
    let result = eval_constant(&expr);
    assert_eq!(result, None);
}

#[test]
fn eval_const_sum_mixed() {
    let expr = Expression::Sum(
        Metadata::new(),
        vec![
            Expression::Atomic(Metadata::new(), Atom::Literal(Literal::Int(1))),
            Expression::Atomic(Metadata::new(), Atom::Literal(Literal::Bool(true))),
        ],
    );
    let result = eval_constant(&expr);
    assert_eq!(result, None);
}

#[test]
fn eval_const_sum_xyz() {
    let expr = Expression::And(
        Metadata::new(),
        vec![
            Expression::Eq(
                Metadata::new(),
                Box::new(Expression::Sum(
                    Metadata::new(),
                    vec![
                        Expression::Atomic(
                            Metadata::new(),
                            Atom::Reference(Name::UserName(String::from("x"))),
                        ),
                        Expression::Atomic(
                            Metadata::new(),
                            Atom::Reference(Name::UserName(String::from("y"))),
                        ),
                        Expression::Atomic(
                            Metadata::new(),
                            Atom::Reference(Name::UserName(String::from("z"))),
                        ),
                    ],
                )),
                Box::new(Expression::Atomic(
                    Metadata::new(),
                    Atom::Literal(Literal::Int(4)),
                )),
            ),
            Expression::Geq(
                Metadata::new(),
                Box::new(Expression::Atomic(
                    Metadata::new(),
                    Atom::Reference(Name::UserName(String::from("x"))),
                )),
                Box::new(Expression::Atomic(
                    Metadata::new(),
                    Atom::Reference(Name::UserName(String::from("y"))),
                )),
            ),
        ],
    );
    let result = eval_constant(&expr);
    assert_eq!(result, None);
}

#[test]
fn eval_const_or() {
    let expr = Expression::Or(
        Metadata::new(),
        vec![
            Expression::Atomic(Metadata::new(), Atom::Literal(Literal::Bool(false))),
            Expression::Atomic(Metadata::new(), Atom::Literal(Literal::Bool(false))),
        ],
    );
    let result = eval_constant(&expr);
    assert_eq!(result, Some(Literal::Bool(false)));
}<|MERGE_RESOLUTION|>--- conflicted
+++ resolved
@@ -690,168 +690,7 @@
     solver.solve(Box::new(|_| true)).unwrap();
 }
 
-<<<<<<< HEAD
-#[test]
-#[ignore]
-fn rewrite_solve_xyz_parameterized() {
-    println!("Rules: {:?}", get_rules());
-
-    let rule_sets = match resolve_rule_sets(SolverFamily::Minion, &vec!["Constant".to_string()]) {
-        Ok(rs) => rs,
-        Err(e) => {
-            eprintln!("Error resolving rule sets: {}", e);
-            exit(1);
-        }
-    };
-    println!("Rule sets: {:?}", rule_sets);
-
-    // Create variables and domain
-    let variable_a = Atom::Reference(Name::UserName(String::from("a")));
-    let variable_b = Atom::Reference(Name::UserName(String::from("b")));
-    let variable_c = Atom::Reference(Name::UserName(String::from("c")));
-    let domain = Domain::IntDomain(vec![Range::Bounded(1, 3)]);
-
-    // Create a vector of test cases with varying number of OR clauses
-    let test_cases = vec![1, 2, 3, 4];
-
-    for num_or_clauses in test_cases {
-        // Construct OR'd expression
-        let mut or_exprs = Vec::new();
-        for _i in 0..num_or_clauses {
-            let expr = Expression::And(
-                Metadata::new(),
-                vec![
-                    Expression::Eq(
-                        Metadata::new(),
-                        Box::new(Expression::Sum(
-                            Metadata::new(),
-                            vec![
-                                Expression::Atomic(Metadata::new(), variable_a.clone()),
-                                Expression::Atomic(Metadata::new(), variable_b.clone()),
-                                Expression::Atomic(Metadata::new(), variable_c.clone()),
-                            ],
-                        )),
-                        Box::new(Expression::Atomic(
-                            Metadata::new(),
-                            Atom::Literal(Literal::Int(4)),
-                        )),
-                    ),
-                    Expression::Lt(
-                        Metadata::new(),
-                        Box::new(Expression::Atomic(Metadata::new(), variable_a.clone())),
-                        Box::new(Expression::Atomic(Metadata::new(), variable_b.clone())),
-                    ),
-                ],
-            );
-            or_exprs.push(expr);
-        }
-        let nested_expr = Expression::Or(Metadata::new(), or_exprs);
-
-        let model_for_rewrite = Model::new(
-            HashMap::new(),
-            vec![nested_expr.clone()],
-            Default::default(),
-        );
-        let model_for_rewrite_unoptimized = Model::new(
-            HashMap::new(),
-            vec![nested_expr.clone()],
-            Default::default(),
-        );
-
-        // Apply rewrite function to the nested expression
-        let rewritten_expr = rewrite_model(&model_for_rewrite, &rule_sets)
-            .unwrap()
-            .constraints;
-
-        env::set_var("OPTIMIZATIONS", "0");
-
-        let rewritten_expr_unoptimized = rewrite_model(&model_for_rewrite_unoptimized, &rule_sets)
-            .unwrap()
-            .constraints;
-
-        env::remove_var("OPTIMIZATIONS");
-
-        let info_file_name_optimized = format!("rewrite_solve_xyz_optimized_{}", num_or_clauses);
-        let info_file_name_unoptimized =
-            format!("rewrite_solve_xyz_unoptimized_{}", num_or_clauses);
-
-        save_stats_json(
-            model_for_rewrite.context,
-            "tests",
-            &info_file_name_optimized,
-        )
-        .expect("Could not save stats!");
-        save_stats_json(
-            model_for_rewrite_unoptimized.context,
-            "tests",
-            &info_file_name_unoptimized,
-        )
-        .expect("Could not save stats!");
-
-        // Check if the expression is in its simplest form
-        assert!(rewritten_expr.iter().all(is_simple));
-
-        assert!(rewritten_expr_unoptimized.iter().all(is_simple));
-
-        // Create model with variables and constraints
-        let mut model = Model::new(HashMap::new(), rewritten_expr, Default::default());
-        let mut model_unoptimized = Model::new(
-            HashMap::new(),
-            rewritten_expr_unoptimized,
-            Default::default(),
-        );
-
-        // Insert variables and domains
-        model.variables.insert(
-            var_name_from_atom(&variable_a.clone()),
-            DecisionVariable {
-                domain: domain.clone(),
-            },
-        );
-        model.variables.insert(
-            var_name_from_atom(&variable_b.clone()),
-            DecisionVariable {
-                domain: domain.clone(),
-            },
-        );
-        model.variables.insert(
-            var_name_from_atom(&variable_c.clone()),
-            DecisionVariable {
-                domain: domain.clone(),
-            },
-        );
-
-        model_unoptimized.variables.insert(
-            var_name_from_atom(&variable_a.clone()),
-            DecisionVariable {
-                domain: domain.clone(),
-            },
-        );
-        model_unoptimized.variables.insert(
-            var_name_from_atom(&variable_b.clone()),
-            DecisionVariable {
-                domain: domain.clone(),
-            },
-        );
-        model_unoptimized.variables.insert(
-            var_name_from_atom(&variable_c.clone()),
-            DecisionVariable {
-                domain: domain.clone(),
-            },
-        );
-
-        let solver: Solver<adaptors::Minion> = Solver::new(adaptors::Minion::new());
-        let solver = solver.load_model(model).unwrap();
-        solver.solve(Box::new(|_| true)).unwrap();
-
-        let solver_unoptimized: Solver<adaptors::Minion> = Solver::new(adaptors::Minion::new());
-        let solver_unoptimized = solver_unoptimized.load_model(model_unoptimized).unwrap();
-        solver_unoptimized.solve(Box::new(|_| true)).unwrap();
-    }
-}
-
-=======
->>>>>>> 48b0b12e
+
 struct RuleResult<'a> {
     #[allow(dead_code)]
     rule: &'a Rule<'a>,
