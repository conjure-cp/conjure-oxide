[package]
name = "conjure_oxide"
version = "0.0.1"
edition = "2021"
default-run = "conjure_oxide"

# these are available inside build.rs
[build-dependencies]
walkdir = "2.4.0"

[dependencies]
conjure_core = {path = "../crates/conjure_core" }
conjure_rules = {path = "../crates/conjure_rules" }

serde = { version = "1.0.196", features = ["derive"] }
serde_json = "1.0.113"
serde_with = "3.6.1"
thiserror = "1.0.57"
minion_rs = {path = "../solvers/minion" }
anyhow = "1.0.80"
clap = { version = "4.5.1", features = ["derive"] }
strum_macros = "0.26.1"
strum = "0.26.1"
versions = "6.1.0"
<<<<<<< HEAD
linkme = "0.3.22"
walkdir = "2.4.0"
=======
linkme = "0.3.23"
>>>>>>> 0390d85a

[features]

unstable = []
unstable-solver-interface = ["unstable"]

[lints]
workspace = true<|MERGE_RESOLUTION|>--- conflicted
+++ resolved
@@ -22,12 +22,8 @@
 strum_macros = "0.26.1"
 strum = "0.26.1"
 versions = "6.1.0"
-<<<<<<< HEAD
 linkme = "0.3.22"
 walkdir = "2.4.0"
-=======
-linkme = "0.3.23"
->>>>>>> 0390d85a
 
 [features]
 
