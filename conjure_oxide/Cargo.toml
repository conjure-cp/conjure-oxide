--- conflicted
+++ resolved
@@ -10,16 +10,9 @@
 
 [dependencies]
 conjure_core = { path = "../crates/conjure_core" }
-<<<<<<< HEAD
 conjure_rules_proc_macro = { path = "../crates/conjure_macros" }
 uniplate = { path = "../crates/uniplate" }
 uniplate_derive = { path = "../crates/uniplate_derive" }
-=======
-conjure_rules = { path = "../crates/conjure_rules" }
-uniplate = { path = "../crates/uniplate" }
-uniplate_derive = { path = "../crates/uniplate_derive" }
-
->>>>>>> 236238e3
 serde = { version = "1.0.197", features = ["derive"] }
 serde_json = "1.0.114"
 serde_with = "3.7.0"
