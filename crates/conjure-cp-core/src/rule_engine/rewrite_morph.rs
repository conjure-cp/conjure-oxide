--- conflicted
+++ resolved
@@ -1,19 +1,7 @@
 use itertools::Itertools;
-<<<<<<< HEAD
-use tree_morph::{
-    helpers::select_panic,
-    prelude::*,
-};
-
-use crate::{
-    Model,
-    bug,
-};
-=======
 use tree_morph::{helpers::select_panic, prelude::*};
 
 use crate::{Model, bug};
->>>>>>> c61044a9
 
 use super::{RuleSet, get_rules_grouped};
 
@@ -39,14 +27,7 @@
         .set_selector(selector)
         .append_rule_groups(rules_grouped)
         .build();
-<<<<<<< HEAD
-    let (expr, symbol_table) = engine.morph(
-        submodel.root().clone(),
-        submodel.symbols().clone(),
-    );
-=======
     let (expr, symbol_table) = engine.morph(submodel.root().clone(), submodel.symbols().clone());
->>>>>>> c61044a9
 
     *submodel.symbols_mut() = symbol_table;
     submodel.replace_root(expr);
