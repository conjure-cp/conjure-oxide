--- conflicted
+++ resolved
@@ -58,11 +58,7 @@
     pub new_expression: Expression,
     pub new_top: Vec<Expression>,
     pub symbols: SymbolTable,
-<<<<<<< HEAD
-    pub new_clauses: Vec<Expression>,
-=======
     pub new_clauses: Vec<CnfClause>,
->>>>>>> 16ff1898
 }
 
 /// The result of applying a rule to an expression.
@@ -112,11 +108,7 @@
     /// Represents a reduction that also adds clauses to the model.
     pub fn cnf(
         new_expression: Expression,
-<<<<<<< HEAD
-        new_clauses: Vec<Expression>,
-=======
         new_clauses: Vec<CnfClause>,
->>>>>>> 16ff1898
         symbols: SymbolTable,
     ) -> Self {
         Self {
