--- conflicted
+++ resolved
@@ -168,7 +168,6 @@
         self.constraints_mut().extend(constraints);
     }
 
-<<<<<<< HEAD
     /// Removes a top-level constraint.
     pub fn remove_constraint(&mut self, constraint: Expression) {
         self.constraints_mut().retain(|x| *x != constraint);
@@ -177,11 +176,11 @@
     /// Removes top-level constraints.
     pub fn remove_constraints(&mut self, constraints: Vec<Expression>) {
         self.constraints_mut().retain(|x| !constraints.contains(x));
-=======
+    }
+
     /// Adds cnf clauses.
     pub fn add_clauses(&mut self, clauses: Vec<CnfClause>) {
         self.clauses_mut().extend(clauses);
->>>>>>> 4efd2639
     }
 
     /// Adds a new symbol to the symbol table
