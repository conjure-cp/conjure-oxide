use super::SymbolTable;
use super::declaration::{DeclarationPtr, serde::DeclarationPtrFull};
use super::serde::RcRefCellAsInner;
use crate::ast::{DomainPtr, Expression, ReturnType, Typeable};
use serde::{Deserialize, Serialize};
use serde_with::serde_as;
use std::fmt::{Display, Formatter};
use std::{cell::RefCell, hash::Hash, hash::Hasher, rc::Rc};

#[serde_as]
#[derive(Clone, PartialEq, Eq, Serialize, Deserialize, Debug)]
pub struct AbstractComprehension {
    pub return_expr: Expression,
    pub qualifiers: Vec<Qualifier>,
    #[serde_as(as = "RcRefCellAsInner")]
    pub symbols: Rc<RefCell<SymbolTable>>,
}

#[derive(Clone, PartialEq, Eq, Serialize, Deserialize, Debug, Hash)]
pub enum Qualifier {
    Generator(Generator),
    Condition(Expression),
    ComprehensionLetting(ComprehensionLetting),
}

#[serde_as]
#[derive(Clone, PartialEq, Eq, Serialize, Deserialize, Debug, Hash)]
pub struct ComprehensionLetting {
    #[serde_as(as = "DeclarationPtrFull")]
    pub decl: DeclarationPtr,
    pub expression: Expression,
}

#[derive(Clone, PartialEq, Eq, Serialize, Deserialize, Debug, Hash)]
pub enum Generator {
    DomainGenerator(DomainGenerator),
    ExpressionGenerator(ExpressionGenerator),
}

#[serde_as]
#[derive(Clone, PartialEq, Eq, Serialize, Deserialize, Debug, Hash)]
pub struct DomainGenerator {
    #[serde_as(as = "DeclarationPtrFull")]
    pub decl: DeclarationPtr,
}

#[serde_as]
#[derive(Clone, PartialEq, Eq, Serialize, Deserialize, Debug, Hash)]
pub struct ExpressionGenerator {
    #[serde_as(as = "DeclarationPtrFull")]
    pub decl: DeclarationPtr,
    pub expression: Expression,
}

impl AbstractComprehension {
    pub fn domain_of(&self) -> Option<DomainPtr> {
        self.return_expr.domain_of()
    }
}

impl Typeable for AbstractComprehension {
    fn return_type(&self) -> ReturnType {
        self.return_expr.return_type()
    }
}

impl Hash for AbstractComprehension {
    fn hash<H: Hasher>(&self, state: &mut H) {
        self.symbols.borrow().hash(state);
        self.return_expr.hash(state);
        self.qualifiers.hash(state);
    }
}

pub struct AbstractComprehensionBuilder {
    pub qualifiers: Vec<Qualifier>,
    pub symbols: Rc<RefCell<SymbolTable>>,
}

//this is the method that allows you to build an abstract comprehension
impl AbstractComprehensionBuilder {
    // this method creates an abstract comprehension builder with:
    // a symbol table
    // empty list of qualifiers
    // and no return exp yet -- that will be added in the with_return_value method
    pub fn new(symbols: Rc<RefCell<SymbolTable>>) -> Self {
        Self {
            qualifiers: vec![],
            symbols,
        }
    }

    pub fn new_domain_generator(&mut self, domain: DomainPtr) -> DeclarationPtr {
        let generator_decl = self.symbols.borrow_mut().gensym(&domain);

        self.qualifiers
            .push(Qualifier::Generator(Generator::DomainGenerator(
                DomainGenerator {
                    decl: generator_decl.clone(),
                },
            )));

        generator_decl
    }

    pub fn new_expression_generator(&mut self, expr: Expression) -> DeclarationPtr {
        let generator_decl = self
            .symbols
            .borrow_mut()
            .gensym(&expr.domain_of().expect("Expression must have a domain"));

        self.qualifiers
            .push(Qualifier::Generator(Generator::ExpressionGenerator(
                ExpressionGenerator {
                    decl: generator_decl.clone(),
                    expression: expr,
                },
            )));

        generator_decl
    }

    //this is the same as the add guard method
    pub fn add_condition(&mut self, condition: Expression) {
        if condition.return_type() != ReturnType::Bool {
            panic!("Condition expression must have boolean return type");
        }

        self.qualifiers.push(Qualifier::Condition(condition));
    }

    pub fn new_letting(&mut self, expression: Expression) -> DeclarationPtr {
        let letting_decl = self.symbols.borrow_mut().gensym(
            &expression
                .domain_of()
                .expect("Expression must have a domain"),
        );

        self.qualifiers
            .push(Qualifier::ComprehensionLetting(ComprehensionLetting {
                decl: letting_decl.clone(),
                expression,
            }));

        letting_decl
    }

    //the lack of the generator_symboltable and return_expr_symboltable
    // are explained bc 1. we dont have separate symboltables for each part
    // 2. it is unclear why there would be a need to access each one uniquely

<<<<<<< HEAD
    pub fn with_return_value(
        self, 
        mut expression: Expression,
    ) -> AbstractComprehension {
=======
    // TODO: make a pub fn with_return_value :)
    pub fn with_return_value(self, expression: Expression) -> AbstractComprehension {
>>>>>>> eddc07b6
        AbstractComprehension {
            return_expr: expression,
            qualifiers: self.qualifiers,
            symbols: self.symbols,
        }
    }
}

impl Display for AbstractComprehension {
    fn fmt(&self, f: &mut Formatter<'_>) -> std::fmt::Result {
        write!(f, "[ {} | ", self.return_expr)?;
        let mut first = true;
        for qualifier in &self.qualifiers {
            if !first {
                write!(f, ", ")?;
            }
            first = false;
            qualifier.fmt(f)?;
        }
        write!(f, " ]")
    }
}

impl Display for Qualifier {
    fn fmt(&self, f: &mut Formatter<'_>) -> std::fmt::Result {
        match self {
            Qualifier::Generator(generator) => generator.fmt(f),
            Qualifier::Condition(condition) => condition.fmt(f),
            Qualifier::ComprehensionLetting(comp_letting) => {
                let name = comp_letting.decl.name();
                let expr = &comp_letting.expression;
                write!(f, "letting {} = {}", name, expr)
            }
        }
    }
}

impl Display for Generator {
    fn fmt(&self, f: &mut Formatter<'_>) -> std::fmt::Result {
        match self {
            Generator::DomainGenerator(DomainGenerator { decl }) => {
                let name = decl.name();
                let domain = decl.domain().unwrap();
                write!(f, "{} : {}", name, domain)
            }
            Generator::ExpressionGenerator(ExpressionGenerator { decl, expression }) => {
                let name = decl.name();
                write!(f, "{} <- {}", name, expression)
            }
        }
    }
}<|MERGE_RESOLUTION|>--- conflicted
+++ resolved
@@ -149,15 +149,8 @@
     // are explained bc 1. we dont have separate symboltables for each part
     // 2. it is unclear why there would be a need to access each one uniquely
 
-<<<<<<< HEAD
-    pub fn with_return_value(
-        self, 
-        mut expression: Expression,
-    ) -> AbstractComprehension {
-=======
     // TODO: make a pub fn with_return_value :)
     pub fn with_return_value(self, expression: Expression) -> AbstractComprehension {
->>>>>>> eddc07b6
         AbstractComprehension {
             return_expr: expression,
             qualifiers: self.qualifiers,
