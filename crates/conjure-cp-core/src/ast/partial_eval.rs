--- conflicted
+++ resolved
@@ -524,19 +524,16 @@
         Expr::SATInt(_, _) => Err(RuleNotApplicable),
         Expr::PairwiseSum(_, _, _) => Err(RuleNotApplicable),
         Expr::PairwiseProduct(_, _, _) => Err(RuleNotApplicable),
-<<<<<<< HEAD
         Expr::Defined(_, _) => todo!(),
         Expr::Image(_, _, _) => todo!(),
         Expr::ImageSet(_, _, _) => todo!(),
         Expr::PreImage(_, _, _) => todo!(),
-=======
         Expr::LexLt(_, _, _) => Err(RuleNotApplicable),
         Expr::LexLeq(_, _, _) => Err(RuleNotApplicable),
         Expr::LexGt(_, _, _) => Err(RuleNotApplicable),
         Expr::LexGeq(_, _, _) => Err(RuleNotApplicable),
         Expr::FlatLexLt(_, _, _) => Err(RuleNotApplicable),
         Expr::FlatLexLeq(_, _, _) => Err(RuleNotApplicable),
->>>>>>> 35aef5c8
     }
 }
 
