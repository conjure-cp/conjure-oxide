use itertools::Itertools;
use serde::{Deserialize, Serialize};
use std::fmt::{Display, Formatter};
use std::hash::Hash;
use ustr::Ustr;

use super::{
    Atom, Domain, DomainPtr, Expression, GroundDomain, Metadata, Moo, Range, ReturnType, SetAttr,
    Typeable, domains::HasDomain, domains::Int, records::RecordValue,
};
use crate::ast::pretty::pretty_vec;
use polyquine::Quine;
use uniplate::{Biplate, Tree, Uniplate};

#[derive(Clone, Debug, PartialEq, Eq, Serialize, Deserialize, Uniplate, Hash, Quine)]
#[uniplate(walk_into=[AbstractLiteral<Literal>])]
#[biplate(to=Atom)]
#[biplate(to=AbstractLiteral<Literal>)]
#[biplate(to=AbstractLiteral<Expression>)]
#[biplate(to=RecordValue<Literal>)]
#[biplate(to=RecordValue<Expression>)]
#[biplate(to=Expression)]
#[path_prefix(conjure_cp::ast)]
/// A literal value, equivalent to constants in Conjure.
pub enum Literal {
    Int(i32),
    Bool(bool),
    //abstract literal variant ends in Literal, but that's ok
    #[allow(clippy::enum_variant_names)]
    AbstractLiteral(AbstractLiteral<Literal>),
}

impl HasDomain for Literal {
    fn domain_of(&self) -> DomainPtr {
        match self {
            Literal::Int(i) => Domain::int(vec![Range::Single(*i)]),
            Literal::Bool(_) => Domain::bool(),
            Literal::AbstractLiteral(abstract_literal) => abstract_literal.domain_of(),
        }
    }
}

// make possible values of an AbstractLiteral a closed world to make the trait bounds more sane (particularly in Uniplate instances!!)
pub trait AbstractLiteralValue:
    Clone + Eq + PartialEq + Display + Uniplate + Biplate<RecordValue<Self>> + 'static
{
    type Dom: Clone + Eq + PartialEq + Display + Quine + From<GroundDomain> + Into<DomainPtr>;
}
impl AbstractLiteralValue for Expression {
    type Dom = DomainPtr;
}
impl AbstractLiteralValue for Literal {
    type Dom = Moo<GroundDomain>;
}

#[derive(Debug, Clone, PartialEq, Eq, Hash, Serialize, Deserialize, Quine)]
#[path_prefix(conjure_cp::ast)]
pub enum AbstractLiteral<T: AbstractLiteralValue> {
    Set(Vec<T>),

    MSet(Vec<T>),

    /// A 1 dimensional matrix slice with an index domain.
    Matrix(Vec<T>, T::Dom),

    // a tuple of literals
    Tuple(Vec<T>),

    Record(Vec<RecordValue<T>>),
}

// TODO: use HasDomain instead once Expression::domain_of returns Domain not Option<Domain>
impl AbstractLiteral<Expression> {
    pub fn domain_of(&self) -> Option<DomainPtr> {
        match self {
            AbstractLiteral::Set(items) => {
                // ensure that all items have a domain, or return None
                let item_domains: Vec<DomainPtr> = items
                    .iter()
                    .map(|x| x.domain_of())
                    .collect::<Option<Vec<DomainPtr>>>()?;

                // union all item domains together
                let mut item_domain_iter = item_domains.iter().cloned();
                let first_item = item_domain_iter.next()?;
                let item_domain = item_domains
                    .iter()
                    .try_fold(first_item, |x, y| x.union(y))
                    .expect("taking the union of all item domains of a set literal should succeed");

                Some(Domain::set(SetAttr::<Int>::default(), item_domain))
            }

            AbstractLiteral::MSet(items) => {
                // ensure that all items have a domain, or return None
                let item_domains: Vec<Domain> = items
                    .iter()
                    .map(|x| x.domain_of())
                    .collect::<Option<Vec<Domain>>>()?;

                // union all item domains together
                let mut item_domain_iter = item_domains.iter().cloned();
                let first_item = item_domain_iter.next()?;
                let item_domain = item_domains
                    .iter()
                    .try_fold(first_item, |x: Domain, y| x.union(y))
                    .expect("taking the union of all item domains of a set literal should succeed");

                Some(Domain::MSet(SetAttr::None, Box::new(item_domain))) // TODO @cc398: surely SetAttr should not be 'None' ...
            }

            AbstractLiteral::Matrix(items, _) => {
                // ensure that all items have a domain, or return None
                let item_domains = items
                    .iter()
                    .map(|x| x.domain_of())
                    .collect::<Option<Vec<DomainPtr>>>()?;

                // union all item domains together
                let mut item_domain_iter = item_domains.iter().cloned();

                let first_item = item_domain_iter.next()?;

                let item_domain = item_domains
                    .iter()
                    .try_fold(first_item, |x, y| x.union(y))
                    .expect(
                        "taking the union of all item domains of a matrix literal should succeed",
                    );

                let mut new_index_domain = vec![];

                // flatten index domains of n-d matrix into list
                let mut e = Expression::AbstractLiteral(Metadata::new(), self.clone());
                while let Expression::AbstractLiteral(_, AbstractLiteral::Matrix(elems, idx)) = e {
                    assert!(
                        idx.as_matrix().is_none(),
                        "n-dimensional matrix literals should be represented as a matrix inside a matrix, got {idx}"
                    );
                    new_index_domain.push(idx);
                    e = elems[0].clone();
                }
                Some(Domain::matrix(item_domain, new_index_domain))
            }
            AbstractLiteral::Tuple(_) => None,
            AbstractLiteral::Record(_) => None,
        }
    }

    pub fn list(exprs: Vec<Expression>) -> Self {
        let domain = Domain::int_ground(vec![Range::UnboundedR(1)]);
        AbstractLiteral::Matrix(exprs, domain)
    }
}

impl HasDomain for AbstractLiteral<Literal> {
    fn domain_of(&self) -> DomainPtr {
        Domain::from_literal_vec(&[Literal::AbstractLiteral(self.clone())])
            .expect("abstract literals should be correctly typed")
    }
}

impl Typeable for AbstractLiteral<Expression> {
    fn return_type(&self) -> ReturnType {
        match self {
            AbstractLiteral::Set(items) if items.is_empty() => {
                ReturnType::Set(Box::new(ReturnType::Unknown))
            }
            AbstractLiteral::Set(items) => {
                let item_type = items[0].return_type();

                // if any items do not have a type, return none.
                let item_types: Vec<ReturnType> = items.iter().map(|x| x.return_type()).collect();

                assert!(
                    item_types.iter().all(|x| x == &item_type),
                    "all items in a set should have the same type"
                );

                ReturnType::Set(Box::new(item_type))
            }
            AbstractLiteral::MSet(items) if items.is_empty() => {
                // TODO @cc398 : check this
                Some(ReturnType::MSet(Box::new(ReturnType::Unknown)))
            }
            AbstractLiteral::MSet(items) => {
                // TODO @cc398 : check this
                let item_type = items[0].return_type()?;

                // if any items do not have a type, return none.
                let item_types: Option<Vec<ReturnType>> =
                    items.iter().map(|x| x.return_type()).collect();

                let item_types = item_types?;

                assert!(
                    item_types.iter().all(|x| x == &item_type),
                    "all items in a multiset should have the same type"
                );

                Some(ReturnType::MSet(Box::new(item_type)))
            }
            AbstractLiteral::Matrix(items, _) if items.is_empty() => {
                ReturnType::Matrix(Box::new(ReturnType::Unknown))
            }
            AbstractLiteral::Matrix(items, _) => {
                let item_type = items[0].return_type();

                // if any items do not have a type, return none.
                let item_types: Vec<ReturnType> = items.iter().map(|x| x.return_type()).collect();

                assert!(
                    item_types.iter().all(|x| x == &item_type),
                    "all items in a matrix should have the same type. items: {items} types: {types:#?}",
                    items = pretty_vec(items),
                    types = items
                        .iter()
                        .map(|x| x.return_type())
                        .collect::<Vec<ReturnType>>()
                );

                ReturnType::Matrix(Box::new(item_type))
            }
            AbstractLiteral::Tuple(items) => {
                let mut item_types = vec![];
                for item in items {
                    item_types.push(item.return_type());
                }
                ReturnType::Tuple(item_types)
            }
            AbstractLiteral::Record(items) => {
                let mut item_types = vec![];
                for item in items {
                    item_types.push(item.value.return_type());
                }
                ReturnType::Record(item_types)
            }
        }
    }
}

impl<T> AbstractLiteral<T>
where
    T: AbstractLiteralValue,
{
    /// Creates a matrix with elements `elems`, with domain `int(1..)`.
    ///
    /// This acts as a variable sized list.
    pub fn matrix_implied_indices(elems: Vec<T>) -> Self {
        AbstractLiteral::Matrix(elems, GroundDomain::Int(vec![Range::UnboundedR(1)]).into())
    }

    /// If the AbstractLiteral is a list, returns its elements.
    ///
    /// A list is any a matrix with the domain `int(1..)`. This includes matrix literals without
    /// any explicitly specified domain.
    pub fn unwrap_list(&self) -> Option<&Vec<T>> {
        let AbstractLiteral::Matrix(elems, domain) = self else {
            return None;
        };

        let domain: DomainPtr = domain.clone().into();
        let Some(GroundDomain::Int(ranges)) = domain.as_ground() else {
            return None;
        };

        let [Range::UnboundedR(1)] = ranges[..] else {
            return None;
        };

        Some(elems)
    }
}

impl<T> Display for AbstractLiteral<T>
where
    T: AbstractLiteralValue,
{
    fn fmt(&self, f: &mut Formatter<'_>) -> std::fmt::Result {
        match self {
            AbstractLiteral::Set(elems) => {
                let elems_str: String = elems.iter().map(|x| format!("{x}")).join(",");
                write!(f, "{{{elems_str}}}")
            }
            AbstractLiteral::MSet(elems) => {
                let elems_str: String = elems.iter().map(|x| format!("{x}")).join(",");
                write!(f, "{{{elems_str}}}")
            }
            AbstractLiteral::Matrix(elems, index_domain) => {
                let elems_str: String = elems.iter().map(|x| format!("{x}")).join(",");
                write!(f, "[{elems_str};{index_domain}]")
            }
            AbstractLiteral::Tuple(elems) => {
                let elems_str: String = elems.iter().map(|x| format!("{x}")).join(",");
                write!(f, "({elems_str})")
            }
            AbstractLiteral::Record(entries) => {
                let entries_str: String = entries
                    .iter()
                    .map(|entry| format!("{}: {}", entry.name, entry.value))
                    .join(",");
                write!(f, "{{{entries_str}}}")
            }
        }
    }
}

<<<<<<< HEAD
impl Hash for AbstractLiteral<Literal> {
    fn hash<H: Hasher>(&self, state: &mut H) {
        match self {
            AbstractLiteral::Set(vec) => {
                0.hash(state);
                vec.hash(state);
            }
            AbstractLiteral::Matrix(elems, index_domain) => {
                1.hash(state);
                elems.hash(state);
                index_domain.hash(state);
            }
            AbstractLiteral::Tuple(elems) => {
                2.hash(state);
                elems.hash(state);
            }
            AbstractLiteral::Record(entries) => {
                3.hash(state);
                entries.hash(state);
            }
            AbstractLiteral::MSet(vec) => {
                // TODO @cc398 : check this.
                4.hash(state);
                vec.hash(state);
            }
        }
    }
}

=======
>>>>>>> 50ca2e75
impl<T> Uniplate for AbstractLiteral<T>
where
    T: AbstractLiteralValue + Biplate<AbstractLiteral<T>>,
{
    fn uniplate(&self) -> (Tree<Self>, Box<dyn Fn(Tree<Self>) -> Self>) {
        // walking into T
        match self {
            AbstractLiteral::Set(vec) => {
                let (f1_tree, f1_ctx) = <_ as Biplate<AbstractLiteral<T>>>::biplate(vec);
                (f1_tree, Box::new(move |x| AbstractLiteral::Set(f1_ctx(x))))
            }
            AbstractLiteral::MSet(vec) => {
                // TODO @cc398 : I have no clue what is going on here.
                let (f1_tree, f1_ctx) = <_ as Biplate<AbstractLiteral<T>>>::biplate(vec);
                (f1_tree, Box::new(move |x| AbstractLiteral::MSet(f1_ctx(x))))
            }
            AbstractLiteral::Matrix(elems, index_domain) => {
                let index_domain = index_domain.clone();
                let (f1_tree, f1_ctx) = <_ as Biplate<AbstractLiteral<T>>>::biplate(elems);
                (
                    f1_tree,
                    Box::new(move |x| AbstractLiteral::Matrix(f1_ctx(x), index_domain.clone())),
                )
            }
            AbstractLiteral::Tuple(elems) => {
                let (f1_tree, f1_ctx) = <_ as Biplate<AbstractLiteral<T>>>::biplate(elems);
                (
                    f1_tree,
                    Box::new(move |x| AbstractLiteral::Tuple(f1_ctx(x))),
                )
            }
            AbstractLiteral::Record(entries) => {
                let (f1_tree, f1_ctx) = <_ as Biplate<AbstractLiteral<T>>>::biplate(entries);
                (
                    f1_tree,
                    Box::new(move |x| AbstractLiteral::Record(f1_ctx(x))),
                )
            }
        }
    }
}

impl<U, To> Biplate<To> for AbstractLiteral<U>
where
    To: Uniplate,
    U: AbstractLiteralValue + Biplate<AbstractLiteral<U>> + Biplate<To>,
    RecordValue<U>: Biplate<AbstractLiteral<U>> + Biplate<To>,
{
    fn biplate(&self) -> (Tree<To>, Box<dyn Fn(Tree<To>) -> Self>) {
        if std::any::TypeId::of::<To>() == std::any::TypeId::of::<AbstractLiteral<U>>() {
            // To ==From => return One(self)

            unsafe {
                // SAFETY: asserted the type equality above
                let self_to = std::mem::transmute::<&AbstractLiteral<U>, &To>(self).clone();
                let tree = Tree::One(self_to);
                let ctx = Box::new(move |x| {
                    let Tree::One(x) = x else {
                        panic!();
                    };

                    std::mem::transmute::<&To, &AbstractLiteral<U>>(&x).clone()
                });

                (tree, ctx)
            }
        } else {
            // walking into T
            match self {
                AbstractLiteral::Set(vec) => {
                    let (f1_tree, f1_ctx) = <_ as Biplate<To>>::biplate(vec);
                    (f1_tree, Box::new(move |x| AbstractLiteral::Set(f1_ctx(x))))
                }
                AbstractLiteral::MSet(vec) => {
                    let (f1_tree, f1_ctx) = <_ as Biplate<To>>::biplate(vec);
                    (f1_tree, Box::new(move |x| AbstractLiteral::MSet(f1_ctx(x))))
                }
                AbstractLiteral::Matrix(elems, index_domain) => {
                    let index_domain = index_domain.clone();
                    let (f1_tree, f1_ctx) = <Vec<U> as Biplate<To>>::biplate(elems);
                    (
                        f1_tree,
                        Box::new(move |x| AbstractLiteral::Matrix(f1_ctx(x), index_domain.clone())),
                    )
                }
                AbstractLiteral::Tuple(elems) => {
                    let (f1_tree, f1_ctx) = <_ as Biplate<To>>::biplate(elems);
                    (
                        f1_tree,
                        Box::new(move |x| AbstractLiteral::Tuple(f1_ctx(x))),
                    )
                }
                AbstractLiteral::Record(entries) => {
                    let (f1_tree, f1_ctx) = <_ as Biplate<To>>::biplate(entries);
                    (
                        f1_tree,
                        Box::new(move |x| AbstractLiteral::Record(f1_ctx(x))),
                    )
                }
            }
        }
    }
}

impl TryFrom<Literal> for i32 {
    type Error = &'static str;

    fn try_from(value: Literal) -> Result<Self, Self::Error> {
        match value {
            Literal::Int(i) => Ok(i),
            _ => Err("Cannot convert non-i32 literal to i32"),
        }
    }
}

impl TryFrom<Box<Literal>> for i32 {
    type Error = &'static str;

    fn try_from(value: Box<Literal>) -> Result<Self, Self::Error> {
        (*value).try_into()
    }
}

impl TryFrom<&Box<Literal>> for i32 {
    type Error = &'static str;

    fn try_from(value: &Box<Literal>) -> Result<Self, Self::Error> {
        TryFrom::<&Literal>::try_from(value.as_ref())
    }
}

impl TryFrom<&Moo<Literal>> for i32 {
    type Error = &'static str;

    fn try_from(value: &Moo<Literal>) -> Result<Self, Self::Error> {
        TryFrom::<&Literal>::try_from(value.as_ref())
    }
}

impl TryFrom<&Literal> for i32 {
    type Error = &'static str;

    fn try_from(value: &Literal) -> Result<Self, Self::Error> {
        match value {
            Literal::Int(i) => Ok(*i),
            _ => Err("Cannot convert non-i32 literal to i32"),
        }
    }
}

impl TryFrom<Literal> for bool {
    type Error = &'static str;

    fn try_from(value: Literal) -> Result<Self, Self::Error> {
        match value {
            Literal::Bool(b) => Ok(b),
            _ => Err("Cannot convert non-bool literal to bool"),
        }
    }
}

impl TryFrom<&Literal> for bool {
    type Error = &'static str;

    fn try_from(value: &Literal) -> Result<Self, Self::Error> {
        match value {
            Literal::Bool(b) => Ok(*b),
            _ => Err("Cannot convert non-bool literal to bool"),
        }
    }
}

impl From<i32> for Literal {
    fn from(i: i32) -> Self {
        Literal::Int(i)
    }
}

impl From<bool> for Literal {
    fn from(b: bool) -> Self {
        Literal::Bool(b)
    }
}

impl From<Literal> for Ustr {
    fn from(value: Literal) -> Self {
        // TODO: avoid the temporary-allocation of a string by format! here?
        Ustr::from(&format!("{value}"))
    }
}

impl AbstractLiteral<Expression> {
    /// If all the elements are literals, returns this as an AbstractLiteral<Literal>.
    /// Otherwise, returns `None`.
    pub fn into_literals(self) -> Option<AbstractLiteral<Literal>> {
        match self {
            AbstractLiteral::Set(_) => todo!(),
            AbstractLiteral::MSet(_) => todo!(), // TODO @cc398 : this seems relatively doable
            AbstractLiteral::Matrix(items, domain) => {
                let mut literals = vec![];
                for item in items {
                    let literal = match item {
                        Expression::Atomic(_, Atom::Literal(lit)) => Some(lit),
                        Expression::AbstractLiteral(_, abslit) => {
                            Some(Literal::AbstractLiteral(abslit.into_literals()?))
                        }
                        _ => None,
                    }?;
                    literals.push(literal);
                }

                Some(AbstractLiteral::Matrix(literals, domain.resolve()?))
            }
            AbstractLiteral::Tuple(items) => {
                let mut literals = vec![];
                for item in items {
                    let literal = match item {
                        Expression::Atomic(_, Atom::Literal(lit)) => Some(lit),
                        Expression::AbstractLiteral(_, abslit) => {
                            Some(Literal::AbstractLiteral(abslit.into_literals()?))
                        }
                        _ => None,
                    }?;
                    literals.push(literal);
                }

                Some(AbstractLiteral::Tuple(literals))
            }
            AbstractLiteral::Record(entries) => {
                let mut literals = vec![];
                for entry in entries {
                    let literal = match entry.value {
                        Expression::Atomic(_, Atom::Literal(lit)) => Some(lit),
                        Expression::AbstractLiteral(_, abslit) => {
                            Some(Literal::AbstractLiteral(abslit.into_literals()?))
                        }
                        _ => None,
                    }?;

                    literals.push((entry.name, literal));
                }
                Some(AbstractLiteral::Record(
                    literals
                        .into_iter()
                        .map(|(name, literal)| RecordValue {
                            name,
                            value: literal,
                        })
                        .collect(),
                ))
            }
        }
    }
}

// need display implementations for other types as well
impl Display for Literal {
    fn fmt(&self, f: &mut Formatter<'_>) -> std::fmt::Result {
        match &self {
            Literal::Int(i) => write!(f, "{i}"),
            Literal::Bool(b) => write!(f, "{b}"),
            Literal::AbstractLiteral(l) => write!(f, "{l:?}"),
        }
    }
}

#[cfg(test)]
mod tests {

    use super::*;
    use crate::{into_matrix, matrix};
    use uniplate::Uniplate;

    #[test]
    fn matrix_uniplate_universe() {
        // Can we traverse through matrices with uniplate?
        let my_matrix: AbstractLiteral<Literal> = into_matrix![
            vec![Literal::AbstractLiteral(matrix![Literal::Bool(true);Moo::new(GroundDomain::Bool)]); 5];
            Moo::new(GroundDomain::Bool)
        ];

        let expected_index_domains = vec![Moo::new(GroundDomain::Bool); 6];
        let actual_index_domains: Vec<Moo<GroundDomain>> =
            my_matrix.cata(&move |elem, children| {
                let mut res = vec![];
                res.extend(children.into_iter().flatten());
                if let AbstractLiteral::Matrix(_, index_domain) = elem {
                    res.push(index_domain);
                }

                res
            });

        assert_eq!(actual_index_domains, expected_index_domains);
    }
}<|MERGE_RESOLUTION|>--- conflicted
+++ resolved
@@ -58,8 +58,6 @@
 pub enum AbstractLiteral<T: AbstractLiteralValue> {
     Set(Vec<T>),
 
-    MSet(Vec<T>),
-
     /// A 1 dimensional matrix slice with an index domain.
     Matrix(Vec<T>, T::Dom),
 
@@ -91,24 +89,6 @@
                 Some(Domain::set(SetAttr::<Int>::default(), item_domain))
             }
 
-            AbstractLiteral::MSet(items) => {
-                // ensure that all items have a domain, or return None
-                let item_domains: Vec<Domain> = items
-                    .iter()
-                    .map(|x| x.domain_of())
-                    .collect::<Option<Vec<Domain>>>()?;
-
-                // union all item domains together
-                let mut item_domain_iter = item_domains.iter().cloned();
-                let first_item = item_domain_iter.next()?;
-                let item_domain = item_domains
-                    .iter()
-                    .try_fold(first_item, |x: Domain, y| x.union(y))
-                    .expect("taking the union of all item domains of a set literal should succeed");
-
-                Some(Domain::MSet(SetAttr::None, Box::new(item_domain))) // TODO @cc398: surely SetAttr should not be 'None' ...
-            }
-
             AbstractLiteral::Matrix(items, _) => {
                 // ensure that all items have a domain, or return None
                 let item_domains = items
@@ -179,27 +159,6 @@
 
                 ReturnType::Set(Box::new(item_type))
             }
-            AbstractLiteral::MSet(items) if items.is_empty() => {
-                // TODO @cc398 : check this
-                Some(ReturnType::MSet(Box::new(ReturnType::Unknown)))
-            }
-            AbstractLiteral::MSet(items) => {
-                // TODO @cc398 : check this
-                let item_type = items[0].return_type()?;
-
-                // if any items do not have a type, return none.
-                let item_types: Option<Vec<ReturnType>> =
-                    items.iter().map(|x| x.return_type()).collect();
-
-                let item_types = item_types?;
-
-                assert!(
-                    item_types.iter().all(|x| x == &item_type),
-                    "all items in a multiset should have the same type"
-                );
-
-                Some(ReturnType::MSet(Box::new(item_type)))
-            }
             AbstractLiteral::Matrix(items, _) if items.is_empty() => {
                 ReturnType::Matrix(Box::new(ReturnType::Unknown))
             }
@@ -282,10 +241,6 @@
                 let elems_str: String = elems.iter().map(|x| format!("{x}")).join(",");
                 write!(f, "{{{elems_str}}}")
             }
-            AbstractLiteral::MSet(elems) => {
-                let elems_str: String = elems.iter().map(|x| format!("{x}")).join(",");
-                write!(f, "{{{elems_str}}}")
-            }
             AbstractLiteral::Matrix(elems, index_domain) => {
                 let elems_str: String = elems.iter().map(|x| format!("{x}")).join(",");
                 write!(f, "[{elems_str};{index_domain}]")
@@ -305,38 +260,6 @@
     }
 }
 
-<<<<<<< HEAD
-impl Hash for AbstractLiteral<Literal> {
-    fn hash<H: Hasher>(&self, state: &mut H) {
-        match self {
-            AbstractLiteral::Set(vec) => {
-                0.hash(state);
-                vec.hash(state);
-            }
-            AbstractLiteral::Matrix(elems, index_domain) => {
-                1.hash(state);
-                elems.hash(state);
-                index_domain.hash(state);
-            }
-            AbstractLiteral::Tuple(elems) => {
-                2.hash(state);
-                elems.hash(state);
-            }
-            AbstractLiteral::Record(entries) => {
-                3.hash(state);
-                entries.hash(state);
-            }
-            AbstractLiteral::MSet(vec) => {
-                // TODO @cc398 : check this.
-                4.hash(state);
-                vec.hash(state);
-            }
-        }
-    }
-}
-
-=======
->>>>>>> 50ca2e75
 impl<T> Uniplate for AbstractLiteral<T>
 where
     T: AbstractLiteralValue + Biplate<AbstractLiteral<T>>,
@@ -348,11 +271,6 @@
                 let (f1_tree, f1_ctx) = <_ as Biplate<AbstractLiteral<T>>>::biplate(vec);
                 (f1_tree, Box::new(move |x| AbstractLiteral::Set(f1_ctx(x))))
             }
-            AbstractLiteral::MSet(vec) => {
-                // TODO @cc398 : I have no clue what is going on here.
-                let (f1_tree, f1_ctx) = <_ as Biplate<AbstractLiteral<T>>>::biplate(vec);
-                (f1_tree, Box::new(move |x| AbstractLiteral::MSet(f1_ctx(x))))
-            }
             AbstractLiteral::Matrix(elems, index_domain) => {
                 let index_domain = index_domain.clone();
                 let (f1_tree, f1_ctx) = <_ as Biplate<AbstractLiteral<T>>>::biplate(elems);
@@ -410,10 +328,6 @@
                     let (f1_tree, f1_ctx) = <_ as Biplate<To>>::biplate(vec);
                     (f1_tree, Box::new(move |x| AbstractLiteral::Set(f1_ctx(x))))
                 }
-                AbstractLiteral::MSet(vec) => {
-                    let (f1_tree, f1_ctx) = <_ as Biplate<To>>::biplate(vec);
-                    (f1_tree, Box::new(move |x| AbstractLiteral::MSet(f1_ctx(x))))
-                }
                 AbstractLiteral::Matrix(elems, index_domain) => {
                     let index_domain = index_domain.clone();
                     let (f1_tree, f1_ctx) = <Vec<U> as Biplate<To>>::biplate(elems);
@@ -534,7 +448,6 @@
     pub fn into_literals(self) -> Option<AbstractLiteral<Literal>> {
         match self {
             AbstractLiteral::Set(_) => todo!(),
-            AbstractLiteral::MSet(_) => todo!(), // TODO @cc398 : this seems relatively doable
             AbstractLiteral::Matrix(items, domain) => {
                 let mut literals = vec![];
                 for item in items {
