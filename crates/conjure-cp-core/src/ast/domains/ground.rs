--- conflicted
+++ resolved
@@ -1,11 +1,7 @@
 use crate::ast::pretty::pretty_vec;
 use crate::ast::{
-<<<<<<< HEAD
-    AbstractLiteral, Domain, DomainOpError, Literal, Moo, RecordEntry, SetAttr, MSetAttr, Typeable,
-=======
     AbstractLiteral, Domain, DomainOpError, FuncAttr, HasDomain, Literal, Moo, RecordEntry,
     SetAttr, Typeable,
->>>>>>> e6004d82
     domains::{domain::Int, range::Range},
 };
 use crate::range;
