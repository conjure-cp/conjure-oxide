<<<<<<< HEAD
pub mod categories;
pub mod pretty;
pub mod serde;

pub mod abstract_comprehension;
=======
>>>>>>> b5d2605d
pub mod ac_operators;
mod atom;
pub mod categories;
mod cnf_clause;
pub mod comprehension;
pub mod declaration;
mod domains;
pub mod eval;
mod expressions;
mod literals;
pub mod matrix;
mod metadata;
mod model;
mod name;
pub mod pretty;
pub mod records;
mod reference;
pub mod serde;
mod submodel;
mod symbol_table;
mod types;
mod variables;

mod moo;
mod partial_eval;

pub use atom::Atom;
pub use cnf_clause::CnfClause;
pub use declaration::{DeclarationKind, DeclarationPtr};
pub use domains::{
    Domain, DomainOpError, DomainPtr, FuncAttr, GroundDomain, HasDomain, IntVal, JectivityAttr,
    PartialityAttr, Range, RecordEntry, RecordEntryGround, SetAttr, UnresolvedDomain,
};
pub use eval::eval_constant;
pub use expressions::Expression;
pub use literals::AbstractLiteral;
pub use literals::Literal;
pub use metadata::Metadata;
pub use model::*;
pub use moo::Moo;
pub use name::Name;
pub use partial_eval::run_partial_evaluator;
pub use reference::Reference;
pub use submodel::SubModel;
pub use symbol_table::SymbolTable;
pub use types::*;
pub use variables::DecisionVariable;

/// Creates a new matrix [`AbstractLiteral`] optionally with some index domain.
///
///  - `matrix![a,b,c]`
///  - `matrix![a,b,c;my_domain]`
///
/// To create one from a (Rust) vector, use [`into_matrix!`].
#[macro_export]
macro_rules! matrix {
    // cases copied from the std vec! macro
    () => (
        $crate::into_matrix![]
    );

    (;$domain:expr) => (
        $crate::into_matrix![;$domain]
    );

    ($x:expr) => (
        $crate::into_matrix![std::vec![$x]]
    );

    ($x:expr;$domain:expr) => (
        $crate::into_matrix![std::vec![$x];$domain]
    );

    ($($x:expr),*) => (
        $crate::into_matrix![std::vec![$($x),*]]
    );

    ($($x:expr),*;$domain:expr) => (
        $crate::into_matrix![std::vec![$($x),*];$domain]
    );

    ($($x:expr,)*) => (
        $crate::into_matrix![std::vec![$($x),*]]
    );

    ($($x:expr,)*;$domain:expr) => (
        $crate::into_matrix![std::vec![$($x),*];$domain]
    )
}

/// Creates a new matrix [`AbstractLiteral`] from some [`Vec`], optionally with some index domain.
///
///  - `matrix![my_vec]`
///  - `matrix![my_vec;my_domain]`
///
/// To create one from a list of elements, use [`matrix!`].
#[macro_export]
macro_rules! into_matrix {
    () => (
        $crate::into_matrix![std::vec::Vec::new()]
    );

    (;$domain:expr) => (
        $crate::into_matrix![std::vec::Vec::new();$domain]
    );
    ($x:expr) => (
        $crate::ast::AbstractLiteral::matrix_implied_indices($x)
    );
    ($x:expr;$domain:expr) => (
        $crate::ast::AbstractLiteral::Matrix($x,$domain)
    );
}

/// Creates a new matrix as an [`Expression`], optionally with some index domain.
///
/// For usage details, see [`matrix!`].
///
/// To create a matrix expression from a [`Vec`], use [`into_matrix_expr!`].
#[macro_export]
macro_rules! matrix_expr {
    () => (
        $crate::ast::Expression::AbstractLiteral($crate::ast::Metadata::new(),$crate::matrix![])
    );

    (;$domain:expr) => (
        $crate::ast::Expression::AbstractLiteral($crate::ast::Metadata::new(),$crate::matrix![;$domain])
    );


    ($x:expr) => (
        $crate::ast::Expression::AbstractLiteral($crate::ast::Metadata::new(),$crate::matrix![$x])
    );
    ($x:expr;$domain:expr) => (
        $crate::ast::Expression::AbstractLiteral($crate::ast::Metadata::new(),$crate::matrix![;$domain])
    );

    ($($x:expr),+) => (
        $crate::ast::Expression::AbstractLiteral($crate::ast::Metadata::new(),$crate::matrix![$($x),+])
    );

    ($($x:expr),+;$domain:expr) => (
        $crate::ast::Expression::AbstractLiteral($crate::ast::Metadata::new(),$crate::matrix![$($x),+;$domain])
    );

    ($($x:expr,)+) => (
        $crate::ast::Expression::AbstractLiteral($crate::ast::Metadata::new(),$crate::matrix![$($x),+])
    );

    ($($x:expr,)+;$domain:expr) => (
        $crate::ast::Expression::AbstractLiteral($crate::ast::Metadata::new(),$crate::matrix![$($x),+;$domain])
    )
}

/// Creates a new matrix as an [`Expression`] from a (Rust) vector, optionally with some index
/// domain.
///
/// For usage details, see [`into_matrix!`].
///
/// To create a matrix expression from a list of elements, use [`matrix_expr!`].
#[macro_export]
macro_rules! into_matrix_expr {
    () => (
        $crate::ast::Expression::AbstractLiteral($crate::ast::Metadata::new(),$crate::into_matrix![])
    );

    (;$domain:expr) => (
        $crate::ast::Expression::AbstractLiteral($crate::ast::Metadata::new(),$crate::into_matrix![;$domain])
    );
    ($x:expr) => (
        $crate::ast::Expression::AbstractLiteral($crate::ast::Metadata::new(),$crate::into_matrix![$x])
    );
    ($x:expr;$domain:expr) => (
        $crate::ast::Expression::AbstractLiteral($crate::ast::Metadata::new(),$crate::into_matrix![$x;$domain])
    );
}<|MERGE_RESOLUTION|>--- conflicted
+++ resolved
@@ -1,11 +1,4 @@
-<<<<<<< HEAD
-pub mod categories;
-pub mod pretty;
-pub mod serde;
-
 pub mod abstract_comprehension;
-=======
->>>>>>> b5d2605d
 pub mod ac_operators;
 mod atom;
 pub mod categories;
