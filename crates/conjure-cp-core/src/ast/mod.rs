pub mod abstract_comprehension;
pub mod ac_operators;
mod atom;
pub mod categories;
mod cnf_clause;
pub mod comprehension;
pub mod declaration;
mod domains;
pub mod eval;
mod expressions;
mod literals;
pub mod matrix;
mod metadata;
mod model;
mod name;
pub mod pretty;
pub mod records;
mod reference;
mod sat_encoding;
pub mod serde;
mod submodel;
mod symbol_table;
mod types;
mod variables;

mod moo;
mod partial_eval;

pub use atom::Atom;
pub use cnf_clause::CnfClause;
pub use declaration::{DeclarationKind, DeclarationPtr};
pub use domains::{
<<<<<<< HEAD
    Domain, DomainOpError, DomainPtr, GroundDomain, HasDomain, IntVal, Range, RecordEntry,
    RecordEntryGround, SetAttr, MSetAttr, UnresolvedDomain,
=======
    Domain, DomainOpError, DomainPtr, FuncAttr, GroundDomain, HasDomain, IntVal, JectivityAttr,
    PartialityAttr, Range, RecordEntry, RecordEntryGround, SetAttr, UnresolvedDomain,
>>>>>>> e6004d82
};
pub use eval::eval_constant;
pub use expressions::Expression;
pub use literals::AbstractLiteral;
pub use literals::Literal;
pub use metadata::Metadata;
pub use model::*;
pub use moo::Moo;
pub use name::Name;
pub use partial_eval::run_partial_evaluator;
pub use reference::Reference;
pub use sat_encoding::SATIntEncoding;
pub use submodel::SubModel;
pub use symbol_table::SymbolTable;
pub use types::*;
pub use variables::DecisionVariable;

/// Creates a new matrix [`AbstractLiteral`] optionally with some index domain.
///
///  - `matrix![a,b,c]`
///  - `matrix![a,b,c;my_domain]`
///
/// To create one from a (Rust) vector, use [`into_matrix!`].
#[macro_export]
macro_rules! matrix {
    // cases copied from the std vec! macro
    () => (
        $crate::into_matrix![]
    );

    (;$domain:expr) => (
        $crate::into_matrix![;$domain]
    );

    ($x:expr) => (
        $crate::into_matrix![std::vec![$x]]
    );

    ($x:expr;$domain:expr) => (
        $crate::into_matrix![std::vec![$x];$domain]
    );

    ($($x:expr),*) => (
        $crate::into_matrix![std::vec![$($x),*]]
    );

    ($($x:expr),*;$domain:expr) => (
        $crate::into_matrix![std::vec![$($x),*];$domain]
    );

    ($($x:expr,)*) => (
        $crate::into_matrix![std::vec![$($x),*]]
    );

    ($($x:expr,)*;$domain:expr) => (
        $crate::into_matrix![std::vec![$($x),*];$domain]
    )
}

/// Creates a new matrix [`AbstractLiteral`] from some [`Vec`], optionally with some index domain.
///
///  - `matrix![my_vec]`
///  - `matrix![my_vec;my_domain]`
///
/// To create one from a list of elements, use [`matrix!`].
#[macro_export]
macro_rules! into_matrix {
    () => (
        $crate::into_matrix![std::vec::Vec::new()]
    );

    (;$domain:expr) => (
        $crate::into_matrix![std::vec::Vec::new();$domain]
    );
    ($x:expr) => (
        $crate::ast::AbstractLiteral::matrix_implied_indices($x)
    );
    ($x:expr;$domain:expr) => (
        $crate::ast::AbstractLiteral::Matrix($x,$domain)
    );
}

/// Creates a new matrix as an [`Expression`], optionally with some index domain.
///
/// For usage details, see [`matrix!`].
///
/// To create a matrix expression from a [`Vec`], use [`into_matrix_expr!`].
#[macro_export]
macro_rules! matrix_expr {
    () => (
        $crate::ast::Expression::AbstractLiteral($crate::ast::Metadata::new(),$crate::matrix![])
    );

    (;$domain:expr) => (
        $crate::ast::Expression::AbstractLiteral($crate::ast::Metadata::new(),$crate::matrix![;$domain])
    );


    ($x:expr) => (
        $crate::ast::Expression::AbstractLiteral($crate::ast::Metadata::new(),$crate::matrix![$x])
    );
    ($x:expr;$domain:expr) => (
        $crate::ast::Expression::AbstractLiteral($crate::ast::Metadata::new(),$crate::matrix![;$domain])
    );

    ($($x:expr),+) => (
        $crate::ast::Expression::AbstractLiteral($crate::ast::Metadata::new(),$crate::matrix![$($x),+])
    );

    ($($x:expr),+;$domain:expr) => (
        $crate::ast::Expression::AbstractLiteral($crate::ast::Metadata::new(),$crate::matrix![$($x),+;$domain])
    );

    ($($x:expr,)+) => (
        $crate::ast::Expression::AbstractLiteral($crate::ast::Metadata::new(),$crate::matrix![$($x),+])
    );

    ($($x:expr,)+;$domain:expr) => (
        $crate::ast::Expression::AbstractLiteral($crate::ast::Metadata::new(),$crate::matrix![$($x),+;$domain])
    )
}

/// Creates a new matrix as an [`Expression`] from a (Rust) vector, optionally with some index
/// domain.
///
/// For usage details, see [`into_matrix!`].
///
/// To create a matrix expression from a list of elements, use [`matrix_expr!`].
#[macro_export]
macro_rules! into_matrix_expr {
    () => (
        $crate::ast::Expression::AbstractLiteral($crate::ast::Metadata::new(),$crate::into_matrix![])
    );

    (;$domain:expr) => (
        $crate::ast::Expression::AbstractLiteral($crate::ast::Metadata::new(),$crate::into_matrix![;$domain])
    );
    ($x:expr) => (
        $crate::ast::Expression::AbstractLiteral($crate::ast::Metadata::new(),$crate::into_matrix![$x])
    );
    ($x:expr;$domain:expr) => (
        $crate::ast::Expression::AbstractLiteral($crate::ast::Metadata::new(),$crate::into_matrix![$x;$domain])
    );
}<|MERGE_RESOLUTION|>--- conflicted
+++ resolved
@@ -30,13 +30,8 @@
 pub use cnf_clause::CnfClause;
 pub use declaration::{DeclarationKind, DeclarationPtr};
 pub use domains::{
-<<<<<<< HEAD
-    Domain, DomainOpError, DomainPtr, GroundDomain, HasDomain, IntVal, Range, RecordEntry,
-    RecordEntryGround, SetAttr, MSetAttr, UnresolvedDomain,
-=======
     Domain, DomainOpError, DomainPtr, FuncAttr, GroundDomain, HasDomain, IntVal, JectivityAttr,
     PartialityAttr, Range, RecordEntry, RecordEntryGround, SetAttr, UnresolvedDomain,
->>>>>>> e6004d82
 };
 pub use eval::eval_constant;
 pub use expressions::Expression;
