--- conflicted
+++ resolved
@@ -34,11 +34,7 @@
         // not literal
         Expression::Not(_, _) => handle_not(l1, vars_added, inst),
 
-<<<<<<< HEAD
         _ => bug!("Literal expected"), // I assume it should be bug because of the idea that you are expecting. 
-=======
-        _ => todo!("Literal expected"),
->>>>>>> f1d32234
     }
 }
 
@@ -53,11 +49,7 @@
             let a = Moo::unwrap_or_clone(ref_a);
             handle_atom(a, false, vars_added, inst)
         }
-<<<<<<< HEAD
         _ => bug!("Not Expression Expected"), // I assume it should be todo because of the idea that you are expecting.
-=======
-        _ => todo!("Not Expression Expected"),
->>>>>>> f1d32234
     }
 }
 
@@ -112,10 +104,6 @@
         lits.add(lit);
     }
 
-<<<<<<< HEAD
-
-=======
->>>>>>> f1d32234
     inst_in_use.add_clause(lits);
 }
 
