use std::{collections::HashMap, env::Vars, io::Lines};

use rustsat::{
    clause,
    instances::{BasicVarManager, Cnf, SatInstance},
    solvers::{Solve, SolverResult},
    types::{Clause, Lit, TernaryVal},
};

use rustsat_minisat::core::Minisat;

use anyhow::{Result, anyhow};

use crate::{
<<<<<<< HEAD
    ast::{Expression, Moo, Name},
=======
    ast::{CnfClause, Expression, Moo, Name},
>>>>>>> 16ff1898
    solver::Error,
};

pub fn handle_lit(
    l1: &Expression,
    vars_added: &mut HashMap<Name, Lit>,
    inst: &mut SatInstance,
) -> Lit {
    match l1 {
        // simple literal
        // TODO (ss504) check what can be done to avoid cloning
        Expression::Atomic(_, _) => handle_atom(l1.clone(), true, vars_added, inst),
        // not literal
        Expression::Not(_, _) => handle_not(l1, vars_added, inst),

        _ => panic!("Literal expected"),
    }
}

pub fn handle_not(
    expr: &Expression,
    vars_added: &mut HashMap<Name, Lit>,
    inst: &mut SatInstance,
) -> Lit {
    match expr {
        Expression::Not(_, ref_a) => {
            let ref_a = Moo::clone(ref_a);
            let a = Moo::unwrap_or_clone(ref_a);
            handle_atom(a, false, vars_added, inst)
        }
        _ => panic!("Not Expected"),
    }
}

pub fn handle_atom(
    a: Expression,
    polarity: bool,
    vars_added: &mut HashMap<Name, Lit>,
    inst: &mut SatInstance,
) -> Lit {
    // polarity false for not
    match a {
        Expression::Atomic(_, atom) => match atom {
            conjure_cp_core::ast::Atom::Literal(literal) => {
                todo!("Not Sure if we are handling Lits as-is or not..")
            }
            conjure_cp_core::ast::Atom::Reference(decl) => match &*(decl.name()) {
                conjure_cp_core::ast::Name::User(_)
                | conjure_cp_core::ast::Name::Represented(_)
                | conjure_cp_core::ast::Name::Machine(_) => {
                    // TODO: Temp Clone
                    // let m = n.clone();
                    let lit_temp: Lit = fetch_lit(decl.name().clone(), vars_added, inst);
                    if polarity { lit_temp } else { !lit_temp }
                }
                _ => todo!("Not implemented yet"),
            },
        },
        _ => panic!("atomic expected"),
    }
}

pub fn fetch_lit(name: Name, vars_added: &mut HashMap<Name, Lit>, inst: &mut SatInstance) -> Lit {
    if !vars_added.contains_key(&name) {
        vars_added.insert(name.clone(), inst.new_lit());
    }
    *(vars_added.get(&name).unwrap())
}

pub fn handle_disjn(
<<<<<<< HEAD
    disjn: &Expression,
=======
    disjn: &CnfClause,
>>>>>>> 16ff1898
    vars_added: &mut HashMap<Name, Lit>,
    inst_in_use: &mut SatInstance,
) {
    let mut lits = Clause::new();

<<<<<<< HEAD
    match disjn {
        Expression::Clause(_, vec) => {
            let cl = Moo::unwrap_or_clone(vec.clone()).unwrap_list().unwrap();
            for literal in cl {
                let lit: Lit = handle_lit(&literal, vars_added, inst_in_use);
                lits.add(lit);
            }
        }

        literal => {
            let lit: Lit = handle_lit(literal, vars_added, inst_in_use);
            lits.add(lit);
        }
    };
=======
    for literal in disjn.iter() {
        let lit: Lit = handle_lit(literal, vars_added, inst_in_use);
        lits.add(lit);
    }
>>>>>>> 16ff1898

    // literal => {
    // let lit: Lit = handle_lit(literal, vars_added, inst_in_use);
    // lits.add(lit);

    inst_in_use.add_clause(lits);
}

<<<<<<< HEAD
pub fn handle_cnf(vec_cnf: &Vec<Expression>, vars_added: &mut HashMap<Name, Lit>) -> SatInstance {
=======
pub fn handle_cnf(vec_cnf: &Vec<CnfClause>, vars_added: &mut HashMap<Name, Lit>) -> SatInstance {
>>>>>>> 16ff1898
    let mut inst = SatInstance::new();
    for disjn in vec_cnf {
        handle_disjn(disjn, vars_added, &mut inst);
    }
    inst
}

// Error reserved for future use
// TODO: Integrate or remove
#[derive(Error, Debug)]
pub enum CNFError {
    #[error("Variable with name `{0}` not found")]
    VariableNameNotFound(String),

    #[error("Variable with name `{0}` not of right type")]
    BadVariableType(String),

    #[error("Unexpected Expression `{0}` inside Not(). Only Not(Reference) or Not(Not) allowed!")]
    UnexpectedExpressionInsideNot(Expression),

    #[error("Unexpected Expression `{0}` as literal. Only Not() or Reference() allowed!")]
    UnexpectedLiteralExpression(Expression),

    #[error("Unexpected Expression `{0}` inside And(). Only And(vec<Or>) allowed!")]
    UnexpectedExpressionInsideAnd(Expression),

    #[error("Unexpected Expression `{0}` inside Or(). Only Or(lit, lit) allowed!")]
    UnexpectedExpressionInsideOr(Expression),

    #[error("Unexpected Expression `{0}` found!")]
    UnexpectedExpression(Expression),
}<|MERGE_RESOLUTION|>--- conflicted
+++ resolved
@@ -12,11 +12,7 @@
 use anyhow::{Result, anyhow};
 
 use crate::{
-<<<<<<< HEAD
-    ast::{Expression, Moo, Name},
-=======
     ast::{CnfClause, Expression, Moo, Name},
->>>>>>> 16ff1898
     solver::Error,
 };
 
@@ -87,37 +83,16 @@
 }
 
 pub fn handle_disjn(
-<<<<<<< HEAD
-    disjn: &Expression,
-=======
     disjn: &CnfClause,
->>>>>>> 16ff1898
     vars_added: &mut HashMap<Name, Lit>,
     inst_in_use: &mut SatInstance,
 ) {
     let mut lits = Clause::new();
 
-<<<<<<< HEAD
-    match disjn {
-        Expression::Clause(_, vec) => {
-            let cl = Moo::unwrap_or_clone(vec.clone()).unwrap_list().unwrap();
-            for literal in cl {
-                let lit: Lit = handle_lit(&literal, vars_added, inst_in_use);
-                lits.add(lit);
-            }
-        }
-
-        literal => {
-            let lit: Lit = handle_lit(literal, vars_added, inst_in_use);
-            lits.add(lit);
-        }
-    };
-=======
     for literal in disjn.iter() {
         let lit: Lit = handle_lit(literal, vars_added, inst_in_use);
         lits.add(lit);
     }
->>>>>>> 16ff1898
 
     // literal => {
     // let lit: Lit = handle_lit(literal, vars_added, inst_in_use);
@@ -126,11 +101,7 @@
     inst_in_use.add_clause(lits);
 }
 
-<<<<<<< HEAD
-pub fn handle_cnf(vec_cnf: &Vec<Expression>, vars_added: &mut HashMap<Name, Lit>) -> SatInstance {
-=======
 pub fn handle_cnf(vec_cnf: &Vec<CnfClause>, vars_added: &mut HashMap<Name, Lit>) -> SatInstance {
->>>>>>> 16ff1898
     let mut inst = SatInstance::new();
     for disjn in vec_cnf {
         handle_disjn(disjn, vars_added, &mut inst);
