use std::{collections::HashMap, env::Vars, io::Lines};

use rustsat::{
    clause,
    instances::{BasicVarManager, Cnf, SatInstance},
    solvers::{Solve, SolverResult},
    types::{Clause, Lit, TernaryVal},
};

use rustsat_minisat::core::Minisat;

use anyhow::{Result, anyhow};

use crate::{
    ast::{CnfClause, Expression, Moo, Name},
    solver::Error,
};

pub fn handle_lit(
    l1: &Expression,
    vars_added: &mut HashMap<Name, Lit>,
    inst: &mut SatInstance,
) -> Lit {
    match l1 {
        // simple literal
        // TODO (ss504) check what can be done to avoid cloning
        Expression::Atomic(_, _) => handle_atom(l1.clone(), true, vars_added, inst),
        // not literal
        Expression::Not(_, _) => handle_not(l1, vars_added, inst),

        _ => panic!("Literal expected"),
    }
}

pub fn handle_not(
    expr: &Expression,
    vars_added: &mut HashMap<Name, Lit>,
    inst: &mut SatInstance,
) -> Lit {
    match expr {
        Expression::Not(_, ref_a) => {
            let ref_a = Moo::clone(ref_a);
            let a = Moo::unwrap_or_clone(ref_a);
            handle_atom(a, false, vars_added, inst)
        }
        _ => panic!("Not Expected"),
    }
}

pub fn handle_atom(
    a: Expression,
    polarity: bool,
    vars_added: &mut HashMap<Name, Lit>,
    inst: &mut SatInstance,
) -> Lit {
    // polarity false for not
    match a {
        Expression::Atomic(_, atom) => match atom {
            conjure_cp_core::ast::Atom::Literal(literal) => {
                todo!("Not Sure if we are handling Lits as-is or not..")
            }
            conjure_cp_core::ast::Atom::Reference(decl) => match &*(decl.name()) {
                conjure_cp_core::ast::Name::User(_)
                | conjure_cp_core::ast::Name::Represented(_)
                | conjure_cp_core::ast::Name::Machine(_) => {
                    // TODO: Temp Clone
                    // let m = n.clone();
                    let lit_temp: Lit = fetch_lit(decl.name().clone(), vars_added, inst);
                    if polarity { lit_temp } else { !lit_temp }
                }
                _ => todo!("Not implemented yet"),
            },
        },
        _ => panic!("atomic expected"),
    }
}

pub fn fetch_lit(name: Name, vars_added: &mut HashMap<Name, Lit>, inst: &mut SatInstance) -> Lit {
    if !vars_added.contains_key(&name) {
        vars_added.insert(name.clone(), inst.new_lit());
    }
    *(vars_added.get(&name).unwrap())
}

pub fn handle_disjn(
    disjn: &CnfClause,
    vars_added: &mut HashMap<Name, Lit>,
    inst_in_use: &mut SatInstance,
) {
    let mut lits = Clause::new();

    for literal in disjn.iter() {
<<<<<<< HEAD
        let lit: Lit = handle_lit(&literal, vars_added, inst_in_use);
=======
        let lit: Lit = handle_lit(literal, vars_added, inst_in_use);
>>>>>>> 4efd2639
        lits.add(lit);
    }

    // literal => {
    // let lit: Lit = handle_lit(literal, vars_added, inst_in_use);
    // lits.add(lit);

    inst_in_use.add_clause(lits);
}

pub fn handle_cnf(vec_cnf: &Vec<CnfClause>, vars_added: &mut HashMap<Name, Lit>) -> SatInstance {
    let mut inst = SatInstance::new();
    for disjn in vec_cnf {
        handle_disjn(disjn, vars_added, &mut inst);
    }
    inst
}

// Error reserved for future use
// TODO: Integrate or remove
#[derive(Error, Debug)]
pub enum CNFError {
    #[error("Variable with name `{0}` not found")]
    VariableNameNotFound(String),

    #[error("Variable with name `{0}` not of right type")]
    BadVariableType(String),

    #[error("Unexpected Expression `{0}` inside Not(). Only Not(Reference) or Not(Not) allowed!")]
    UnexpectedExpressionInsideNot(Expression),

    #[error("Unexpected Expression `{0}` as literal. Only Not() or Reference() allowed!")]
    UnexpectedLiteralExpression(Expression),

    #[error("Unexpected Expression `{0}` inside And(). Only And(vec<Or>) allowed!")]
    UnexpectedExpressionInsideAnd(Expression),

    #[error("Unexpected Expression `{0}` inside Or(). Only Or(lit, lit) allowed!")]
    UnexpectedExpressionInsideOr(Expression),

    #[error("Unexpected Expression `{0}` found!")]
    UnexpectedExpression(Expression),
}<|MERGE_RESOLUTION|>--- conflicted
+++ resolved
@@ -13,11 +13,13 @@
 
 use crate::{
     ast::{CnfClause, Expression, Moo, Name},
+    ast::{CnfClause, Expression, Moo, Name},
     solver::Error,
 };
 
 pub fn handle_lit(
     l1: &Expression,
+    vars_added: &mut HashMap<Name, Lit>,
     vars_added: &mut HashMap<Name, Lit>,
     inst: &mut SatInstance,
 ) -> Lit {
@@ -35,6 +37,7 @@
 pub fn handle_not(
     expr: &Expression,
     vars_added: &mut HashMap<Name, Lit>,
+    vars_added: &mut HashMap<Name, Lit>,
     inst: &mut SatInstance,
 ) -> Lit {
     match expr {
@@ -51,6 +54,7 @@
     a: Expression,
     polarity: bool,
     vars_added: &mut HashMap<Name, Lit>,
+    vars_added: &mut HashMap<Name, Lit>,
     inst: &mut SatInstance,
 ) -> Lit {
     // polarity false for not
@@ -63,11 +67,16 @@
                 conjure_cp_core::ast::Name::User(_)
                 | conjure_cp_core::ast::Name::Represented(_)
                 | conjure_cp_core::ast::Name::Machine(_) => {
+                conjure_cp_core::ast::Name::User(_)
+                | conjure_cp_core::ast::Name::Represented(_)
+                | conjure_cp_core::ast::Name::Machine(_) => {
                     // TODO: Temp Clone
                     // let m = n.clone();
                     let lit_temp: Lit = fetch_lit(decl.name().clone(), vars_added, inst);
+                    let lit_temp: Lit = fetch_lit(decl.name().clone(), vars_added, inst);
                     if polarity { lit_temp } else { !lit_temp }
                 }
+                _ => todo!("Not implemented yet"),
                 _ => todo!("Not implemented yet"),
             },
         },
@@ -78,11 +87,17 @@
 pub fn fetch_lit(name: Name, vars_added: &mut HashMap<Name, Lit>, inst: &mut SatInstance) -> Lit {
     if !vars_added.contains_key(&name) {
         vars_added.insert(name.clone(), inst.new_lit());
+pub fn fetch_lit(name: Name, vars_added: &mut HashMap<Name, Lit>, inst: &mut SatInstance) -> Lit {
+    if !vars_added.contains_key(&name) {
+        vars_added.insert(name.clone(), inst.new_lit());
     }
+    *(vars_added.get(&name).unwrap())
     *(vars_added.get(&name).unwrap())
 }
 
 pub fn handle_disjn(
+    disjn: &CnfClause,
+    vars_added: &mut HashMap<Name, Lit>,
     disjn: &CnfClause,
     vars_added: &mut HashMap<Name, Lit>,
     inst_in_use: &mut SatInstance,
@@ -90,13 +105,13 @@
     let mut lits = Clause::new();
 
     for literal in disjn.iter() {
-<<<<<<< HEAD
         let lit: Lit = handle_lit(&literal, vars_added, inst_in_use);
-=======
-        let lit: Lit = handle_lit(literal, vars_added, inst_in_use);
->>>>>>> 4efd2639
         lits.add(lit);
     }
+
+    // literal => {
+    // let lit: Lit = handle_lit(literal, vars_added, inst_in_use);
+    // lits.add(lit);
 
     // literal => {
     // let lit: Lit = handle_lit(literal, vars_added, inst_in_use);
@@ -105,6 +120,7 @@
     inst_in_use.add_clause(lits);
 }
 
+pub fn handle_cnf(vec_cnf: &Vec<CnfClause>, vars_added: &mut HashMap<Name, Lit>) -> SatInstance {
 pub fn handle_cnf(vec_cnf: &Vec<CnfClause>, vars_added: &mut HashMap<Name, Lit>) -> SatInstance {
     let mut inst = SatInstance::new();
     for disjn in vec_cnf {
