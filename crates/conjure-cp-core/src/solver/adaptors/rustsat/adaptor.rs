use std::any::type_name;
use std::fmt::format;
use std::hash::Hash;
use std::iter::Inspect;
use std::ops::Deref;
use std::ptr::null;
use std::vec;

use clap::error;
use minion_sys::ast::{Model, Tuple};
use rustsat::encodings::am1::Def;
use rustsat::solvers::{Solve, SolverResult};
use rustsat::types::{Assignment, Clause, Lit, TernaryVal, Var as satVar};
use std::collections::{BTreeMap, HashMap};
use std::result::Result::Ok;
use tracing_subscriber::filter::DynFilterFn;
use ustr::Ustr;

use crate::ast::Domain::{Bool, Int};

use rustsat_minisat::core::Minisat;

use crate::ast::Metadata;
use crate::ast::{Atom, Expression, Literal, Name};
use crate::solver::SearchComplete::NoSolutions;
use crate::solver::adaptors::rustsat::convs::handle_cnf;
use crate::solver::{
    self, SearchStatus, SolveSuccess, SolverAdaptor, SolverCallback, SolverError, SolverFamily,
    SolverMutCallback, private,
};
use crate::stats::SolverStats;
use crate::{Model as ConjureModel, ast as conjure_ast, bug};
use crate::{into_matrix_expr, matrix_expr};

use rustsat::instances::{BasicVarManager, Cnf, ManageVars, SatInstance};

use thiserror::Error;

use itertools::Itertools;
/// A [SolverAdaptor] for interacting with the SatSolver generic and the types thereof.
pub struct Sat {
    __non_constructable: private::Internal,
    model_inst: Option<SatInstance>,
    var_map: Option<HashMap<Name, Lit>>,
    solver_inst: Minisat,
    decision_refs: Option<Vec<Name>>,
}

impl private::Sealed for Sat {}

impl Default for Sat {
    fn default() -> Self {
        Sat {
            __non_constructable: private::Internal,
            solver_inst: Minisat::default(),
            var_map: None,
            model_inst: None,
            decision_refs: None,
        }
    }
}

fn get_ref_sols(
    find_refs: Vec<Name>,
    sol: Assignment,
    var_map: HashMap<Name, Lit>,
) -> HashMap<Name, Literal> {
    let mut solution: HashMap<Name, Literal> = HashMap::new();

<<<<<<< HEAD
    for reference in find_refs {
        // lit is `Nothing` for variables that don't exist. This should have thrown an error at parse-time.
        let lit: Lit = match var_map.get(&reference) {
=======
    for name in find_refs {
        // lit is 'Nothing' for unconstrained - if this is actually happenning, panicking is fine
        // we are not supposed to do anything to resolve that here.
        let lit: Lit = match var_map.get(&name) {
>>>>>>> 9dce9dc9
            Some(a) => *a,
            None => panic!(
                "There should never be a non-just literal occurring here. Something is broken upstream."
            ),
        };

        // TODO: solution assignment
        solution.insert(
            name,
            match sol[lit.var()] {
                TernaryVal::True => Literal::Int(1),
                TernaryVal::False => Literal::Int(0),
                TernaryVal::DontCare => Literal::Int(2),
            },
        );
    }

    solution
}

impl SolverAdaptor for Sat {
    fn solve(
        &mut self,
        callback: SolverCallback,
        _: private::Internal,
    ) -> Result<SolveSuccess, SolverError> {
        let mut solver = &mut self.solver_inst;

        let cnf: (Cnf, BasicVarManager) = self.model_inst.clone().unwrap().into_cnf();

        (*(solver)).add_cnf(cnf.0);

        let mut has_sol = false;
        loop {
            let res = solver.solve().unwrap();

            match res {
                SolverResult::Sat => {}
                SolverResult::Unsat => {
                    return Ok(SolveSuccess {
                        stats: SolverStats {
                            conjure_solver_wall_time_s: -1.0,
                            solver_family: Some(self.get_family()),
                            solver_adaptor: Some("SAT".to_string()),
                            nodes: None,
                            satisfiable: None,
                            sat_vars: None,
                            sat_clauses: None,
                        },
                        status: if has_sol {
                            SearchStatus::Complete(solver::SearchComplete::HasSolutions)
                        } else {
                            SearchStatus::Complete(NoSolutions)
                        },
                    });
                }
                SolverResult::Interrupted => {
                    return Err(SolverError::Runtime("!!Interrupted Solution!!".to_string()));
                }
            };

            let mut sol = solver.full_solution().unwrap();

            // add DontCares into the solution
            for (name, lit) in self.var_map.clone().unwrap() {
                let inserter = sol.var_value(lit.var());
                sol.assign_var(lit.var(), inserter);
            }
            has_sol = true;
            let sol_old = get_ref_sols(
                self.decision_refs.clone().unwrap(),
                sol.clone(),
                self.var_map.clone().unwrap(),
            );

            tracing::info!("old solution {:#?}", sol_old);

            let solutions = enumerate_all_solutions(sol_old);

            tracing::info!("final solutions for run");
            tracing::info!("{:#?}", solutions);

            for solution in solutions {
                if !callback(solution) {
                    // callback false
                    return Ok(SolveSuccess {
                        stats: SolverStats {
                            conjure_solver_wall_time_s: -1.0,
                            solver_family: Some(self.get_family()),
                            solver_adaptor: Some("SAT".to_string()),
                            nodes: None,
                            satisfiable: None,
                            sat_vars: None,
                            sat_clauses: None,
                        },
                        status: SearchStatus::Incomplete(solver::SearchIncomplete::UserTerminated),
                    });
                }
            }

            let blocking_vec: Vec<_> = sol.clone().iter().map(|lit| !lit).collect();
            let mut blocking_cl = Clause::new();
            tracing::info!("adding blocking clause with literals: {:#?}", blocking_vec);
            for lit_i in blocking_vec {
                blocking_cl.add(lit_i);
            }
            solver.add_clause(blocking_cl).unwrap();
        }
    }

    fn solve_mut(
        &mut self,
        callback: SolverMutCallback,
        _: private::Internal,
    ) -> Result<SolveSuccess, SolverError> {
        Err(SolverError::OpNotSupported("solve_mut".to_owned()))
    }

    fn load_model(&mut self, model: ConjureModel, _: private::Internal) -> Result<(), SolverError> {
        let sym_tab = model.as_submodel().symbols().deref().clone();
        let decisions = sym_tab.clone().into_iter();

<<<<<<< HEAD
        let mut finds: Vec<String> = Vec::new();
        let mut var_map: HashMap<String, Lit> = HashMap::new();
=======
        let mut finds: Vec<Name> = Vec::new();
>>>>>>> 9dce9dc9

        for find_ref in decisions {
            let domain = find_ref.1.domain().unwrap();

            // only decision variables with boolean domains or representations using booleans are supported at this time
            if (domain != Bool
                && (sym_tab
                    .get_representation(&find_ref.0, &["sat_log_int"])
                    .is_none()))
            {
                Err(SolverError::ModelInvalid(
                    "Only Boolean Decision Variables supported".to_string(),
                ))?;
            }
            // only boolean variables should be passed to the solver
            if (domain == Bool) {
                let name = find_ref.0;
                finds.push(name);
            }
        }

        self.decision_refs = Some(finds.clone());

        let m_clone = model;
<<<<<<< HEAD
        let vec_constr = m_clone.as_submodel().constraints();

        let inst: SatInstance = handle_cnf(vec_constr, &mut var_map, finds.clone());
=======

        let mut var_map: HashMap<Name, Lit> = HashMap::new();

        let inst: SatInstance = handle_cnf(m_clone.as_submodel().clauses(), &mut var_map);
>>>>>>> 9dce9dc9

        self.var_map = Some(var_map);
        let cnf: (Cnf, BasicVarManager) = inst.clone().into_cnf();
        tracing::info!("CNF: {:?}", cnf.0);
        self.model_inst = Some(inst);

        Ok(())
    }

    fn init_solver(&mut self, _: private::Internal) {}

    fn get_family(&self) -> SolverFamily {
        SolverFamily::Sat
    }

    fn get_name(&self) -> Option<String> {
        Some("SAT".to_string())
    }

    fn add_adaptor_info_to_stats(&self, stats: SolverStats) -> SolverStats {
        SolverStats {
            solver_adaptor: self.get_name(),
            solver_family: Some(self.get_family()),
            ..stats
        }
    }

    fn write_solver_input_file(
        &self,
        writer: &mut impl std::io::Write,
    ) -> Result<(), std::io::Error> {
        // TODO: add comments saying what conjure oxide variables each clause has
        // e.g.
        //      c y x z
        //        1 2 3
        //      c x -y
        //        1 -1
        // This will require handwriting a dimacs writer, but that should be easy. For now, just
        // let rustsat write the dimacs.

        let model = self.model_inst.clone().expect("model should exist when we write the solver input file, as we should be in the LoadedModel state");
        let (cnf, var_manager): (Cnf, BasicVarManager) = model.into_cnf();
        cnf.write_dimacs(writer, var_manager.n_used())
    }
}

// Function that takes in solutions and returns updated solutions
// update consists of checking each assignment and calling enumerate_real if dont-care types exist
fn enumerate_all_solutions(solution: HashMap<Name, Literal>) -> Vec<HashMap<Name, Literal>> {
    tracing::info!("Enumerating");
    for (key, val) in solution.clone() {
        match val {
            Literal::Int(a) => {
                if (a == 2) {
                    return enumerate_solution(solution);
                } else {
                    continue;
                }
            }
            _ => continue,
        }
    }
    vec![solution]
}

// Function that takes in ONE solution and
// unfolds dont-care type ternaries into each possible type
// returns all possible 'real' solutions for this 'generated' solution
// a real solution is one with no variable assigned to Ternary::DontCare
fn enumerate_solution(solution: HashMap<Name, Literal>) -> Vec<HashMap<Name, Literal>> {

    tracing::info!("Enumerating: Real");
    let mut sols = Vec::new();
    let mut dont_cares = Vec::new();
    let mut solutions_inclusive = HashMap::new();

    for (key, val) in solution {
        let v = match val {
            Literal::Int(i) => i,
            _ => bug!("Only Integers expected at this time"),
        };
        if v == 2 {
            // anytime the value is 2 (dont-care in the ternary system used by rustsat), add the
            // key to a vector of dontcare values
            dont_cares.push(key);
        } else {
            // if the value is not a dont-care, then this (k, v) pair is usable in the final
            // solution, so just add it to the inclusive solution (another HashMap)
            solutions_inclusive.insert(key, val);
        }
    }

    let mut tdcs = Vec::new();

    tdcs.push(vec![]);
    for len in 1..(dont_cares.len()) {
        for combination in dont_cares.iter().combinations(len) {
            tdcs.push(combination);
        }
    }

    for trues in tdcs {
        let mut d = solutions_inclusive.clone();
        for key in dont_cares.clone() {
            if trues.contains(&&key) {
                d.insert(key, Literal::Int(1));
            } else {
                d.insert(key, Literal::Int(0));
            }
        }
        sols.push(d);
    }

    for i in dont_cares {
        solutions_inclusive.insert(i, Literal::Int(1));
    }

    sols.push(solutions_inclusive);
    sols
}<|MERGE_RESOLUTION|>--- conflicted
+++ resolved
@@ -67,16 +67,9 @@
 ) -> HashMap<Name, Literal> {
     let mut solution: HashMap<Name, Literal> = HashMap::new();
 
-<<<<<<< HEAD
     for reference in find_refs {
         // lit is `Nothing` for variables that don't exist. This should have thrown an error at parse-time.
         let lit: Lit = match var_map.get(&reference) {
-=======
-    for name in find_refs {
-        // lit is 'Nothing' for unconstrained - if this is actually happenning, panicking is fine
-        // we are not supposed to do anything to resolve that here.
-        let lit: Lit = match var_map.get(&name) {
->>>>>>> 9dce9dc9
             Some(a) => *a,
             None => panic!(
                 "There should never be a non-just literal occurring here. Something is broken upstream."
@@ -199,12 +192,8 @@
         let sym_tab = model.as_submodel().symbols().deref().clone();
         let decisions = sym_tab.clone().into_iter();
 
-<<<<<<< HEAD
         let mut finds: Vec<String> = Vec::new();
         let mut var_map: HashMap<String, Lit> = HashMap::new();
-=======
-        let mut finds: Vec<Name> = Vec::new();
->>>>>>> 9dce9dc9
 
         for find_ref in decisions {
             let domain = find_ref.1.domain().unwrap();
@@ -229,16 +218,8 @@
         self.decision_refs = Some(finds.clone());
 
         let m_clone = model;
-<<<<<<< HEAD
-        let vec_constr = m_clone.as_submodel().constraints();
 
         let inst: SatInstance = handle_cnf(vec_constr, &mut var_map, finds.clone());
-=======
-
-        let mut var_map: HashMap<Name, Lit> = HashMap::new();
-
-        let inst: SatInstance = handle_cnf(m_clone.as_submodel().clauses(), &mut var_map);
->>>>>>> 9dce9dc9
 
         self.var_map = Some(var_map);
         let cnf: (Cnf, BasicVarManager) = inst.clone().into_cnf();
