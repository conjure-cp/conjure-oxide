--- conflicted
+++ resolved
@@ -7,12 +7,9 @@
 multipeek = "0.1.2"
 rand = "0.9.2"
 uniplate = "0.4.4"
-<<<<<<< HEAD
 tracing = "0.1"
 tree-morph-macros = { path = "../tree-morph-macros" }
-=======
 paste = { workspace = true }
->>>>>>> 215a4850
 
 
 [lints]
