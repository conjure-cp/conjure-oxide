[package]
name = "tree-morph"
version = "0.1.0"
edition = "2024"

[dependencies]
multipeek = "0.1.2"
rand = "0.9.2"
uniplate = "0.4.4"
<<<<<<< HEAD
tracing = "0.1"
tree-morph-macros = { path = "../tree-morph-macros" }
=======
>>>>>>> 996545b4
paste = { workspace = true }


[lints]
workspace = true

[dev-dependencies]
<<<<<<< HEAD
criterion = '0.7'
tracing-subscriber = { workspace = true }
=======
criterion = '0.8'
>>>>>>> 996545b4

[[bench]]
name = "left_add"
harness = false

[[bench]]
name = "right_add"
harness = false


[[bench]]
name = "left_add_hard"
harness = false

[[bench]]
name = "factorial"
harness = false

[[bench]]
name = "identity"
harness = false

[[bench]]
name = "modify_leafs"
harness = false<|MERGE_RESOLUTION|>--- conflicted
+++ resolved
@@ -7,11 +7,8 @@
 multipeek = "0.1.2"
 rand = "0.9.2"
 uniplate = "0.4.4"
-<<<<<<< HEAD
 tracing = "0.1"
 tree-morph-macros = { path = "../tree-morph-macros" }
-=======
->>>>>>> 996545b4
 paste = { workspace = true }
 
 
@@ -19,12 +16,8 @@
 workspace = true
 
 [dev-dependencies]
-<<<<<<< HEAD
-criterion = '0.7'
+criterion = "0.8"
 tracing-subscriber = { workspace = true }
-=======
-criterion = '0.8'
->>>>>>> 996545b4
 
 [[bench]]
 name = "left_add"
