--- conflicted
+++ resolved
@@ -94,14 +94,11 @@
     ///
     /// See the [Rule] trait documentation for more information.
     fn apply(&self, commands: &mut Commands<T, M>, subtree: &T, meta: &M) -> Option<T>;
-<<<<<<< HEAD
 
     /// Return the name of the rule, will default to anonymous if not specified.
     fn name(&self) -> &str {
         "Anonymous Rule"
     }
-=======
->>>>>>> 996545b4
 }
 
 // Allows the user to pass closures and function pointers directly as rules
@@ -172,8 +169,8 @@
     };
 }
 
-/// For debugging and tracing, it is helpful to see rules by a meaningful name. 
-/// We can create a rule using this struct and pass it into our list of rules directly, 
+/// For debugging and tracing, it is helpful to see rules by a meaningful name.
+/// We can create a rule using this struct and pass it into our list of rules directly,
 /// or we can make use of the `named_rule` macro (see tree-morph-macros).
 ///
 ///  ```
@@ -183,16 +180,16 @@
 /// }
 /// ```
 /// This macro will return a helper function called `my_rule` which returns the NamedRule for us to
-/// use. We can add this to our list of rules with `vec![my_rule]`. 
-///
-/// If a name is not specified, the functions name will be it's identifier. 
+/// use. We can add this to our list of rules with `vec![my_rule]`.
+///
+/// If a name is not specified, the functions name will be it's identifier.
 pub struct NamedRule<F> {
     name: &'static str,
     function: F,
 }
 
 impl<F> NamedRule<F> {
-    /// Create a Rule with a specified name. 
+    /// Create a Rule with a specified name.
     pub const fn new(name: &'static str, function: F) -> Self {
         Self { name, function }
     }
