#![allow(clippy::unwrap_used)]
mod cli;
mod print_info_schema;
mod solve;
mod pretty;
mod test_solve;
use clap::{CommandFactory, Parser};
use clap_complete::generate;
use cli::{Cli, GlobalArgs};
use print_info_schema::run_print_info_schema_command;
use solve::run_solve_command;
use pretty::run_pretty_command;
use std::fs::File;
use std::io;
use std::process::exit;
use std::sync::Arc;
use test_solve::run_test_solve_command;

use conjure_cp_rules as _;

use git_version::git_version;
use tracing_subscriber::filter::{FilterFn, LevelFilter};
use tracing_subscriber::layer::SubscriberExt as _;
use tracing_subscriber::util::SubscriberInitExt as _;
use tracing_subscriber::{EnvFilter, Layer, fmt};

use conjure_cp_lsp::server;

pub fn main() {
    // exit with 2 instead of 1 on failure,like grep
    match run() {
        Ok(_) => {
            exit(0);
        }
        Err(e) => {
            eprintln!("{e:?}");
            exit(2);
        }
    }
}

pub fn run() -> anyhow::Result<()> {
    let cli = Cli::parse();

    if cli.version {
        println!("Version: {}", git_version!());
        return Ok(());
    }

    setup_logging(&cli.global_args)?;

    run_subcommand(cli)
}

fn setup_logging(global_args: &GlobalArgs) -> anyhow::Result<()> {
    // Logging:
    //
    // Using `tracing` framework, but this automatically reads stuff from `log`.
    //
    // A Subscriber is responsible for logging.
    //
    // It consists of composable layers, each of which logs to a different place in a different
    // format.
    let json_log_file = File::options()
        .create(true)
        .append(true)
        .open("conjure_oxide_log.json")?;

    let log_file = File::options()
        .create(true)
        .append(true)
        .open("conjure_oxide.log")?;

    // get log level from env-var RUST_LOG

    let json_layer = tracing_subscriber::fmt::layer()
        .json()
        .with_writer(Arc::new(json_log_file))
        .with_filter(LevelFilter::TRACE);

    let file_layer = tracing_subscriber::fmt::layer()
        .compact()
        .with_ansi(false)
        .with_writer(Arc::new(log_file))
        .with_filter(LevelFilter::TRACE);

    let default_stderr_level = if global_args.verbose {
        LevelFilter::DEBUG
    } else {
        LevelFilter::WARN
    };

    let env_filter = EnvFilter::builder()
        .with_default_directive(default_stderr_level.into())
        .from_env_lossy();

    let stderr_layer = if global_args.verbose {
        Layer::boxed(
            tracing_subscriber::fmt::layer()
                .pretty()
                .with_writer(Arc::new(std::io::stderr()))
                .with_ansi(true)
                .with_filter(env_filter),
        )
    } else {
        Layer::boxed(
            tracing_subscriber::fmt::layer()
                .compact()
                .with_writer(Arc::new(std::io::stderr()))
                .with_ansi(true)
                .with_filter(env_filter),
        )
    };

    let human_rule_trace_layer = global_args.human_rule_trace.clone().map(|x| {
        let file = File::create(x).expect("Unable to create rule trace file");
        fmt::layer()
            .with_writer(file)
            .with_level(false)
            .without_time()
            .with_target(false)
            .with_filter(EnvFilter::new("rule_engine_human=trace"))
            .with_filter(FilterFn::new(|meta| meta.target() == "rule_engine_human"))
    });
    // load the loggers
    tracing_subscriber::registry()
        .with(json_layer)
        .with(stderr_layer)
        .with(file_layer)
        .with(human_rule_trace_layer)
        .init();

    Ok(())
}

fn run_completion_command(completion_args: cli::CompletionArgs) -> anyhow::Result<()> {
    let mut cmd = Cli::command();
    let shell = completion_args.shell;
    let name = cmd.get_name().to_string();

    eprintln!("Generating completion for {shell}...");

    generate(shell, &mut cmd, name, &mut io::stdout());
    Ok(())
}

fn run_lsp_server() -> anyhow::Result<()> {
    server::main();
    Ok(())
}

/// Runs the selected subcommand
fn run_subcommand(cli: Cli) -> anyhow::Result<()> {
    let global_args = cli.global_args;
    match cli.subcommand {
        cli::Command::Solve(solve_args) => run_solve_command(global_args, solve_args),
        cli::Command::TestSolve(local_args) => run_test_solve_command(global_args, local_args),
        cli::Command::PrintJsonSchema => run_print_info_schema_command(),
        cli::Command::Completion(completion_args) => run_completion_command(completion_args),
<<<<<<< HEAD
        cli::Command::Pretty(pretty_args) => run_pretty_command(global_args, pretty_args),
=======
        cli::Command::ServerLSP => run_lsp_server(),
>>>>>>> f42224dd
    }
}

#[cfg(test)]
mod tests {
    use conjure_cp::parse::conjure_json::{get_example_model, get_example_model_by_path};

    #[test]
    fn test_get_example_model_success() {
        let filename = "input";
        get_example_model(filename).unwrap();
    }

    #[test]
    fn test_get_example_model_by_filepath() {
        let filepath = "../../tests-integration/tests/integration/xyz/input.essence";
        get_example_model_by_path(filepath).unwrap();
    }

    #[test]
    fn test_get_example_model_fail_empty_filename() {
        let filename = "";
        get_example_model(filename).unwrap_err();
    }

    #[test]
    fn test_get_example_model_fail_empty_filepath() {
        let filepath = "";
        get_example_model_by_path(filepath).unwrap_err();
    }
}<|MERGE_RESOLUTION|>--- conflicted
+++ resolved
@@ -157,11 +157,8 @@
         cli::Command::TestSolve(local_args) => run_test_solve_command(global_args, local_args),
         cli::Command::PrintJsonSchema => run_print_info_schema_command(),
         cli::Command::Completion(completion_args) => run_completion_command(completion_args),
-<<<<<<< HEAD
         cli::Command::Pretty(pretty_args) => run_pretty_command(global_args, pretty_args),
-=======
         cli::Command::ServerLSP => run_lsp_server(),
->>>>>>> f42224dd
     }
 }
 
