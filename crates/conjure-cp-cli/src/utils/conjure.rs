--- conflicted
+++ resolved
@@ -3,13 +3,14 @@
 use std::rc::Rc;
 use std::string::ToString;
 use std::sync::{Arc, Mutex, RwLock};
-
+use conjure_cp::solver::adaptors::Sat;
 use conjure_cp::ast::{DeclarationKind, DeclarationPtr, Literal, Name};
 use conjure_cp::bug;
 use conjure_cp::context::Context;
+use conjure_cp::solver::adaptors::Minion;
 
 use serde_json::{Map, Value as JsonValue};
-
+use conjure_cp::solver::SolverFamily;
 use itertools::Itertools as _;
 use tempfile::tempdir;
 
@@ -17,33 +18,36 @@
 use conjure_cp::Model;
 use conjure_cp::ast::{Atom, Expression, Metadata, Moo};
 use conjure_cp::parse::tree_sitter::parse_essence_file;
-<<<<<<< HEAD
 use conjure_cp::rule_engine::rewrite_naive;
-use conjure_cp::solver::Solver;
-use conjure_cp::solver::adaptors::Minion;
-=======
 use conjure_cp::solver::{Solver, SolverAdaptor};
->>>>>>> 4efd2639
 
 use glob::glob;
 
 use rayon::iter::{IntoParallelRefIterator, ParallelIterator};
 
 pub fn get_solutions(
-    solver_adaptor: impl SolverAdaptor,
+    solver: SolverFamily,
     model: Model,
     num_sols: i32,
     solver_input_file: &Option<PathBuf>,
 ) -> Result<Vec<BTreeMap<Name, Literal>>, anyhow::Error> {
-<<<<<<< HEAD
     if let Some(Expression::DominanceRelation(_, dom_rel)) = model.dominance.clone() {
-        get_minion_solutions_dominance(model, num_sols, solver_input_file, &dom_rel)
+        get_solutions_with_dominance(solver, model, num_sols, solver_input_file, &dom_rel)
     } else {
-        get_minion_solutions_no_dominance(model, num_sols, solver_input_file)
-    }
-}
-
-pub fn get_minion_solutions_dominance(
+        match solver {
+            SolverFamily::Sat => {
+                get_solutions_no_dominance(Sat::default(), model, num_sols, solver_input_file)
+            }
+            SolverFamily::Minion => {
+                get_solutions_no_dominance(Minion::default(), model, num_sols, solver_input_file)
+            }
+        }
+    };
+    Err(anyhow::anyhow!("Unsupported solver family: {:?}", solver))
+}
+
+pub fn get_solutions_with_dominance(
+    solver: SolverFamily,
     mut model: Model,
     _num_sols: i32,
     solver_input_file: &Option<PathBuf>,
@@ -51,11 +55,13 @@
 ) -> Result<Vec<BTreeMap<Name, Literal>>, anyhow::Error> {
     // all non-dominated solutions
     let mut results = Vec::new();
-
     loop {
         // get the next solution
-        let solutions = get_minion_solutions_no_dominance(model.clone(), 1, solver_input_file)?;
-
+        let solutions = match solver {
+            SolverFamily::Sat => get_solutions_no_dominance(Sat::default(), model.clone(), 1, solver_input_file)?,
+            SolverFamily::Minion => get_solutions_no_dominance(Minion::default(), model.clone(), 1, solver_input_file)?,
+        };
+    
         // no more solutions
         let Some(solution) = solutions.first() else {
             break;
@@ -102,12 +108,17 @@
         }
 
         // check if the solution is still valid
-        let sols = get_minion_solutions_no_dominance(model_copy, 1, solver_input_file)?;
+        let sols = match solver {
+            SolverFamily::Sat => get_solutions_no_dominance(Sat::default(), model_copy, -1, solver_input_file)?,
+            SolverFamily::Minion => get_solutions_no_dominance(Minion::default(), model_copy, -1, solver_input_file)?,
+        };
+
 
         if !sols.is_empty() {
             final_results.push(sol.clone());
         }
     }
+    println!("{:?}", final_results);
     Ok(final_results)
 }
 
@@ -159,17 +170,14 @@
     }
 }
 
-pub fn get_minion_solutions_no_dominance(
+pub fn get_solutions_no_dominance(
+    solver_adaptor: impl SolverAdaptor,
     model: Model,
     num_sols: i32,
     solver_input_file: &Option<PathBuf>,
 ) -> Result<Vec<BTreeMap<Name, Literal>>, anyhow::Error> {
-    let solver = Solver::new(Minion::new());
-    eprintln!("Building Minion model...");
-=======
     let adaptor_name = solver_adaptor.get_name().unwrap_or("UNKNOWN".into());
     let solver = Solver::new(solver_adaptor);
->>>>>>> 4efd2639
 
     eprintln!("Building {adaptor_name} model...");
 
