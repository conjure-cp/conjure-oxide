--- conflicted
+++ resolved
@@ -27,12 +27,9 @@
     TestSolve(test_solve::Args),
     /// Generate a completion script for the shell provided
     Completion(CompletionArgs),
-<<<<<<< HEAD
     Pretty(pretty::Args),
-=======
     // Run the language server
     ServerLSP,
->>>>>>> f42224dd
 }
 
 /// Global command line arguments.
