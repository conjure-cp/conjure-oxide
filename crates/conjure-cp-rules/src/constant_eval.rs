#![allow(dead_code)]
use conjure_cp::ast::Metadata;
use conjure_cp::ast::{
    AbstractLiteral, Atom, Expression as Expr, Literal as Lit, SymbolTable, matrix,
};
use conjure_cp::into_matrix;
use conjure_cp::rule_engine::{
    ApplicationError::RuleNotApplicable, ApplicationResult, Reduction, register_rule,
    register_rule_set,
};
use itertools::{Itertools as _, izip};
use std::collections::HashSet;
use std::sync::Arc;
use std::sync::atomic::{AtomicBool, Ordering};
use uniplate::Biplate;

use super::partial_eval::run_partial_evaluator;

register_rule_set!("Constant", ());

#[register_rule(("Constant", 9001))]
fn constant_evaluator(expr: &Expr, symtab: &SymbolTable) -> ApplicationResult {
    // I break the rules a bit here: this is a global rule!
    //
    // This rule is really really hot when expanding comprehensions.. Also, at time of writing, we
    // have the naive rewriter, which is slow on large trees....
    //
    // Also, constant_evaluating bottom up vs top down does things in less passes: the rewriter,
    // however, favour doing this top-down!
    //
    // e.g. or([(1=1),(2=2),(3+3 = 6)])

    if !matches!(expr, Expr::Root(_, _)) {
        return Err(RuleNotApplicable);
    };

    let has_changed: Arc<AtomicBool> = Arc::new(AtomicBool::new(false));
    let has_changed_2 = Arc::clone(&has_changed);

    let symtab = symtab.clone();
    let new_expr = expr.transform_bi(&move |x| {
        if let Expr::Atomic(_, Atom::Literal(_)) = x {
            return x;
        }

        match eval_constant(&x)
            .map(|c| Expr::Atomic(Metadata::new(), Atom::Literal(c)))
            .or_else(|| {
                run_partial_evaluator(&x, &symtab)
                    .ok()
                    .map(|r| r.new_expression)
            }) {
            Some(new_expr) => {
                has_changed.store(true, Ordering::Relaxed);
                new_expr
            }

            None => x,
        }
    });

    if has_changed_2.load(Ordering::Relaxed) {
        Ok(Reduction::pure(new_expr))
    } else {
        Err(RuleNotApplicable)
    }
}

/// Simplify an expression to a constant if possible
/// Returns:
/// `None` if the expression cannot be simplified to a constant (e.g. if it contains a variable)
/// `Some(Const)` if the expression can be simplified to a constant
pub fn eval_constant(expr: &Expr) -> Option<Lit> {
    match expr {
        Expr::Supset(_, a, b) => match (a.as_ref(), b.as_ref()) {
            (
                Expr::Atomic(_, Atom::Literal(Lit::AbstractLiteral(AbstractLiteral::Set(a)))),
                Expr::Atomic(_, Atom::Literal(Lit::AbstractLiteral(AbstractLiteral::Set(b)))),
            ) => {
                let a_set: HashSet<Lit> = a.iter().cloned().collect();
                let b_set: HashSet<Lit> = b.iter().cloned().collect();

                if a_set.difference(&b_set).count() > 0 {
                    Some(Lit::Bool(a_set.is_superset(&b_set)))
                } else {
                    Some(Lit::Bool(false))
                }
            }
            _ => None,
        },
        Expr::SupsetEq(_, a, b) => match (a.as_ref(), b.as_ref()) {
            (
                Expr::Atomic(_, Atom::Literal(Lit::AbstractLiteral(AbstractLiteral::Set(a)))),
                Expr::Atomic(_, Atom::Literal(Lit::AbstractLiteral(AbstractLiteral::Set(b)))),
            ) => Some(Lit::Bool(
                a.iter()
                    .cloned()
                    .collect::<HashSet<Lit>>()
                    .is_superset(&b.iter().cloned().collect::<HashSet<Lit>>()),
            )),
            _ => None,
        },
        Expr::Subset(_, a, b) => match (a.as_ref(), b.as_ref()) {
            (
                Expr::Atomic(_, Atom::Literal(Lit::AbstractLiteral(AbstractLiteral::Set(a)))),
                Expr::Atomic(_, Atom::Literal(Lit::AbstractLiteral(AbstractLiteral::Set(b)))),
            ) => {
                let a_set: HashSet<Lit> = a.iter().cloned().collect();
                let b_set: HashSet<Lit> = b.iter().cloned().collect();

                if b_set.difference(&a_set).count() > 0 {
                    Some(Lit::Bool(a_set.is_subset(&b_set)))
                } else {
                    Some(Lit::Bool(false))
                }
            }
            _ => None,
        },
        Expr::SubsetEq(_, a, b) => match (a.as_ref(), b.as_ref()) {
            (
                Expr::Atomic(_, Atom::Literal(Lit::AbstractLiteral(AbstractLiteral::Set(a)))),
                Expr::Atomic(_, Atom::Literal(Lit::AbstractLiteral(AbstractLiteral::Set(b)))),
            ) => Some(Lit::Bool(
                a.iter()
                    .cloned()
                    .collect::<HashSet<Lit>>()
                    .is_subset(&b.iter().cloned().collect::<HashSet<Lit>>()),
            )),
            _ => None,
        },
        Expr::Intersect(_, a, b) => match (a.as_ref(), b.as_ref()) {
            (
                Expr::Atomic(_, Atom::Literal(Lit::AbstractLiteral(AbstractLiteral::Set(a)))),
                Expr::Atomic(_, Atom::Literal(Lit::AbstractLiteral(AbstractLiteral::Set(b)))),
            ) => {
                let mut res: Vec<Lit> = Vec::new();
                for lit in a.iter() {
                    if b.contains(lit) && !res.contains(lit) {
                        res.push(lit.clone());
                    }
                }
                Some(Lit::AbstractLiteral(AbstractLiteral::Set(res)))
            }
            _ => None,
        },
        Expr::Union(_, a, b) => match (a.as_ref(), b.as_ref()) {
            (
                Expr::Atomic(_, Atom::Literal(Lit::AbstractLiteral(AbstractLiteral::Set(a)))),
                Expr::Atomic(_, Atom::Literal(Lit::AbstractLiteral(AbstractLiteral::Set(b)))),
            ) => {
                let mut res: Vec<Lit> = Vec::new();
                for lit in a.iter() {
                    res.push(lit.clone());
                }
                for lit in b.iter() {
                    if !res.contains(lit) {
                        res.push(lit.clone());
                    }
                }
                Some(Lit::AbstractLiteral(AbstractLiteral::Set(res)))
            }
            _ => None,
        },
        Expr::In(_, a, b) => {
            if let (
                Expr::Atomic(_, Atom::Literal(Lit::Int(c))),
                Expr::Atomic(_, Atom::Literal(Lit::AbstractLiteral(AbstractLiteral::Set(d)))),
            ) = (a.as_ref(), b.as_ref())
            {
                for lit in d.iter() {
                    if let Lit::Int(x) = lit
                        && c == x
                    {
                        return Some(Lit::Bool(true));
                    }
                }
                Some(Lit::Bool(false))
            } else {
                None
            }
        }
        Expr::FromSolution(_, _) => None,
        Expr::DominanceRelation(_, _) => None,
        Expr::InDomain(_, e, domain) => {
            let Expr::Atomic(_, Atom::Literal(lit)) = e.as_ref() else {
                return None;
            };

            domain.contains(lit).ok().map(Into::into)
        }
        Expr::Atomic(_, Atom::Literal(c)) => Some(c.clone()),
        Expr::Atomic(_, Atom::Reference(_)) => None,
        Expr::AbstractLiteral(_, a) => {
            if let AbstractLiteral::Set(s) = a {
                let mut copy = Vec::new();
                for expr in s.iter() {
                    if let Expr::Atomic(_, Atom::Literal(lit)) = expr {
                        copy.push(lit.clone());
                    } else {
                        return None;
                    }
                }
                Some(Lit::AbstractLiteral(AbstractLiteral::Set(copy)))
            } else {
                None
            }
        }
        Expr::Comprehension(_, _) => None,
        Expr::UnsafeIndex(_, subject, indices) | Expr::SafeIndex(_, subject, indices) => {
            let subject: Lit = subject.as_ref().clone().into_literal()?;
            let indices: Vec<Lit> = indices
                .iter()
                .cloned()
                .map(|x| x.into_literal())
                .collect::<Option<Vec<Lit>>>()?;

            match subject {
                Lit::AbstractLiteral(subject @ AbstractLiteral::Matrix(_, _)) => {
                    matrix::flatten_enumerate(subject)
                        .find(|(i, _)| i == &indices)
                        .map(|(_, x)| x)
                }
                Lit::AbstractLiteral(subject @ AbstractLiteral::Tuple(_)) => {
                    let AbstractLiteral::Tuple(elems) = subject else {
                        return None;
                    };

                    assert!(indices.len() == 1, "nested tuples not supported yet");

                    let Lit::Int(index) = indices[0].clone() else {
                        return None;
                    };

                    if elems.len() < index as usize || index < 1 {
                        return None;
                    }

                    // -1 for 0-indexing vs 1-indexing
                    let item = elems[index as usize - 1].clone();

                    Some(item)
                }
                Lit::AbstractLiteral(subject @ AbstractLiteral::Record(_)) => {
                    let AbstractLiteral::Record(elems) = subject else {
                        return None;
                    };

                    assert!(indices.len() == 1, "nested record not supported yet");

                    let Lit::Int(index) = indices[0].clone() else {
                        return None;
                    };

                    if elems.len() < index as usize || index < 1 {
                        return None;
                    }

                    // -1 for 0-indexing vs 1-indexing
                    let item = elems[index as usize - 1].clone();
                    Some(item.value)
                }
                _ => None,
            }
        }
        Expr::UnsafeSlice(_, subject, indices) | Expr::SafeSlice(_, subject, indices) => {
            let subject: Lit = subject.as_ref().clone().into_literal()?;
            let Lit::AbstractLiteral(subject @ AbstractLiteral::Matrix(_, _)) = subject else {
                return None;
            };

            let hole_dim = indices
                .iter()
                .cloned()
                .position(|x| x.is_none())
                .expect("slice expression should have a hole dimension");

            let missing_domain = matrix::index_domains(subject.clone())[hole_dim].clone();

            let indices: Vec<Option<Lit>> = indices
                .iter()
                .cloned()
                .map(|x| {
                    // the outer option represents success of this iterator, the inner the index
                    // slice.
                    match x {
                        Some(x) => x.into_literal().map(Some),
                        None => Some(None),
                    }
                })
                .collect::<Option<Vec<Option<Lit>>>>()?;

            let indices_in_slice: Vec<Vec<Lit>> = missing_domain
                .values()
                .ok()?
                .into_iter()
                .map(|i| {
                    let mut indices = indices.clone();
                    indices[hole_dim] = Some(i);
                    // These unwraps will only fail if we have multiple holes.
                    // As this is invalid, panicking is fine.
                    indices.into_iter().map(|x| x.unwrap()).collect_vec()
                })
                .collect_vec();

            // Note: indices_in_slice is not necessarily sorted, so this is the best way.
            let elems = matrix::flatten_enumerate(subject)
                .filter(|(i, _)| indices_in_slice.contains(i))
                .map(|(_, elem)| elem)
                .collect();

            Some(Lit::AbstractLiteral(into_matrix![elems]))
        }
        Expr::Abs(_, e) => un_op::<i32, i32>(|a| a.abs(), e).map(Lit::Int),
        Expr::Eq(_, a, b) => bin_op::<i32, bool>(|a, b| a == b, a, b)
            .or_else(|| bin_op::<bool, bool>(|a, b| a == b, a, b))
            .map(Lit::Bool),
        Expr::Neq(_, a, b) => bin_op::<i32, bool>(|a, b| a != b, a, b).map(Lit::Bool),
        Expr::Lt(_, a, b) => bin_op::<i32, bool>(|a, b| a < b, a, b).map(Lit::Bool),
        Expr::Gt(_, a, b) => bin_op::<i32, bool>(|a, b| a > b, a, b).map(Lit::Bool),
        Expr::Leq(_, a, b) => bin_op::<i32, bool>(|a, b| a <= b, a, b).map(Lit::Bool),
        Expr::Geq(_, a, b) => bin_op::<i32, bool>(|a, b| a >= b, a, b).map(Lit::Bool),
        Expr::Not(_, expr) => un_op::<bool, bool>(|e| !e, expr).map(Lit::Bool),
        Expr::And(_, e) => {
            vec_lit_op::<bool, bool>(|e| e.iter().all(|&e| e), e.as_ref()).map(Lit::Bool)
        }
        Expr::Root(_, _) => None,
        Expr::Or(_, es) => {
            // possibly cheating; definitely should be in partial eval instead
            for e in (**es).clone().unwrap_list()? {
                if let Expr::Atomic(_, Atom::Literal(Lit::Bool(true))) = e {
                    return Some(Lit::Bool(true));
                };
            }

            vec_lit_op::<bool, bool>(|e| e.iter().any(|&e| e), es.as_ref()).map(Lit::Bool)
        }
        Expr::Imply(_, box1, box2) => {
            let a: &Atom = (&**box1).try_into().ok()?;
            let b: &Atom = (&**box2).try_into().ok()?;

            let a: bool = a.try_into().ok()?;
            let b: bool = b.try_into().ok()?;

            if a {
                // true -> b ~> b
                Some(Lit::Bool(b))
            } else {
                // false -> b ~> true
                Some(Lit::Bool(true))
            }
        }
        Expr::Iff(_, box1, box2) => {
            let a: &Atom = (&**box1).try_into().ok()?;
            let b: &Atom = (&**box2).try_into().ok()?;

            let a: bool = a.try_into().ok()?;
            let b: bool = b.try_into().ok()?;

            Some(Lit::Bool(a == b))
        }
        Expr::Sum(_, exprs) => vec_lit_op::<i32, i32>(|e| e.iter().sum(), exprs).map(Lit::Int),
        Expr::Product(_, exprs) => {
            vec_lit_op::<i32, i32>(|e| e.iter().product(), exprs).map(Lit::Int)
        }
        Expr::FlatIneq(_, a, b, c) => {
            let a: i32 = a.try_into().ok()?;
            let b: i32 = b.try_into().ok()?;
            let c: i32 = c.try_into().ok()?;

            Some(Lit::Bool(a <= b + c))
        }
        Expr::FlatSumGeq(_, exprs, a) => {
            let sum = exprs.iter().try_fold(0, |acc, atom: &Atom| {
                let n: i32 = atom.try_into().ok()?;
                let acc = acc + n;
                Some(acc)
            })?;

            Some(Lit::Bool(sum >= a.try_into().ok()?))
        }
        Expr::FlatSumLeq(_, exprs, a) => {
            let sum = exprs.iter().try_fold(0, |acc, atom: &Atom| {
                let n: i32 = atom.try_into().ok()?;
                let acc = acc + n;
                Some(acc)
            })?;

            Some(Lit::Bool(sum >= a.try_into().ok()?))
        }
        Expr::Min(_, e) => {
            opt_vec_lit_op::<i32, i32>(|e| e.iter().min().copied(), e.as_ref()).map(Lit::Int)
        }
        Expr::Max(_, e) => {
            opt_vec_lit_op::<i32, i32>(|e| e.iter().max().copied(), e.as_ref()).map(Lit::Int)
        }
        Expr::UnsafeDiv(_, a, b) | Expr::SafeDiv(_, a, b) => {
            if unwrap_expr::<i32>(b)? == 0 {
                return None;
            }
            bin_op::<i32, i32>(|a, b| ((a as f32) / (b as f32)).floor() as i32, a, b).map(Lit::Int)
        }
        Expr::UnsafeMod(_, a, b) | Expr::SafeMod(_, a, b) => {
            if unwrap_expr::<i32>(b)? == 0 {
                return None;
            }
            bin_op::<i32, i32>(|a, b| a - b * (a as f32 / b as f32).floor() as i32, a, b)
                .map(Lit::Int)
        }
        Expr::MinionDivEqUndefZero(_, a, b, c) => {
            // div always rounds down
            let a: i32 = a.try_into().ok()?;
            let b: i32 = b.try_into().ok()?;
            let c: i32 = c.try_into().ok()?;

            if b == 0 {
                return None;
            }

            let a = a as f32;
            let b = b as f32;
            let div: i32 = (a / b).floor() as i32;
            Some(Lit::Bool(div == c))
        }
        Expr::Bubble(_, a, b) => bin_op::<bool, bool>(|a, b| a && b, a, b).map(Lit::Bool),
        Expr::MinionReify(_, a, b) => {
            let result = eval_constant(a)?;

            let result: bool = result.try_into().ok()?;
            let b: bool = b.try_into().ok()?;

            Some(Lit::Bool(b == result))
        }
        Expr::MinionReifyImply(_, a, b) => {
            let result = eval_constant(a)?;

            let result: bool = result.try_into().ok()?;
            let b: bool = b.try_into().ok()?;

            if b {
                Some(Lit::Bool(result))
            } else {
                Some(Lit::Bool(true))
            }
        }
        Expr::MinionModuloEqUndefZero(_, a, b, c) => {
            // From Savile Row. Same semantics as division.
            //
            //   a - (b * floor(a/b))
            //
            // We don't use % as it has the same semantics as /. We don't use / as we want to round
            // down instead, not towards zero.

            let a: i32 = a.try_into().ok()?;
            let b: i32 = b.try_into().ok()?;
            let c: i32 = c.try_into().ok()?;

            if b == 0 {
                return None;
            }

            let modulo = a - b * (a as f32 / b as f32).floor() as i32;
            Some(Lit::Bool(modulo == c))
        }
        Expr::MinionPow(_, a, b, c) => {
            // only available for positive a b c

            let a: i32 = a.try_into().ok()?;
            let b: i32 = b.try_into().ok()?;
            let c: i32 = c.try_into().ok()?;

            if a <= 0 {
                return None;
            }

            if b <= 0 {
                return None;
            }

            if c <= 0 {
                return None;
            }

            Some(Lit::Bool(a ^ b == c))
        }
        Expr::MinionWInSet(_, _, _) => None,
        Expr::MinionWInIntervalSet(_, x, intervals) => {
            let x_lit: &Lit = x.try_into().ok()?;

            let x_lit = match x_lit.clone() {
                Lit::Int(i) => Some(i),
                Lit::Bool(true) => Some(1),
                Lit::Bool(false) => Some(0),
                _ => None,
            }?;

            let mut intervals = intervals.iter();
            loop {
                let Some(lower) = intervals.next() else {
                    break;
                };

                let Some(upper) = intervals.next() else {
                    break;
                };
                if &x_lit >= lower && &x_lit <= upper {
                    return Some(Lit::Bool(true));
                }
            }

            Some(Lit::Bool(false))
        }
        Expr::AllDiff(_, e) => {
            let es = (**e).clone().unwrap_list()?;
            let mut lits: HashSet<Lit> = HashSet::new();
            for expr in es {
                let Expr::Atomic(_, Atom::Literal(x)) = expr else {
                    return None;
                };
                match x {
                    Lit::Int(_) | Lit::Bool(_) => {
                        if lits.contains(&x) {
                            return Some(Lit::Bool(false));
                        } else {
                            lits.insert(x.clone());
                        }
                    }
                    Lit::AbstractLiteral(_) => return None, // Reject AbstractLiteral cases
                }
            }
            Some(Lit::Bool(true))
        }
        Expr::FlatAllDiff(_, es) => {
            let mut lits: HashSet<Lit> = HashSet::new();
            for atom in es {
                let Atom::Literal(x) = atom else {
                    return None;
                };

                match x {
                    Lit::Int(_) | Lit::Bool(_) => {
                        if lits.contains(x) {
                            return Some(Lit::Bool(false));
                        } else {
                            lits.insert(x.clone());
                        }
                    }
                    Lit::AbstractLiteral(_) => return None, // Reject AbstractLiteral cases
                }
            }
            Some(Lit::Bool(true))
        }
        Expr::FlatWatchedLiteral(_, _, _) => None,
        Expr::AuxDeclaration(_, _, _) => None,
        Expr::Neg(_, a) => {
            let a: &Atom = a.try_into().ok()?;
            let a: i32 = a.try_into().ok()?;
            Some(Lit::Int(-a))
        }
        Expr::Minus(_, a, b) => {
            let a: &Atom = a.try_into().ok()?;
            let a: i32 = a.try_into().ok()?;

            let b: &Atom = b.try_into().ok()?;
            let b: i32 = b.try_into().ok()?;

            Some(Lit::Int(a - b))
        }
        Expr::FlatMinusEq(_, a, b) => {
            let a: i32 = a.try_into().ok()?;
            let b: i32 = b.try_into().ok()?;
            Some(Lit::Bool(a == -b))
        }
        Expr::FlatProductEq(_, a, b, c) => {
            let a: i32 = a.try_into().ok()?;
            let b: i32 = b.try_into().ok()?;
            let c: i32 = c.try_into().ok()?;
            Some(Lit::Bool(a * b == c))
        }
        Expr::FlatWeightedSumLeq(_, cs, vs, total) => {
            let cs: Vec<i32> = cs
                .iter()
                .map(|x| TryInto::<i32>::try_into(x).ok())
                .collect::<Option<Vec<i32>>>()?;
            let vs: Vec<i32> = vs
                .iter()
                .map(|x| TryInto::<i32>::try_into(x).ok())
                .collect::<Option<Vec<i32>>>()?;
            let total: i32 = total.try_into().ok()?;

            let sum: i32 = izip!(cs, vs).fold(0, |acc, (c, v)| acc + (c * v));

            Some(Lit::Bool(sum <= total))
        }
        Expr::FlatWeightedSumGeq(_, cs, vs, total) => {
            let cs: Vec<i32> = cs
                .iter()
                .map(|x| TryInto::<i32>::try_into(x).ok())
                .collect::<Option<Vec<i32>>>()?;
            let vs: Vec<i32> = vs
                .iter()
                .map(|x| TryInto::<i32>::try_into(x).ok())
                .collect::<Option<Vec<i32>>>()?;
            let total: i32 = total.try_into().ok()?;

            let sum: i32 = izip!(cs, vs).fold(0, |acc, (c, v)| acc + (c * v));

            Some(Lit::Bool(sum >= total))
        }
        Expr::FlatAbsEq(_, x, y) => {
            let x: i32 = x.try_into().ok()?;
            let y: i32 = y.try_into().ok()?;

            Some(Lit::Bool(x == y.abs()))
        }
        Expr::UnsafePow(_, a, b) | Expr::SafePow(_, a, b) => {
            let a: &Atom = a.try_into().ok()?;
            let a: i32 = a.try_into().ok()?;

            let b: &Atom = b.try_into().ok()?;
            let b: i32 = b.try_into().ok()?;

            if (a != 0 || b != 0) && b >= 0 {
                Some(Lit::Int(a.pow(b as u32)))
            } else {
                None
            }
        }
        Expr::Scope(_, _) => None,
        Expr::Metavar(_, _) => None,
        Expr::MinionElementOne(_, _, _, _) => None,
        Expr::ToInt(_, expression) => {
            let lit = (**expression).clone().into_literal()?;
            match lit {
                Lit::Int(_) => Some(lit),
                Lit::Bool(true) => Some(Lit::Int(1)),
                Lit::Bool(false) => Some(Lit::Int(0)),
                _ => None,
            }
        }
<<<<<<< HEAD
        Expr::Clause(_, _) => None,
=======
>>>>>>> 16ff1898
        Expr::SATInt(_, _) => None,
    }
}

/// Evaluate the root expression.
///
/// This returns either Expr::Root([true]) or Expr::Root([false]).
#[register_rule(("Constant", 9001))]
fn eval_root(expr: &Expr, _: &SymbolTable) -> ApplicationResult {
    // this is its own rule not part of apply_eval_constant, because root should return a new root
    // with a literal inside it, not just a literal

    let Expr::Root(_, exprs) = expr else {
        return Err(RuleNotApplicable);
    };

    match exprs.len() {
        0 => Ok(Reduction::pure(Expr::Root(
            Metadata::new(),
            vec![true.into()],
        ))),
        1 => Err(RuleNotApplicable),
        _ => {
            let lit =
                vec_op::<bool, bool>(|e| e.iter().all(|&e| e), exprs).ok_or(RuleNotApplicable)?;

            Ok(Reduction::pure(Expr::Root(
                Metadata::new(),
                vec![lit.into()],
            )))
        }
    }
}

fn un_op<T, A>(f: fn(T) -> A, a: &Expr) -> Option<A>
where
    T: TryFrom<Lit>,
{
    let a = unwrap_expr::<T>(a)?;
    Some(f(a))
}

fn bin_op<T, A>(f: fn(T, T) -> A, a: &Expr, b: &Expr) -> Option<A>
where
    T: TryFrom<Lit>,
{
    let a = unwrap_expr::<T>(a)?;
    let b = unwrap_expr::<T>(b)?;
    Some(f(a, b))
}

#[allow(dead_code)]
fn tern_op<T, A>(f: fn(T, T, T) -> A, a: &Expr, b: &Expr, c: &Expr) -> Option<A>
where
    T: TryFrom<Lit>,
{
    let a = unwrap_expr::<T>(a)?;
    let b = unwrap_expr::<T>(b)?;
    let c = unwrap_expr::<T>(c)?;
    Some(f(a, b, c))
}

fn vec_op<T, A>(f: fn(Vec<T>) -> A, a: &[Expr]) -> Option<A>
where
    T: TryFrom<Lit>,
{
    let a = a.iter().map(unwrap_expr).collect::<Option<Vec<T>>>()?;
    Some(f(a))
}

fn vec_lit_op<T, A>(f: fn(Vec<T>) -> A, a: &Expr) -> Option<A>
where
    T: TryFrom<Lit>,
{
    // we don't care about preserving indices here, as we will be getting rid of the vector
    // anyways!
    let a = a.clone().unwrap_matrix_unchecked()?.0;
    let a = a.iter().map(unwrap_expr).collect::<Option<Vec<T>>>()?;
    Some(f(a))
}

fn opt_vec_op<T, A>(f: fn(Vec<T>) -> Option<A>, a: &[Expr]) -> Option<A>
where
    T: TryFrom<Lit>,
{
    let a = a.iter().map(unwrap_expr).collect::<Option<Vec<T>>>()?;
    f(a)
}

fn opt_vec_lit_op<T, A>(f: fn(Vec<T>) -> Option<A>, a: &Expr) -> Option<A>
where
    T: TryFrom<Lit>,
{
    let a = a.clone().unwrap_list()?;
    // FIXME: deal with explicit matrix domains
    let a = a.iter().map(unwrap_expr).collect::<Option<Vec<T>>>()?;
    f(a)
}

#[allow(dead_code)]
fn flat_op<T, A>(f: fn(Vec<T>, T) -> A, a: &[Expr], b: &Expr) -> Option<A>
where
    T: TryFrom<Lit>,
{
    let a = a.iter().map(unwrap_expr).collect::<Option<Vec<T>>>()?;
    let b = unwrap_expr::<T>(b)?;
    Some(f(a, b))
}

fn unwrap_expr<T: TryFrom<Lit>>(expr: &Expr) -> Option<T> {
    let c = eval_constant(expr)?;
    TryInto::<T>::try_into(c).ok()
}

#[cfg(test)]
mod tests {
    use crate::eval_constant;
    use conjure_cp::ast::{Expression, Moo};
    use conjure_cp::essence_expr;

    #[test]
    fn div_by_zero() {
        let expr = essence_expr!(1 / 0);
        assert_eq!(eval_constant(&expr), None);
    }

    #[test]
    fn safediv_by_zero() {
        let expr = Expression::SafeDiv(
            Default::default(),
            Moo::new(essence_expr!(1)),
            Moo::new(essence_expr!(0)),
        );
        assert_eq!(eval_constant(&expr), None);
    }
}<|MERGE_RESOLUTION|>--- conflicted
+++ resolved
@@ -637,10 +637,6 @@
                 _ => None,
             }
         }
-<<<<<<< HEAD
-        Expr::Clause(_, _) => None,
-=======
->>>>>>> 16ff1898
         Expr::SATInt(_, _) => None,
     }
 }
