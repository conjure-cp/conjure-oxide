--- conflicted
+++ resolved
@@ -205,19 +205,10 @@
 fn domain_needs_representation(domain: &GroundDomain) -> bool {
     // very simple implementation for nows
     match domain {
-<<<<<<< HEAD
-        Domain::Bool | Domain::Int(_) => false,
-        Domain::Matrix(_, _) => false, // we special case these elsewhere
-        Domain::Set(_, _) | Domain::Tuple(_) | Domain::Record(_) => true,
-        Domain::MSet(_, _) => false, // TODO @cc398 : I don't know what is going on here.
-        Domain::Reference(_) => unreachable!("domain should be resolved"),
-        Domain::Empty(_) => false, // _ => false,
-=======
         GroundDomain::Bool | GroundDomain::Int(_) => false,
         GroundDomain::Matrix(_, _) => false, // we special case these elsewhere
         GroundDomain::Set(_, _) | GroundDomain::Tuple(_) | GroundDomain::Record(_) => true,
         GroundDomain::Empty(_) => false,
->>>>>>> 50ca2e75
     }
 }
 
