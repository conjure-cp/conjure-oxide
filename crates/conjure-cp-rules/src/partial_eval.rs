use std::collections::HashSet;

use conjure_cp::rule_engine::register_rule;
use conjure_cp::{
    ast::Metadata,
    ast::{Domain, Moo, ReturnType, Typeable as _},
    into_matrix_expr,
    rule_engine::{ApplicationResult, Reduction},
};
use itertools::iproduct;

use conjure_cp::ast::{Atom, Expression as Expr, Literal as Lit, SymbolTable};

#[register_rule(("Base",9000))]
fn partial_evaluator(expr: &Expr, symtab: &SymbolTable) -> ApplicationResult {
    run_partial_evaluator(expr, symtab)
}

pub(super) fn run_partial_evaluator(expr: &Expr, symtab: &SymbolTable) -> ApplicationResult {
    use conjure_cp::rule_engine::ApplicationError::RuleNotApplicable;
    // NOTE: If nothing changes, we must return RuleNotApplicable, or the rewriter will try this
    // rule infinitely!
    // This is why we always check whether we found a constant or not.
    match expr.clone() {
        Expr::Union(_, _, _) => Err(RuleNotApplicable),
        Expr::In(_, _, _) => Err(RuleNotApplicable),
        Expr::Intersect(_, _, _) => Err(RuleNotApplicable),
        Expr::Supset(_, _, _) => Err(RuleNotApplicable),
        Expr::SupsetEq(_, _, _) => Err(RuleNotApplicable),
        Expr::Subset(_, _, _) => Err(RuleNotApplicable),
        Expr::SubsetEq(_, _, _) => Err(RuleNotApplicable),
        Expr::AbstractLiteral(_, _) => Err(RuleNotApplicable),
        Expr::Comprehension(_, _) => Err(RuleNotApplicable),
        Expr::DominanceRelation(_, _) => Err(RuleNotApplicable),
        Expr::FromSolution(_, _) => Err(RuleNotApplicable),
        Expr::Metavar(_, _) => Err(RuleNotApplicable),
        Expr::UnsafeIndex(_, _, _) => Err(RuleNotApplicable),
        Expr::UnsafeSlice(_, _, _) => Err(RuleNotApplicable),
        Expr::SafeIndex(_, subject, indices) => {
            // partially evaluate matrix literals indexed by a constant.

            // subject must be a matrix literal
            let (es, index_domain) = Moo::unwrap_or_clone(subject)
                .unwrap_matrix_unchecked()
                .ok_or(RuleNotApplicable)?;

            // must be indexing a 1d matrix.
            //
            // for n-d matrices, wait for the `remove_dimension_from_matrix_indexing` rule to run
            // first. This reduces n-d indexing operations to 1d.
            if indices.len() != 1 {
                return Err(RuleNotApplicable);
            }

            // the index must be a number
            let index: i32 = (&indices[0]).try_into().map_err(|_| RuleNotApplicable)?;

            // index domain must be a single integer range with a lower bound
            if let Domain::Int(ranges) = index_domain
                && ranges.len() == 1
                && let Some(from) = ranges[0].lower_bound()
            {
                let zero_indexed_index = index - from;
                Ok(Reduction::pure(es[zero_indexed_index as usize].clone()))
            } else {
                Err(RuleNotApplicable)
            }
        }
        Expr::SafeSlice(_, _, _) => Err(RuleNotApplicable),
        Expr::InDomain(_, x, domain) => {
            if let Expr::Atomic(_, Atom::Reference(decl)) = &*x {
                let decl_domain = decl.domain().ok_or(RuleNotApplicable)?.resolve(symtab);
                let domain = domain.resolve(symtab);

                let intersection = decl_domain
                    .intersect(&domain)
                    .map_err(|_| RuleNotApplicable)?;

                // if the declaration's domain is a subset of domain, expr is always true.
                if intersection == decl_domain {
                    Ok(Reduction::pure(Expr::Atomic(Metadata::new(), true.into())))
                }
                // if no elements of declaration's domain are in the domain (i.e. they have no
                // intersection), expr is always false.
                //
                // Only check this when the intersection is a finite integer domain, as we
                // currently don't have a way to check whether other domain kinds are empty or not.
                //
                // we should expand this to cover more domain types in the future.
                else if let Ok(values_in_domain) = intersection.values_i32()
                    && values_in_domain.is_empty()
                {
                    Ok(Reduction::pure(Expr::Atomic(Metadata::new(), false.into())))
                } else {
                    Err(RuleNotApplicable)
                }
            } else if let Expr::Atomic(_, Atom::Literal(lit)) = &*x {
                if domain
                    .resolve(symtab)
                    .contains(lit)
                    .map_err(|_| RuleNotApplicable)?
                {
                    Ok(Reduction::pure(Expr::Atomic(Metadata::new(), true.into())))
                } else {
                    Ok(Reduction::pure(Expr::Atomic(Metadata::new(), false.into())))
                }
            } else {
                Err(RuleNotApplicable)
            }
        }
        Expr::Bubble(_, expr, cond) => {
            // definition of bubble is "expr is valid as long as cond is true"
            //
            // check if cond is true and pop the bubble!
            if let Expr::Atomic(_, Atom::Literal(Lit::Bool(true))) = *cond {
                Ok(Reduction::pure(Moo::unwrap_or_clone(expr)))
            } else {
                Err(RuleNotApplicable)
            }
        }
        Expr::Atomic(_, _) => Err(RuleNotApplicable),
        Expr::Scope(_, _) => Err(RuleNotApplicable),
        Expr::ToInt(_, expression) => {
            if let Some(ReturnType::Int) = expression.return_type() {
                Ok(Reduction::pure(Moo::unwrap_or_clone(expression)))
            } else {
                Err(RuleNotApplicable)
            }
        }
        Expr::Abs(m, e) => match Moo::unwrap_or_clone(e) {
            Expr::Neg(_, inner) => Ok(Reduction::pure(Expr::Abs(m, inner))),
            _ => Err(RuleNotApplicable),
        },
        Expr::Sum(m, vec) => {
            let vec = Moo::unwrap_or_clone(vec)
                .unwrap_list()
                .ok_or(RuleNotApplicable)?;
            let mut acc = 0;
            let mut n_consts = 0;
            let mut new_vec: Vec<Expr> = Vec::new();
            for expr in vec {
                if let Expr::Atomic(_, Atom::Literal(Lit::Int(x))) = expr {
                    acc += x;
                    n_consts += 1;
                } else {
                    new_vec.push(expr);
                }
            }
            if acc != 0 {
                new_vec.push(Expr::Atomic(
                    Default::default(),
                    Atom::Literal(Lit::Int(acc)),
                ));
            }

            if n_consts <= 1 {
                Err(RuleNotApplicable)
            } else {
                Ok(Reduction::pure(Expr::Sum(
                    m,
                    Moo::new(into_matrix_expr![new_vec]),
                )))
            }
        }

        Expr::Product(m, vec) => {
            let mut acc = 1;
            let mut n_consts = 0;
            let mut new_vec: Vec<Expr> = Vec::new();
            let vec = Moo::unwrap_or_clone(vec)
                .unwrap_list()
                .ok_or(RuleNotApplicable)?;
            for expr in vec {
                if let Expr::Atomic(_, Atom::Literal(Lit::Int(x))) = expr {
                    acc *= x;
                    n_consts += 1;
                } else {
                    new_vec.push(expr);
                }
            }

            if n_consts == 0 {
                return Err(RuleNotApplicable);
            }

            new_vec.push(Expr::Atomic(
                Default::default(),
                Atom::Literal(Lit::Int(acc)),
            ));
            let new_product = Expr::Product(m, Moo::new(into_matrix_expr![new_vec]));

            if acc == 0 {
                // if safe, 0 * exprs ~> 0
                // otherwise, just return 0* exprs
                if new_product.is_safe() {
                    Ok(Reduction::pure(Expr::Atomic(
                        Default::default(),
                        Atom::Literal(Lit::Int(0)),
                    )))
                } else {
                    Ok(Reduction::pure(new_product))
                }
            } else if n_consts == 1 {
                // acc !=0, only one constant
                Err(RuleNotApplicable)
            } else {
                // acc !=0, multiple constants found
                Ok(Reduction::pure(new_product))
            }
        }

        Expr::Min(m, e) => {
            let Some(vec) = Moo::unwrap_or_clone(e).unwrap_list() else {
                return Err(RuleNotApplicable);
            };
            let mut acc: Option<i32> = None;
            let mut n_consts = 0;
            let mut new_vec: Vec<Expr> = Vec::new();
            for expr in vec {
                if let Expr::Atomic(_, Atom::Literal(Lit::Int(x))) = expr {
                    n_consts += 1;
                    acc = match acc {
                        Some(i) => {
                            if i > x {
                                Some(x)
                            } else {
                                Some(i)
                            }
                        }
                        None => Some(x),
                    };
                } else {
                    new_vec.push(expr);
                }
            }

            if let Some(i) = acc {
                new_vec.push(Expr::Atomic(Default::default(), Atom::Literal(Lit::Int(i))));
            }

            if n_consts <= 1 {
                Err(RuleNotApplicable)
            } else {
                Ok(Reduction::pure(Expr::Min(
                    m,
                    Moo::new(into_matrix_expr![new_vec]),
                )))
            }
        }

        Expr::Max(m, e) => {
            let Some(vec) = Moo::unwrap_or_clone(e).unwrap_list() else {
                return Err(RuleNotApplicable);
            };

            let mut acc: Option<i32> = None;
            let mut n_consts = 0;
            let mut new_vec: Vec<Expr> = Vec::new();
            for expr in vec {
                if let Expr::Atomic(_, Atom::Literal(Lit::Int(x))) = expr {
                    n_consts += 1;
                    acc = match acc {
                        Some(i) => {
                            if i < x {
                                Some(x)
                            } else {
                                Some(i)
                            }
                        }
                        None => Some(x),
                    };
                } else {
                    new_vec.push(expr);
                }
            }

            if let Some(i) = acc {
                new_vec.push(Expr::Atomic(Default::default(), Atom::Literal(Lit::Int(i))));
            }

            if n_consts <= 1 {
                Err(RuleNotApplicable)
            } else {
                Ok(Reduction::pure(Expr::Max(
                    m,
                    Moo::new(into_matrix_expr![new_vec]),
                )))
            }
        }
        Expr::Not(_, _) => Err(RuleNotApplicable),
        Expr::Or(m, e) => {
            let Some(terms) = Moo::unwrap_or_clone(e).unwrap_list() else {
                return Err(RuleNotApplicable);
            };

            let mut has_changed = false;

            // 2. boolean literals
            let mut new_terms = vec![];
            for expr in terms {
                if let Expr::Atomic(_, Atom::Literal(Lit::Bool(x))) = expr {
                    has_changed = true;

                    // true ~~> entire or is true
                    // false ~~> remove false from the or
                    if x {
                        return Ok(Reduction::pure(true.into()));
                    }
                } else {
                    new_terms.push(expr);
                }
            }

            // 2. check pairwise tautologies.
            if check_pairwise_or_tautologies(&new_terms) {
                return Ok(Reduction::pure(true.into()));
            }

            // 3. empty or ~~> false
            if new_terms.is_empty() {
                return Ok(Reduction::pure(false.into()));
            }

            if !has_changed {
                return Err(RuleNotApplicable);
            }

            Ok(Reduction::pure(Expr::Or(
                m,
                Moo::new(into_matrix_expr![new_terms]),
            )))
        }
        Expr::And(_, e) => {
            let Some(vec) = Moo::unwrap_or_clone(e).unwrap_list() else {
                return Err(RuleNotApplicable);
            };
            let mut new_vec: Vec<Expr> = Vec::new();
            let mut has_const: bool = false;
            for expr in vec {
                if let Expr::Atomic(_, Atom::Literal(Lit::Bool(x))) = expr {
                    has_const = true;
                    if !x {
                        return Ok(Reduction::pure(Expr::Atomic(
                            Default::default(),
                            Atom::Literal(Lit::Bool(false)),
                        )));
                    }
                } else {
                    new_vec.push(expr);
                }
            }

            if !has_const {
                Err(RuleNotApplicable)
            } else {
                Ok(Reduction::pure(Expr::And(
                    Metadata::new(),
                    Moo::new(into_matrix_expr![new_vec]),
                )))
            }
        }

        // similar to And, but booleans are returned wrapped in Root.
        Expr::Root(_, es) => {
            match es.as_slice() {
                [] => Err(RuleNotApplicable),
                // want to unwrap nested ands
                [Expr::And(_, _)] => Ok(()),
                // root([true]) / root([false]) are already evaluated
                [_] => Err(RuleNotApplicable),
                [_, _, ..] => Ok(()),
            }?;

            let mut new_vec: Vec<Expr> = Vec::new();
            let mut has_changed: bool = false;
            for expr in es {
                match expr {
                    Expr::Atomic(_, Atom::Literal(Lit::Bool(x))) => {
                        has_changed = true;
                        if !x {
                            // false
                            return Ok(Reduction::pure(Expr::Root(
                                Metadata::new(),
                                vec![Expr::Atomic(
                                    Default::default(),
                                    Atom::Literal(Lit::Bool(false)),
                                )],
                            )));
                        }
                        // remove trues
                    }

                    // flatten ands in root
                    Expr::And(_, ref vecs) => match (**vecs).clone().unwrap_list() {
                        Some(mut list) => {
                            has_changed = true;
                            new_vec.append(&mut list);
                        }
                        None => new_vec.push(expr),
                    },
                    _ => new_vec.push(expr),
                }
            }

            if !has_changed {
                Err(RuleNotApplicable)
            } else {
                if new_vec.is_empty() {
                    new_vec.push(true.into());
                }
                Ok(Reduction::pure(Expr::Root(Metadata::new(), new_vec)))
            }
        }
        Expr::Imply(_m, x, y) => {
            if let Expr::Atomic(_, Atom::Literal(Lit::Bool(x))) = *x {
                if x {
                    // (true) -> y ~~> y
                    return Ok(Reduction::pure(Moo::unwrap_or_clone(y)));
                } else {
                    // (false) -> y ~~> true
                    return Ok(Reduction::pure(Expr::Atomic(Metadata::new(), true.into())));
                }
            };

            // reflexivity: p -> p ~> true

            // instead of checking syntactic equivalence of a possibly deep expression,
            // let identical-CSE turn them into identical variables first. Then, check if they are
            // identical variables.

            if x.identical_atom_to(y.as_ref()) {
                return Ok(Reduction::pure(true.into()));
            }

            Err(RuleNotApplicable)
        }
        Expr::Iff(_m, x, y) => {
            if let Expr::Atomic(_, Atom::Literal(Lit::Bool(x))) = *x {
                if x {
                    // (true) <-> y ~~> y
                    return Ok(Reduction::pure(Moo::unwrap_or_clone(y)));
                } else {
                    // (false) <-> y ~~> !y
                    return Ok(Reduction::pure(Expr::Not(Metadata::new(), y)));
                }
            };
            if let Expr::Atomic(_, Atom::Literal(Lit::Bool(y))) = *y {
                if y {
                    // x <-> (true) ~~> x
                    return Ok(Reduction::pure(Moo::unwrap_or_clone(x)));
                } else {
                    // x <-> (false) ~~> !x
                    return Ok(Reduction::pure(Expr::Not(Metadata::new(), x)));
                }
            };

            // reflexivity: p <-> p ~> true

            // instead of checking syntactic equivalence of a possibly deep expression,
            // let identical-CSE turn them into identical variables first. Then, check if they are
            // identical variables.

            if x.identical_atom_to(y.as_ref()) {
                return Ok(Reduction::pure(true.into()));
            }

            Err(RuleNotApplicable)
        }
        Expr::Eq(_, _, _) => Err(RuleNotApplicable),
        Expr::Neq(_, _, _) => Err(RuleNotApplicable),
        Expr::Geq(_, _, _) => Err(RuleNotApplicable),
        Expr::Leq(_, _, _) => Err(RuleNotApplicable),
        Expr::Gt(_, _, _) => Err(RuleNotApplicable),
        Expr::Lt(_, _, _) => Err(RuleNotApplicable),
        Expr::SafeDiv(_, _, _) => Err(RuleNotApplicable),
        Expr::UnsafeDiv(_, _, _) => Err(RuleNotApplicable),
        Expr::AllDiff(m, e) => {
            let Some(vec) = Moo::unwrap_or_clone(e).unwrap_list() else {
                return Err(RuleNotApplicable);
            };

            let mut consts: HashSet<i32> = HashSet::new();

            // check for duplicate constant values which would fail the constraint
            for expr in vec {
                if let Expr::Atomic(_, Atom::Literal(Lit::Int(x))) = expr
                    && !consts.insert(x)
                {
                    return Ok(Reduction::pure(Expr::Atomic(
                        m,
                        Atom::Literal(Lit::Bool(false)),
                    )));
                }
            }

            // nothing has changed
            Err(RuleNotApplicable)
        }
        Expr::Neg(_, _) => Err(RuleNotApplicable),
        Expr::AuxDeclaration(_, _, _) => Err(RuleNotApplicable),
        Expr::UnsafeMod(_, _, _) => Err(RuleNotApplicable),
        Expr::SafeMod(_, _, _) => Err(RuleNotApplicable),
        Expr::UnsafePow(_, _, _) => Err(RuleNotApplicable),
        Expr::SafePow(_, _, _) => Err(RuleNotApplicable),
        Expr::Minus(_, _, _) => Err(RuleNotApplicable),

        // As these are in a low level solver form, I'm assuming that these have already been
        // simplified and partially evaluated.
        Expr::FlatAllDiff(_, _) => Err(RuleNotApplicable),
        Expr::FlatAbsEq(_, _, _) => Err(RuleNotApplicable),
        Expr::FlatIneq(_, _, _, _) => Err(RuleNotApplicable),
        Expr::FlatMinusEq(_, _, _) => Err(RuleNotApplicable),
        Expr::FlatProductEq(_, _, _, _) => Err(RuleNotApplicable),
        Expr::FlatSumLeq(_, _, _) => Err(RuleNotApplicable),
        Expr::FlatSumGeq(_, _, _) => Err(RuleNotApplicable),
        Expr::FlatWatchedLiteral(_, _, _) => Err(RuleNotApplicable),
        Expr::FlatWeightedSumLeq(_, _, _, _) => Err(RuleNotApplicable),
        Expr::FlatWeightedSumGeq(_, _, _, _) => Err(RuleNotApplicable),
        Expr::MinionDivEqUndefZero(_, _, _, _) => Err(RuleNotApplicable),
        Expr::MinionModuloEqUndefZero(_, _, _, _) => Err(RuleNotApplicable),
        Expr::MinionPow(_, _, _, _) => Err(RuleNotApplicable),
        Expr::MinionReify(_, _, _) => Err(RuleNotApplicable),
        Expr::MinionReifyImply(_, _, _) => Err(RuleNotApplicable),
        Expr::MinionWInIntervalSet(_, _, _) => Err(RuleNotApplicable),
        Expr::MinionWInSet(_, _, _) => Err(RuleNotApplicable),
        Expr::MinionElementOne(_, _, _, _) => Err(RuleNotApplicable),
<<<<<<< HEAD
        Expr::Clause(_, _) => Err(RuleNotApplicable),
=======
>>>>>>> 16ff1898
        Expr::SATInt(_, _) => Err(RuleNotApplicable),
    }
}

/// Checks for tautologies involving pairs of terms inside an or, returning true if one is found.
///
/// This applies the following rules:
///
/// ```text
/// (p->q) \/ (q->p) ~> true    [totality of implication]
/// (p->q) \/ (p-> !q) ~> true  [conditional excluded middle]
/// ```
///
fn check_pairwise_or_tautologies(or_terms: &[Expr]) -> bool {
    // Collect terms that are structurally identical to the rule input.
    // Then, try the rules on these terms, also checking the other conditions of the rules.

    // stores (p,q) in p -> q
    let mut p_implies_q: Vec<(&Expr, &Expr)> = vec![];

    // stores (p,q) in p -> !q
    let mut p_implies_not_q: Vec<(&Expr, &Expr)> = vec![];

    for term in or_terms.iter() {
        if let Expr::Imply(_, p, q) = term {
            // we use identical_atom_to for equality later on, so these sets are mutually exclusive.
            //
            // in general however, p -> !q would be in p_implies_q as (p,!q)
            if let Expr::Not(_, q_1) = q.as_ref() {
                p_implies_not_q.push((p.as_ref(), q_1.as_ref()));
            } else {
                p_implies_q.push((p.as_ref(), q.as_ref()));
            }
        }
    }

    // `(p->q) \/ (q->p) ~> true    [totality of implication]`
    for ((p1, q1), (q2, p2)) in iproduct!(p_implies_q.iter(), p_implies_q.iter()) {
        if p1.identical_atom_to(p2) && q1.identical_atom_to(q2) {
            return true;
        }
    }

    // `(p->q) \/ (p-> !q) ~> true`    [conditional excluded middle]
    for ((p1, q1), (p2, q2)) in iproduct!(p_implies_q.iter(), p_implies_not_q.iter()) {
        if p1.identical_atom_to(p2) && q1.identical_atom_to(q2) {
            return true;
        }
    }

    false
}<|MERGE_RESOLUTION|>--- conflicted
+++ resolved
@@ -524,10 +524,6 @@
         Expr::MinionWInIntervalSet(_, _, _) => Err(RuleNotApplicable),
         Expr::MinionWInSet(_, _, _) => Err(RuleNotApplicable),
         Expr::MinionElementOne(_, _, _, _) => Err(RuleNotApplicable),
-<<<<<<< HEAD
-        Expr::Clause(_, _) => Err(RuleNotApplicable),
-=======
->>>>>>> 16ff1898
         Expr::SATInt(_, _) => Err(RuleNotApplicable),
     }
 }
