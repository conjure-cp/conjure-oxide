--- conflicted
+++ resolved
@@ -3,9 +3,4 @@
 mod neq;
 mod subset;
 mod supset;
-<<<<<<< HEAD
-mod supseteq;
-// mod in_rule;
-=======
-mod supseteq;
->>>>>>> eddc07b6
+mod supseteq;