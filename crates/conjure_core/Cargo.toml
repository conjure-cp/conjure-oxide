--- conflicted
+++ resolved
@@ -34,10 +34,7 @@
 im = "15.1.0"
 git-version = "0.3.9"
 tree-morph = { path = "../tree_morph"}
-<<<<<<< HEAD
-=======
 paste = "1.0.15"
->>>>>>> 2a2b749c
 
 [lints]
 workspace = true