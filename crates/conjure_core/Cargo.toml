--- conflicted
+++ resolved
@@ -11,12 +11,7 @@
 enum_compatability_macro = { path = "../enum_compatability_macro" }
 minion_rs = { path = "../../solvers/minion" }
 
-<<<<<<< HEAD
-lazy_static = { version = "1.5.0", features = ["spin_no_std"] }
-uniplate = "0.2.2"
-=======
 uniplate = "0.2.3"
->>>>>>> a510e68b
 project-root = "0.2.2"
 linkme = "0.3.32"
 serde = { version = "1.0.219", features = ["derive"] }
