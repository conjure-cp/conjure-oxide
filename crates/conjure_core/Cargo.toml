[package]
name = "conjure_core"
version = "0.0.1"
edition = "2021"

[features]
extra-rule-checks = []

[dependencies]
conjure_macros = { path = "../conjure_macros" }
enum_compatability_macro = { path = "../enum_compatability_macro" }
minion_rs = { path = "../../solvers/minion" }

uniplate = "0.2.2"
project-root = "0.2.2"
linkme = "0.3.32"
serde = { version = "1.0.219", features = ["derive"] }
serde_json = "1.0.140"
serde_with = "3.12.0"
strum = "0.27.1"
strum_macros = "0.27.1"
thiserror = "2.0.12"
log = "0.4.26"
tracing = "0.1"
tracing-subscriber = { version = "0.3", features = ["env-filter"] }
tracing-appender = "0.2"
anyhow = "1.0.97"
regex = "1.11.1"
walkdir = "2.5.0"
derivative = "2.2.0"
schemars = "0.8.22"
clap = { version = "4.5.31", features = ["derive"] }
itertools = "0.14.0"
im = "15.1.0"
<<<<<<< HEAD
git-version = "0.3.9"
=======
rustsat-minisat = "0.4.3"
rustsat = "0.6.3"
>>>>>>> 22bb4191

[lints]
workspace = true<|MERGE_RESOLUTION|>--- conflicted
+++ resolved
@@ -32,12 +32,9 @@
 clap = { version = "4.5.31", features = ["derive"] }
 itertools = "0.14.0"
 im = "15.1.0"
-<<<<<<< HEAD
 git-version = "0.3.9"
-=======
 rustsat-minisat = "0.4.3"
 rustsat = "0.6.3"
->>>>>>> 22bb4191
 
 [lints]
 workspace = true