//! Common utilities and types for rewriters.

use super::{resolve_rules::ResolveRulesError, Reduction, Rule};
use crate::{
    ast::{
        pretty::{pretty_variable_declaration, pretty_vec},
        Expression,
    },
    Model,
};

use itertools::Itertools;
use thiserror::Error;
use tracing::{info, trace};

#[derive(Debug, Clone)]
pub struct RuleResult<'a> {
    pub rule: &'a Rule<'a>,
    pub reduction: Reduction,
}

/// Logs, to the main log, and the human readable traces used by the integration tester, that the
/// rule has been applied to the expression
pub fn log_rule_application(
    result: &RuleResult,
    initial_expression: &Expression,
    initial_model: &Model,
) {
    let red = &result.reduction;
    let rule = result.rule;
    let new_top_string = pretty_vec(&red.new_top);

    info!(
        %new_top_string,
<<<<<<< HEAD
        "Rule applicable: {} ({:?}), to expression: {:#?}, resulting in: {:#?}",
=======
        "Applying rule: {} ({:?}), to expression: {}, resulting in: {}",
>>>>>>> b85a6d14
        rule.name,
        rule.rule_sets,
        initial_expression,
        red.new_expression
    );

    // empty if no top level constraints
    let top_level_str = if red.new_top.is_empty() {
        String::new()
    } else {
        let mut exprs: Vec<String> = vec![];

        for expr in &red.new_top {
            exprs.push(format!("  {}", expr));
        }

        let exprs = exprs.iter().join("\n");

        format!("new constraints:\n{}\n", exprs)
    };

    // empty if no new variables
    // TODO: consider printing modified and removed declarations too, though removing a declaration in a rule is less likely.
    let new_variables_str = {
        let mut vars: Vec<String> = vec![];

        for var_name in red.added_symbols(&initial_model.variables) {
            #[allow(clippy::unwrap_used)]
            vars.push(format!(
                "  {}",
                pretty_variable_declaration(&red.symbols, &var_name).unwrap()
            ));
        }
        if vars.is_empty() {
            String::new()
        } else {
            format!("new variables:\n{}", vars.join("\n"))
        }
    };

    trace!(
        target: "rule_engine_human",
        "{}, \n   ~~> {} ({:?}) \n{} \n{}\n{}--\n",
        initial_expression,
        rule.name,
        rule.rule_sets,
        red.new_expression,
        new_variables_str,
        top_level_str
    );

    trace!(
        target: "rule_engine",
        rule_name = ?result.rule.name,
        rule_set = ?result.rule.rule_sets,
        initial_expression = ?initial_expression,
        transformed_expression = ?result.reduction.new_expression,

    )
}

/// Represents errors that can occur during the model rewriting process.
#[derive(Debug, Error)]
pub enum RewriteError {
    #[error("Error resolving rules {0}")]
    ResolveRulesError(ResolveRulesError),
}

impl From<ResolveRulesError> for RewriteError {
    fn from(error: ResolveRulesError) -> Self {
        RewriteError::ResolveRulesError(error)
    }
}<|MERGE_RESOLUTION|>--- conflicted
+++ resolved
@@ -32,11 +32,7 @@
 
     info!(
         %new_top_string,
-<<<<<<< HEAD
-        "Rule applicable: {} ({:?}), to expression: {:#?}, resulting in: {:#?}",
-=======
         "Applying rule: {} ({:?}), to expression: {}, resulting in: {}",
->>>>>>> b85a6d14
         rule.name,
         rule.rule_sets,
         initial_expression,
