<<<<<<< HEAD
=======
use std::collections::{HashMap, HashSet};
use std::env;
>>>>>>> ccd5edcb
use std::fmt::Display;
use std::fs::File;
use std::io::Write;
use std::{env, io};

use thiserror::Error;

use crate::bug;
use crate::stats::RewriterStats;
use tracing::{span, trace, Level};
use uniplate::Uniplate;

use crate::rule_engine::{Reduction, Rule, RuleSet};
use crate::{
    ast::Expression,
    rule_engine::resolve_rules::{
        get_rule_priorities, get_rules_vec, ResolveRulesError as ResolveError,
    },
    Model,
};

#[derive(Debug)]
struct RuleResult<'a> {
    rule: &'a Rule<'a>,
    reduction: Reduction,
}

/// Represents errors that can occur during the model rewriting process.
///
/// This enum captures errors that occur when trying to resolve or apply rules in the model.
#[derive(Debug, Error)]
pub enum RewriteError {
    ResolveRulesError(ResolveError),
}

impl Display for RewriteError {
    fn fmt(&self, f: &mut std::fmt::Formatter<'_>) -> std::fmt::Result {
        match self {
            RewriteError::ResolveRulesError(e) => write!(f, "Error resolving rules: {}", e),
        }
    }
}

impl From<ResolveError> for RewriteError {
    fn from(error: ResolveError) -> Self {
        RewriteError::ResolveRulesError(error)
    }
}

/// Checks if the OPTIMIZATIONS environment variable is set to "1".
///
/// # Returns
/// - true if the environment variable is set to "1".
/// - false if the environment variable is not set or set to any other value.
fn optimizations_enabled() -> bool {
    match env::var("OPTIMIZATIONS") {
        Ok(val) => val == "1",
        Err(_) => false, // Assume optimizations are disabled if the environment variable is not set
    }
}

/// Rewrites the given model by applying a set of rules to all its constraints.
///
/// This function iteratively applies transformations to the model's constraints using the specified rule sets.
/// It returns a modified version of the model with all applicable rules applied, ensuring that any side-effects
/// such as updates to the symbol table and top-level constraints are properly reflected in the returned model.
///
/// # Parameters
/// - `model`: A reference to the [`Model`] to be rewritten. The function will clone this model to produce a modified version.
/// - `rule_sets`: A vector of references to [`RuleSet`]s that define the rules to be applied to the model's constraints.
///   Each `RuleSet` is expected to contain a collection of rules that can transform one or more constraints
///   within the model. The lifetime parameter `'a` ensures that the rules' references are valid for the
///   duration of the function execution.
///
/// # Returns
/// - `Ok(Model)`: If successful, it returns a modified copy of the [`Model`] after all applicable rules have been
///   applied. This new model includes any side-effects such as updates to the symbol table or modifications
///   to the constraints.
/// - `Err(RewriteError)`: If an error occurs during rule application (e.g., invalid rules or failed constraints),
///   it returns a [`RewriteError`] with details about the failure.
///
/// # Side-Effects
/// - When the model is rewritten, related data structures such as the symbol table (which tracks variable names and types)
///   or other top-level constraints may also be updated to reflect these changes. These updates are applied to the returned model,
///   ensuring that all related components stay consistent and aligned with the changes made during the rewrite.
/// - The function collects statistics about the rewriting process, including the number of rule applications
///   and the total runtime of the rewriter. These statistics are then stored in the model's context for
///   performance monitoring and analysis.
///
/// # Example
/// - Using `rewrite_model` with the Expression `a + min(x, y)`
///
///   Initial expression: a + min(x, y)
///   A model containing the expression is created. The variables of the model are represented by a SymbolTable and contain a,x,y.
///   The contraints of the initail model is the expression itself.
///
///   After getting the rules by their priorities and getting additional statistics the while loop of single interations is executed.
///   Details for this process can be found in [`rewrite_iteration`] documentation.
///
///   The loop is exited only when no more rules can be applied, when rewrite_iteration returns None and [`while let Some(step) = None`] occurs
///
///
///   Will result in side effects ((d<=x ^ d<=y) being the [`new_top`] and the model will now be a conjuction of that and (a+d)
///   Rewritten expression: ((a + d) ^ (d<=x ^ d<=y))
///
/// # Performance Considerations
/// - The function checks if optimizations are enabled before applying rules, which may affect the performance
///   of the rewriting process.
/// - Depending on the size of the model and the number of rules, the rewriting process might take a significant
///   amount of time. Use the statistics collected (`rewriter_run_time` and `rewriter_rule_application_attempts`)
///   to monitor and optimize performance.
///
/// # Panics
/// - This function may panic if the model's context is unavailable or if there is an issue with locking the context.
///
/// # See Also
/// - [`get_rule_priorities`]: Retrieves the priorities for the given rules.
/// - [`rewrite_iteration`]: Executes a single iteration of rewriting the model using the specified rules.
pub fn rewrite_model<'a>(
    model: &Model,
    rule_sets: &Vec<&'a RuleSet<'a>>,
) -> Result<Model, RewriteError> {
    let rule_priorities = get_rule_priorities(rule_sets)?;
    let rules = get_rules_vec(&rule_priorities);
    let mut new_model = model.clone();
    let mut stats = RewriterStats {
        is_optimization_enabled: Some(optimizations_enabled()),
        rewriter_run_time: None,
        rewriter_rule_application_attempts: Some(0),
        rewriter_rule_applications: Some(0),
    };

    // Check if optimizations are enabled
    let apply_optimizations = optimizations_enabled();

    let start = std::time::Instant::now();

    //the while loop is exited when None is returned implying the sub-expression is clean
    while let Some(step) = rewrite_iteration(
        &new_model.constraints,
        &new_model,
        &rules,
        apply_optimizations,
        &mut stats,
    ) {
        step.apply(&mut new_model); // Apply side-effects (e.g. symbol table updates)
    }
    stats.rewriter_run_time = Some(start.elapsed());
    model.context.write().unwrap().stats.add_rewriter_run(stats);
    Ok(new_model)
}

/// Attempts to apply a set of rules to the given expression and its sub-expressions in the model.
///
/// This function recursively traverses the provided expression, applying any applicable rules from the given set.
/// If a rule is successfully applied to the expression or any of its sub-expressions, it returns a `Reduction`
/// containing the new expression, modified top-level constraints, and any changes to symbols. If no rules can be
/// applied at any level, it returns `None`.
///
/// # Parameters
/// - `expression`: A reference to the [`Expression`] to be rewritten. This is the main expression that the function
///   attempts to modify using the given rules.
/// - `model`: A reference to the [`Model`] that provides context and additional constraints for evaluating the rules.
/// - `rules`: A vector of references to [`Rule`]s that define the transformations to apply to the expression.
/// - `apply_optimizations`: A boolean flag that indicates whether optimization checks should be applied during the rewriting process.
///   If `true`, the function skips already "clean" (fully optimized or processed) expressions and marks them accordingly
///   to avoid redundant work.
/// - `stats`: A mutable reference to [`RewriterStats`] to collect statistics about the rule application process, such as
///   the number of rules applied and the time taken for each iteration.
///
/// # Returns
/// - `Some(<Reduction>)`: A [`Reduction`] containing the new expression and any associated modifications if a rule was applied
///   to `expr` or one of its sub-expressions.
/// - `None`: If no rule is applicable to the expression or any of its sub-expressions.
///
/// # Side-Effects
/// - If `apply_optimizations` is enabled, the function will skip "clean" expressions and mark successfully rewritten
///   expressions as "dirty". This is done to avoid unnecessary recomputation of expressions that have already been
///   optimized or processed.
///
/// # Example
/// - Recursively applying [`rewrite_iteration`]  to [`a + min(x, y)`]
///
///   Initially [`if apply_optimizations && expression.is_clean()`] is not true yet since intially our expression is dirty.
///
///   [`apply_results`] returns a null vector since no rules can be applied at the top level.
///   After calling function [`children`] on the expression a vector of sub-expression [`[a, min(x, y)]`] is returned.
///
///   The function iterates through the vector of the children from the top expression and calls itself.
///
///   [rewrite_iteration] on on the child [`a`] returns None, but on [`min(x, y)`] returns a [`Reduction`] object [`red`].
///   In this case, a rule (min simplification) can apply:
///   - d is added to the SymbolTable and the variables field is updated in the model. new_top is the side effects: (d<=x ^ d<=y)
///   - [`red = Reduction::new(new_expression = d, new_top, symbols)`];
///   - [`sub[1] = red.new_expression`] - Updates the second element in the vector of sub-expressions from [`min(x, y)`] to [`d`]
///
///   Since a child expression [`min(x, y)`] was rewritten to d, the parent expression [`a + min(x, y)`] is updated with the new child [`a+d`].
///   New [`Reduction`] is returned containing the modifications
///
///   The condition [`Some(step) = Some(new reduction)`] in the while loop in [`rewrite_model`] is met -> side effects are applied.
///
///   No more rules in our example can apply to the modified model -> mark all the children as clean and return a pure [`Reduction`].
///   [`return Some(Reduction::pure(expression))`]
///
///   On the last execution of rewrite_iteration condition [`apply_optimizations && expression.is_clean()`] is met, [`None`] is returned.
///
///
/// # Notes
/// - This function works recursively, meaning it traverses all sub-expressions within the given `expression` to find the
///   first rule that can be applied. If a rule is applied, it immediately returns the modified expression and stops
///   further traversal for that branch.
fn rewrite_iteration<'a>(
    expression: &'a Expression,
    model: &'a Model,
    rules: &'a Vec<&'a Rule<'a>>,
    apply_optimizations: bool,
    stats: &mut RewriterStats,
) -> Option<Reduction> {
    if apply_optimizations && expression.is_clean() {
        // Skip processing this expression if it's clean
        return None;
    }

    // Mark the expression as clean - will be marked dirty if any rule is applied
    let mut expression = expression.clone();

    let rule_results = apply_all_rules(&expression, model, rules, stats);
<<<<<<< HEAD
    trace_rules(&rule_results, expression.clone());
    if let Some(new) = choose_rewrite(&rule_results) {
=======
    if let Some(new) = choose_rewrite(&rule_results, &expression) {
>>>>>>> ccd5edcb
        // If a rule is applied, mark the expression as dirty
        return Some(new);
    }

    let mut sub = expression.children();
    for i in 0..sub.len() {
        if let Some(red) = rewrite_iteration(&sub[i], model, rules, apply_optimizations, stats) {
            sub[i] = red.new_expression;
            let res = expression.with_children(sub.clone());
            return Some(Reduction::new(res, red.new_top, red.symbols));
        }
    }
    // If all children are clean, mark this expression as clean
    if apply_optimizations {
        assert!(expression.children().iter().all(|c| c.is_clean()));
        expression.set_clean(true);
        return Some(Reduction::pure(expression));
    }
    None
}

/// Applies all the given rules to a specific expression within the model.
///
/// This function iterates through the provided rules and attempts to apply each rule to the given `expression`.
/// If a rule is successfully applied, it creates a [`RuleResult`] containing the original rule and the resulting
/// [`Reduction`]. The statistics (`stats`) are updated to reflect the number of rule application attempts and successful
/// applications.
///
/// The function does not modify the provided `expression` directly. Instead, it collects all applicable rule results
/// into a vector, which can then be used for further processing or selection (e.g., with [`choose_rewrite`]).
///
/// # Parameters
/// - `expression`: A reference to the [`Expression`] that will be evaluated against the given rules. This is the main
///   target for rule transformations and is expected to remain unchanged during the function execution.
/// - `model`: A reference to the [`Model`] that provides context for rule evaluation, such as constraints and symbols.
///   Rules may depend on information in the model to determine if they can be applied.
/// - `rules`: A vector of references to [`Rule`]s that define the transformations to be applied to the expression.
///   Each rule is applied independently, and all applicable rules are collected.
/// - `stats`: A mutable reference to [`RewriterStats`] used to track statistics about rule application, such as
///   the number of attempts and successful applications.
///
/// # Returns
/// - A `Vec<RuleResult>` containing all rule applications that were successful. Each element in the vector represents
///   a rule that was applied to the given `expression` along with the resulting transformation.
/// - An empty vector if no rules were applicable to the expression.
///
/// # Side-Effects
/// - The function updates the provided `stats` with the number of rule application attempts and successful applications.
/// - Debug or trace logging may be performed to track which rules were applicable or not for a given expression.
///
/// # Example
///
/// let applicable_rules = apply_all_rules(&expr, &model, &rules, &mut stats);
/// if !applicable_rules.is_empty() {
///     for result in applicable_rules {
///         println!("Rule applied: {:?}", result.rule);
///     }
/// }
///
///
/// # Notes
/// - This function does not modify the input `expression` or `model` directly. The returned `RuleResult` vector
///   provides information about successful transformations, allowing the caller to decide how to process them.
/// - The function performs independent rule applications. If rules have dependencies or should be applied in a
///   specific order, consider handling that logic outside of this function.
///
/// # See Also
/// - [`choose_rewrite`]: Chooses a single reduction from the rule results provided by `apply_all_rules`.
fn apply_all_rules<'a>(
    expression: &'a Expression,
    model: &'a Model,
    rules: &'a Vec<&'a Rule<'a>>,
    stats: &mut RewriterStats,
) -> Vec<RuleResult<'a>> {
    let mut results = Vec::new();
    for rule in rules {
        match rule.apply(expression, model) {
            Ok(red) => {
                log::info!(
                    "Rule applicable: {} ({:?}), to expression: {}, resulting in: {}",
                    rule.name,
                    rule.rule_sets,
                    expression,
                    red.new_expression
                );
                stats.rewriter_rule_application_attempts =
                    Some(stats.rewriter_rule_application_attempts.unwrap() + 1);
                stats.rewriter_rule_applications =
                    Some(stats.rewriter_rule_applications.unwrap() + 1);
                // Assert no clean children
                // assert!(!red.new_expression.children().iter().any(|c| c.is_clean()), "Rule that caused assertion to fail: {:?}", rule.name);
                // assert!(!red.new_expression.children().iter().any(|c| c.children().iter().any(|c| c.is_clean())));
                results.push(RuleResult {
                    rule,
                    reduction: red,
                });
            }
            Err(_) => {
                log::trace!(
                    "Rule attempted but not applied: {} ({:?}), to expression: {}",
                    rule.name,
                    rule.rule_sets,
                    expression
                );
                stats.rewriter_rule_application_attempts =
                    Some(stats.rewriter_rule_application_attempts.unwrap() + 1);
                continue;
            }
        }
    }
    results
}

/// Chooses the first applicable rule result from a list of rule applications.
///
/// This function selects a reduction from the provided `RuleResult` list, prioritizing the first rule
/// that successfully transforms the expression. This strategy can be modified in the future to incorporate
/// more complex selection criteria, such as prioritizing rules based on cost, complexity, or other heuristic metrics.
///
/// The function also checks the priorities of all the applicable rules and detects if there are multiple rules of the same proirity
///
/// # Parameters
/// - `results`: A slice of [`RuleResult`] containing potential rule applications to be considered. Each element
///   represents a rule that was successfully applied to the expression, along with the resulting transformation.
/// -  `initial_expression`: [`Expression`] before the rule tranformation.
///
/// # Returns
/// - `Some(<Reduction>)`: Returns a [`Reduction`] representing the first rule's application if there is at least one
///   rule that produced a successful transformation.
/// - `None`: If no rule applications are available in the `results` slice (i.e., it is empty), it returns `None`.
///
/// # Example
///
/// let rule_results = vec![rule1_result, rule2_result];
/// if let Some(reduction) = choose_rewrite(&rule_results) {
/// Process the chosen reduction
/// }
///
fn choose_rewrite<'a>(
    results: &[RuleResult],
    initial_expression: &'a Expression,
) -> Option<Reduction> {
    //in the case where multiple rules are applicable
    if results.len() > 1 {
        let expr = results[0].reduction.new_expression.clone();
        let rules: Vec<_> = results.iter().map(|result| &result.rule).collect();

        check_priority(rules.clone(), &initial_expression, &expr);
    }

    if results.is_empty() {
        return None;
    }

    Some(results[0].reduction.clone())
}

<<<<<<< HEAD
fn trace_rules(results: &[RuleResult], expression: Expression) {
    if !results.is_empty() {
        let rule = results[0].rule;
        let new_expression = results[0].reduction.new_expression.clone();
        trace!(target: "rule_engine", "Rule applied: {:?}, to Expression: {:?}, resulting in: {:?}", rule.name, expression, new_expression);
    }
}

// fn trace_rules(results: &[RuleResult], expression: Expression) {
//     if !results.is_empty() {
//         let rule_name = results[0].rule.name.clone(); // Explicitly log only `rule.name`
//         let new_expression = results[0].reduction.new_expression.clone();
//         trace!(
//             target: "rule_engine",
//             rule_name = ?rule_name,
//             expression = ?expression,
//             new_expression = ?new_expression,
//             "Rule applied"
//         );
//     }
// }
=======
/// Function filters all the applicable rules based on their priority.
/// In the case where there are multiple rules of the same prioriy, a bug! is thrown listing all those duplicates.
/// Otherwise, if there are multiple rules applicable but they all have different priorities, a warning message is dispalyed.
///
/// # Parameters
/// - `rules`: a vector of [`Rule`] containing all the applicable rules and their metadata for a specific expression.
/// - `initial_expression`: [`Expression`] before rule the tranformation.
/// - `new_expr`: [`Expression`] after the rule transformation.
///
fn check_priority<'a>(
    rules: Vec<&&Rule<'_>>,
    initial_expr: &'a Expression,
    new_expr: &'a Expression,
) {
    //getting the rule sets from the applicable rules
    let rule_sets: Vec<_> = rules.iter().map(|rule| &rule.rule_sets).collect();

    //a map with keys being rule priorities and their values neing all the rules of that priority found in the rule_sets
    let mut rules_by_priorities: HashMap<u16, Vec<&str>> = HashMap::new();

    //iterates over each rule_set and groups by the rule priority
    for rule_set in &rule_sets {
        if let Some((name, priority)) = rule_set.get(0) {
            rules_by_priorities
                .entry(*priority)
                .or_insert(Vec::new())
                .push(*name);
        }
    }

    //filters the map, retaining only entries where there is more than 1 rule of the same priority
    let duplicate_rules: HashMap<u16, Vec<&str>> = rules_by_priorities
        .into_iter()
        .filter(|(_, group)| group.len() > 1)
        .collect();

    if !duplicate_rules.is_empty() {
        //accumulates all duplicates into a formatted message
        let mut message = String::from(format!("Found multiple rules of the same priority applicable to to expression: {:?} \n resulting in expression: {:?}", initial_expr, new_expr));
        for (priority, rules) in &duplicate_rules {
            message.push_str(&format!("Priority {:?} \n Rules: {:?}", priority, rules));
        }
        bug!("{}", message);

    //no duplicate rules of the same priorities were found in the set of applicable rules
    } else {
        log::warn!("Multiple rules of different priorities are applicable to expression {:?} \n resulting in expression: {:?}
        \n Rules{:?}", initial_expr, new_expr, rules)
    }
}
>>>>>>> ccd5edcb
<|MERGE_RESOLUTION|>--- conflicted
+++ resolved
@@ -1,8 +1,5 @@
-<<<<<<< HEAD
-=======
 use std::collections::{HashMap, HashSet};
 use std::env;
->>>>>>> ccd5edcb
 use std::fmt::Display;
 use std::fs::File;
 use std::io::Write;
@@ -230,12 +227,7 @@
     let mut expression = expression.clone();
 
     let rule_results = apply_all_rules(&expression, model, rules, stats);
-<<<<<<< HEAD
-    trace_rules(&rule_results, expression.clone());
-    if let Some(new) = choose_rewrite(&rule_results) {
-=======
     if let Some(new) = choose_rewrite(&rule_results, &expression) {
->>>>>>> ccd5edcb
         // If a rule is applied, mark the expression as dirty
         return Some(new);
     }
@@ -393,29 +385,6 @@
     Some(results[0].reduction.clone())
 }
 
-<<<<<<< HEAD
-fn trace_rules(results: &[RuleResult], expression: Expression) {
-    if !results.is_empty() {
-        let rule = results[0].rule;
-        let new_expression = results[0].reduction.new_expression.clone();
-        trace!(target: "rule_engine", "Rule applied: {:?}, to Expression: {:?}, resulting in: {:?}", rule.name, expression, new_expression);
-    }
-}
-
-// fn trace_rules(results: &[RuleResult], expression: Expression) {
-//     if !results.is_empty() {
-//         let rule_name = results[0].rule.name.clone(); // Explicitly log only `rule.name`
-//         let new_expression = results[0].reduction.new_expression.clone();
-//         trace!(
-//             target: "rule_engine",
-//             rule_name = ?rule_name,
-//             expression = ?expression,
-//             new_expression = ?new_expression,
-//             "Rule applied"
-//         );
-//     }
-// }
-=======
 /// Function filters all the applicable rules based on their priority.
 /// In the case where there are multiple rules of the same prioriy, a bug! is thrown listing all those duplicates.
 /// Otherwise, if there are multiple rules applicable but they all have different priorities, a warning message is dispalyed.
@@ -465,5 +434,4 @@
         log::warn!("Multiple rules of different priorities are applicable to expression {:?} \n resulting in expression: {:?}
         \n Rules{:?}", initial_expr, new_expr, rules)
     }
-}
->>>>>>> ccd5edcb
+}