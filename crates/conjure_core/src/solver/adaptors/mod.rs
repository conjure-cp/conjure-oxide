--- conflicted
+++ resolved
@@ -1,14 +1,8 @@
 //! Solver adaptors.
 
-<<<<<<< HEAD
-pub mod kissat;
-pub mod minion;
-pub mod sat_common;
-=======
 mod minion;
 pub mod rustsat;
 use std::arch::x86_64;
->>>>>>> 22bb4191
 
 #[doc(inline)]
 #[doc(inline)]
