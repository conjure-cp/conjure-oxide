--- conflicted
+++ resolved
@@ -21,11 +21,8 @@
     // rule infinitely!
     // This is why we always check whether we found a constant or not.
     match expr.clone() {
-<<<<<<< HEAD
-=======
         // ok?
         //Difference(_, _, _) => Err(RuleNotApplicable),
->>>>>>> 2ac927f1
         Union(_, _, _) => Err(RuleNotApplicable),
         Intersect(_, _, _) => Err(RuleNotApplicable),
         SubsetEq(_, _, _) => Err(RuleNotApplicable),
