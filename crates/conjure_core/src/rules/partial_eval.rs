--- conflicted
+++ resolved
@@ -2,7 +2,6 @@
 
 use conjure_macros::register_rule;
 use itertools::iproduct;
-use schemars::Set;
 use uniplate::Biplate;
 
 use crate::ast::SymbolTable;
@@ -21,12 +20,9 @@
     // rule infinitely!
     // This is why we always check whether we found a constant or not.
     match expr.clone() {
-<<<<<<< HEAD
         AbstractLiteral(_,_) => Err(RuleNotApplicable),
-=======
         DominanceRelation(_, _) => Err(RuleNotApplicable),
         FromSolution(_, _) => Err(RuleNotApplicable),
->>>>>>> be0fc582
         Bubble(_, _, _) => Err(RuleNotApplicable),
         Atomic(_, _) => Err(RuleNotApplicable),
         Scope(_, _) => Err(RuleNotApplicable),
