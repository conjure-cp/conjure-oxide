use std::rc::Rc;

use conjure_core::ast::{Atom, Expression as Expr, Literal as Lit, SymbolTable};
use conjure_core::metadata::Metadata;
use conjure_core::rule_engine::{
    register_rule, register_rule_set, ApplicationError, ApplicationError::RuleNotApplicable,
    ApplicationResult, Reduction,
};
use uniplate::Uniplate;

use Atom::*;
use Expr::*;
<<<<<<< HEAD
use Lit::Int;
=======
>>>>>>> b52db39d
use Lit::Bool;

use crate::ast::Declaration;
use crate::{into_matrix_expr, matrix_expr};

register_rule_set!("Base", ());

/// This rule simplifies expressions where the operator is applied to an empty set of sub-expressions.
///
/// For example:
/// - `or([])` simplifies to `false` since no disjunction exists.
///
/// **Applicable examples:**
/// ```text
/// or([])  ~> false
/// X([]) ~> Nothing
/// ```
#[register_rule(("Base", 8800))]
fn remove_empty_expression(expr: &Expr, _: &SymbolTable) -> ApplicationResult {
    // excluded expressions
    if matches!(
        expr,
        Atomic(_, _)
            | Root(_, _)
            | FlatIneq(_, _, _, _)
            | FlatMinusEq(_, _, _)
            | FlatSumGeq(_, _, _)
            | FlatSumLeq(_, _, _)
            | FlatProductEq(_, _, _, _)
            | FlatWatchedLiteral(_, _, _)
            | FlatWeightedSumGeq(_, _, _, _)
            | FlatWeightedSumLeq(_, _, _, _)
            | MinionDivEqUndefZero(_, _, _, _)
            | MinionModuloEqUndefZero(_, _, _, _)
            | MinionPow(_, _, _, _)
            | MinionReify(_, _, _)
            | MinionReifyImply(_, _, _)
            | FlatAbsEq(_, _, _)
            | Min(_, _)
            | Max(_, _)
            | AllDiff(_, _)
            | FlatAllDiff(_, _)
            | AbstractLiteral(_, _)
    ) {
        return Err(ApplicationError::RuleNotApplicable);
    }

    if !expr.children().is_empty() {
        return Err(ApplicationError::RuleNotApplicable);
    }

    let new_expr = match expr {
        Or(_, _) => Atomic(Metadata::new(), Literal(Bool(false))),
        _ => And(Metadata::new(), Box::new(matrix_expr![])),
    };

    Ok(Reduction::pure(new_expr))
}

/**
 * Turn a Min into a new variable and post a top-level constraint to ensure the new variable is the minimum.
 * ```text
 * min([a, b]) ~> c ; c <= a & c <= b & (c = a | c = b)
 * ```
 */
#[register_rule(("Base", 6000))]
fn min_to_var(expr: &Expr, symbols: &SymbolTable) -> ApplicationResult {
    let Expr::Min(_, inside_min_expr) = expr else {
        return Err(RuleNotApplicable);
    };

    // let matrix expressions / comprehensions be unrolled first before applying this rule.
    let Some(exprs) = inside_min_expr.as_ref().clone().unwrap_list() else {
        return Err(RuleNotApplicable);
    };

    let mut symbols = symbols.clone();
    let new_name = symbols.gensym();

    let mut new_top = Vec::new(); // the new variable must be less than or equal to all the other variables
    let mut disjunction = Vec::new(); // the new variable must be equal to one of the variables
    for e in exprs {
        new_top.push(Leq(
            Metadata::new(),
            Box::new(Atomic(Metadata::new(), Reference(new_name.clone()))),
            Box::new(e.clone()),
        ));
        disjunction.push(Eq(
            Metadata::new(),
            Box::new(Atomic(Metadata::new(), Reference(new_name.clone()))),
            Box::new(e.clone()),
        ));
    }
    // TODO: deal with explicit index domains
    new_top.push(Or(
        Metadata::new(),
        Box::new(into_matrix_expr![disjunction]),
    ));

    let domain = expr
        .domain_of(&symbols)
        .ok_or(ApplicationError::DomainError)?;
    symbols.insert(Rc::new(Declaration::new_var(new_name.clone(), domain)));

    Ok(Reduction::new(
        Atomic(Metadata::new(), Reference(new_name)),
        new_top,
        symbols,
    ))
}

/**
 * Turn a Max into a new variable and post a top level constraint to ensure the new variable is the maximum.
 * ```text
 * max([a, b]) ~> c ; c >= a & c >= b & (c = a | c = b)
 * ```
 */
#[register_rule(("Base", 6000))]
fn max_to_var(expr: &Expr, symbols: &SymbolTable) -> ApplicationResult {
    let Expr::Max(_, inside_max_expr) = expr else {
        return Err(RuleNotApplicable);
    };

    let Some(exprs) = inside_max_expr.as_ref().clone().unwrap_list() else {
        return Err(RuleNotApplicable);
    };

    let mut symbols = symbols.clone();
    let new_name = symbols.gensym();

    let mut new_top = Vec::new(); // the new variable must be more than or equal to all the other variables
    let mut disjunction = Vec::new(); // the new variable must more than or equal to one of the variables
    for e in exprs {
        new_top.push(Geq(
            Metadata::new(),
            Box::new(Atomic(Metadata::new(), Reference(new_name.clone()))),
            Box::new(e.clone()),
        ));
        disjunction.push(Eq(
            Metadata::new(),
            Box::new(Atomic(Metadata::new(), Reference(new_name.clone()))),
            Box::new(e.clone()),
        ));
    }
    // FIXME: deal with explicitly given domains
    new_top.push(Or(
        Metadata::new(),
        Box::new(into_matrix_expr![disjunction]),
    ));

    let domain = expr
        .domain_of(&symbols)
        .ok_or(ApplicationError::DomainError)?;
    symbols.insert(Rc::new(Declaration::new_var(new_name.clone(), domain)));

    Ok(Reduction::new(
        Atomic(Metadata::new(), Reference(new_name)),
        new_top,
        symbols,
    ))
}<|MERGE_RESOLUTION|>--- conflicted
+++ resolved
@@ -10,10 +10,6 @@
 
 use Atom::*;
 use Expr::*;
-<<<<<<< HEAD
-use Lit::Int;
-=======
->>>>>>> b52db39d
 use Lit::Bool;
 
 use crate::ast::Declaration;
