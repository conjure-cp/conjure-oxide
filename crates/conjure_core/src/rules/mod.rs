--- conflicted
+++ resolved
@@ -20,11 +20,7 @@
 mod select_representation;
 mod utils;
 
-<<<<<<< HEAD
-mod equals;
-=======
 mod sets;
->>>>>>> 2ac927f1
 
 /// Denotes a block of code as extra, optional checks for a rule. Primarily, these are checks that
 /// are too expensive to do normally, or are implicit in the rule priorities and application order.
