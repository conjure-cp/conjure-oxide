#![allow(dead_code)]
use std::collections::HashSet;

use conjure_core::ast::{Atom, Expression as Expr, Literal as Lit};
use conjure_core::metadata::Metadata;
use conjure_core::rule_engine::{
    register_rule, register_rule_set, ApplicationError, ApplicationError::RuleNotApplicable,
    ApplicationResult, Reduction,
};
use itertools::{izip, Itertools as _};

use crate::ast::matrix;
use crate::ast::{AbstractLiteral, SymbolTable};
use crate::into_matrix;

register_rule_set!("Constant", ());

#[register_rule(("Constant", 9001))]
fn apply_eval_constant(expr: &Expr, _: &SymbolTable) -> ApplicationResult {
    if let Expr::Atomic(_, Atom::Literal(_)) = expr {
        return Err(ApplicationError::RuleNotApplicable);
    }
    eval_constant(expr)
        .map(|c| Reduction::pure(Expr::Atomic(Metadata::new(), Atom::Literal(c))))
        .ok_or(ApplicationError::RuleNotApplicable)
}

/// Simplify an expression to a constant if possible
/// Returns:
/// `None` if the expression cannot be simplified to a constant (e.g. if it contains a variable)
/// `Some(Const)` if the expression can be simplified to a constant
pub fn eval_constant(expr: &Expr) -> Option<Lit> {
    match expr {
<<<<<<< HEAD
        // need to specify for subsetEq + intersection + union
=======
        // need to specify for subsetEq + intersection + union + difference
        //Expr::Difference(_, _, _) => None,
>>>>>>> 2ac927f1
        Expr::Union(_, _, _) => None,
        Expr::Intersect(_, _, _) => None,
        Expr::SubsetEq(_, _, _) => None,

        Expr::FromSolution(_, _) => None,
        Expr::DominanceRelation(_, _) => None,
        Expr::InDomain(_, e, domain) => {
            let Expr::Atomic(_, Atom::Literal(lit)) = e.as_ref() else {
                return None;
            };

            domain.contains(lit).map(Into::into)
        }
        Expr::Atomic(_, Atom::Literal(c)) => Some(c.clone()),
        Expr::Atomic(_, Atom::Reference(_c)) => None,
        Expr::AbstractLiteral(_, _) => None,
        Expr::Comprehension(_, _) => None,
        Expr::UnsafeIndex(_, subject, indices) | Expr::SafeIndex(_, subject, indices) => {
            let subject: Lit = subject.as_ref().clone().to_literal()?;
            let indices: Vec<Lit> = indices
                .iter()
                .cloned()
                .map(|x| x.to_literal())
                .collect::<Option<Vec<Lit>>>()?;

            let Lit::AbstractLiteral(subject @ AbstractLiteral::Matrix(_, _)) = subject else {
                return None;
            };

            matrix::flatten_enumerate(subject)
                .find(|(i, _)| i == &indices)
                .map(|(_, x)| x)
        }
        Expr::UnsafeSlice(_, subject, indices) | Expr::SafeSlice(_, subject, indices) => {
            let subject: Lit = subject.as_ref().clone().to_literal()?;
            let Lit::AbstractLiteral(subject @ AbstractLiteral::Matrix(_, _)) = subject else {
                return None;
            };

            let hole_dim = indices
                .iter()
                .cloned()
                .position(|x| x.is_none())
                .expect("slice expression should have a hole dimension");

            let missing_domain = matrix::index_domains(subject.clone())[hole_dim].clone();

            let indices: Vec<Option<Lit>> = indices
                .iter()
                .cloned()
                .map(|x| {
                    // the outer option represents success of this iterator, the inner the index
                    // slice.
                    match x {
                        Some(x) => x.to_literal().map(Some),
                        None => Some(None),
                    }
                })
                .collect::<Option<Vec<Option<Lit>>>>()?;

            let indices_in_slice: Vec<Vec<Lit>> = missing_domain
                .values()?
                .into_iter()
                .map(|i| {
                    let mut indices = indices.clone();
                    indices[hole_dim] = Some(i);
                    // These unwraps will only fail if we have multiple holes.
                    // As this is invalid, panicking is fine.
                    indices.into_iter().map(|x| x.unwrap()).collect_vec()
                })
                .collect_vec();

            // Note: indices_in_slice is not necessarily sorted, so this is the best way.
            let elems = matrix::flatten_enumerate(subject)
                .filter(|(i, _)| indices_in_slice.contains(i))
                .map(|(_, elem)| elem)
                .collect();

            Some(Lit::AbstractLiteral(into_matrix![elems]))
        }
        Expr::Abs(_, e) => un_op::<i32, i32>(|a| a.abs(), e).map(Lit::Int),
        Expr::Eq(_, a, b) => bin_op::<i32, bool>(|a, b| a == b, a, b)
            .or_else(|| bin_op::<bool, bool>(|a, b| a == b, a, b))
            .map(Lit::Bool),
        Expr::Neq(_, a, b) => bin_op::<i32, bool>(|a, b| a != b, a, b).map(Lit::Bool),
        Expr::Lt(_, a, b) => bin_op::<i32, bool>(|a, b| a < b, a, b).map(Lit::Bool),
        Expr::Gt(_, a, b) => bin_op::<i32, bool>(|a, b| a > b, a, b).map(Lit::Bool),
        Expr::Leq(_, a, b) => bin_op::<i32, bool>(|a, b| a <= b, a, b).map(Lit::Bool),
        Expr::Geq(_, a, b) => bin_op::<i32, bool>(|a, b| a >= b, a, b).map(Lit::Bool),
        Expr::Not(_, expr) => un_op::<bool, bool>(|e| !e, expr).map(Lit::Bool),
        Expr::And(_, e) => {
            vec_lit_op::<bool, bool>(|e| e.iter().all(|&e| e), e.as_ref()).map(Lit::Bool)
        }
        Expr::Root(_, _) => None,
        Expr::Or(_, e) => {
            vec_lit_op::<bool, bool>(|e| e.iter().any(|&e| e), e.as_ref()).map(Lit::Bool)
        }
        Expr::Imply(_, box1, box2) => {
            let a: &Atom = (&**box1).try_into().ok()?;
            let b: &Atom = (&**box2).try_into().ok()?;

            let a: bool = a.try_into().ok()?;
            let b: bool = b.try_into().ok()?;

            if a {
                // true -> b ~> b
                Some(Lit::Bool(b))
            } else {
                // false -> b ~> true
                Some(Lit::Bool(true))
            }
        }
        Expr::Sum(_, exprs) => vec_lit_op::<i32, i32>(|e| e.iter().sum(), exprs).map(Lit::Int),
        Expr::Product(_, exprs) => vec_op::<i32, i32>(|e| e.iter().product(), exprs).map(Lit::Int),
        Expr::FlatIneq(_, a, b, c) => {
            let a: i32 = a.try_into().ok()?;
            let b: i32 = b.try_into().ok()?;
            let c: i32 = c.try_into().ok()?;

            Some(Lit::Bool(a <= b + c))
        }
        Expr::FlatSumGeq(_, exprs, a) => {
            let sum = exprs.iter().try_fold(0, |acc, atom: &Atom| {
                let n: i32 = atom.try_into().ok()?;
                let acc = acc + n;
                Some(acc)
            })?;

            Some(Lit::Bool(sum >= a.try_into().ok()?))
        }
        Expr::FlatSumLeq(_, exprs, a) => {
            let sum = exprs.iter().try_fold(0, |acc, atom: &Atom| {
                let n: i32 = atom.try_into().ok()?;
                let acc = acc + n;
                Some(acc)
            })?;

            Some(Lit::Bool(sum >= a.try_into().ok()?))
        }
        Expr::Min(_, e) => {
            opt_vec_lit_op::<i32, i32>(|e| e.iter().min().copied(), e.as_ref()).map(Lit::Int)
        }
        Expr::Max(_, e) => {
            opt_vec_lit_op::<i32, i32>(|e| e.iter().max().copied(), e.as_ref()).map(Lit::Int)
        }
        Expr::UnsafeDiv(_, a, b) | Expr::SafeDiv(_, a, b) => {
            if unwrap_expr::<i32>(b)? == 0 {
                return None;
            }
            bin_op::<i32, i32>(|a, b| ((a as f32) / (b as f32)).floor() as i32, a, b).map(Lit::Int)
        }
        Expr::UnsafeMod(_, a, b) | Expr::SafeMod(_, a, b) => {
            if unwrap_expr::<i32>(b)? == 0 {
                return None;
            }
            bin_op::<i32, i32>(|a, b| a - b * (a as f32 / b as f32).floor() as i32, a, b)
                .map(Lit::Int)
        }
        Expr::MinionDivEqUndefZero(_, a, b, c) => {
            // div always rounds down
            let a: i32 = a.try_into().ok()?;
            let b: i32 = b.try_into().ok()?;
            let c: i32 = c.try_into().ok()?;

            if b == 0 {
                return None;
            }

            let a = a as f32;
            let b = b as f32;
            let div: i32 = (a / b).floor() as i32;
            Some(Lit::Bool(div == c))
        }
        Expr::Bubble(_, a, b) => bin_op::<bool, bool>(|a, b| a && b, a, b).map(Lit::Bool),
        Expr::MinionReify(_, a, b) => {
            let result = eval_constant(a)?;

            let result: bool = result.try_into().ok()?;
            let b: bool = b.try_into().ok()?;

            Some(Lit::Bool(b == result))
        }
        Expr::MinionReifyImply(_, a, b) => {
            let result = eval_constant(a)?;

            let result: bool = result.try_into().ok()?;
            let b: bool = b.try_into().ok()?;

            if b {
                Some(Lit::Bool(result))
            } else {
                Some(Lit::Bool(true))
            }
        }
        Expr::MinionModuloEqUndefZero(_, a, b, c) => {
            // From Savile Row. Same semantics as division.
            //
            //   a - (b * floor(a/b))
            //
            // We don't use % as it has the same semantics as /. We don't use / as we want to round
            // down instead, not towards zero.

            let a: i32 = a.try_into().ok()?;
            let b: i32 = b.try_into().ok()?;
            let c: i32 = c.try_into().ok()?;

            if b == 0 {
                return None;
            }

            let modulo = a - b * (a as f32 / b as f32).floor() as i32;
            Some(Lit::Bool(modulo == c))
        }
        Expr::MinionPow(_, a, b, c) => {
            // only available for positive a b c

            let a: i32 = a.try_into().ok()?;
            let b: i32 = b.try_into().ok()?;
            let c: i32 = c.try_into().ok()?;

            if a <= 0 {
                return None;
            }

            if b <= 0 {
                return None;
            }

            if c <= 0 {
                return None;
            }

            Some(Lit::Bool(a ^ b == c))
        }
        Expr::MinionWInIntervalSet(_, _, _) => None,
        Expr::AllDiff(_, e) => {
            let es = e.clone().unwrap_list()?;
            let mut lits: HashSet<Lit> = HashSet::new();
            for expr in es {
                let Expr::Atomic(_, Atom::Literal(x)) = expr else {
                    return None;
                };
                match x {
                    Lit::Int(_) | Lit::Bool(_) => {
                        if lits.contains(&x) {
                            return Some(Lit::Bool(false));
                        } else {
                            lits.insert(x.clone());
                        }
                    }
                    Lit::AbstractLiteral(_) => return None, // Reject AbstractLiteral cases
                }
            }
            Some(Lit::Bool(true))
        }
        Expr::FlatAllDiff(_, es) => {
            let mut lits: HashSet<Lit> = HashSet::new();
            for atom in es {
                let Atom::Literal(x) = atom else {
                    return None;
                };

                match x {
                    Lit::Int(_) | Lit::Bool(_) => {
                        if lits.contains(x) {
                            return Some(Lit::Bool(false));
                        } else {
                            lits.insert(x.clone());
                        }
                    }
                    Lit::AbstractLiteral(_) => return None, // Reject AbstractLiteral cases
                }
            }
            Some(Lit::Bool(true))
        }
        Expr::FlatWatchedLiteral(_, _, _) => None,
        Expr::AuxDeclaration(_, _, _) => None,
        Expr::Neg(_, a) => {
            let a: &Atom = a.try_into().ok()?;
            let a: i32 = a.try_into().ok()?;
            Some(Lit::Int(-a))
        }
        Expr::Minus(_, a, b) => {
            let a: &Atom = a.try_into().ok()?;
            let a: i32 = a.try_into().ok()?;

            let b: &Atom = b.try_into().ok()?;
            let b: i32 = b.try_into().ok()?;

            Some(Lit::Int(a - b))
        }
        Expr::FlatMinusEq(_, a, b) => {
            let a: i32 = a.try_into().ok()?;
            let b: i32 = b.try_into().ok()?;
            Some(Lit::Bool(a == -b))
        }
        Expr::FlatProductEq(_, a, b, c) => {
            let a: i32 = a.try_into().ok()?;
            let b: i32 = b.try_into().ok()?;
            let c: i32 = c.try_into().ok()?;
            Some(Lit::Bool(a * b == c))
        }
        Expr::FlatWeightedSumLeq(_, cs, vs, total) => {
            let cs: Vec<i32> = cs
                .iter()
                .map(|x| TryInto::<i32>::try_into(x).ok())
                .collect::<Option<Vec<i32>>>()?;
            let vs: Vec<i32> = vs
                .iter()
                .map(|x| TryInto::<i32>::try_into(x).ok())
                .collect::<Option<Vec<i32>>>()?;
            let total: i32 = total.try_into().ok()?;

            let sum: i32 = izip!(cs, vs).fold(0, |acc, (c, v)| acc + (c * v));

            Some(Lit::Bool(sum <= total))
        }
        Expr::FlatWeightedSumGeq(_, cs, vs, total) => {
            let cs: Vec<i32> = cs
                .iter()
                .map(|x| TryInto::<i32>::try_into(x).ok())
                .collect::<Option<Vec<i32>>>()?;
            let vs: Vec<i32> = vs
                .iter()
                .map(|x| TryInto::<i32>::try_into(x).ok())
                .collect::<Option<Vec<i32>>>()?;
            let total: i32 = total.try_into().ok()?;

            let sum: i32 = izip!(cs, vs).fold(0, |acc, (c, v)| acc + (c * v));

            Some(Lit::Bool(sum >= total))
        }
        Expr::FlatAbsEq(_, x, y) => {
            let x: i32 = x.try_into().ok()?;
            let y: i32 = y.try_into().ok()?;

            Some(Lit::Bool(x == y.abs()))
        }
        Expr::UnsafePow(_, a, b) | Expr::SafePow(_, a, b) => {
            let a: &Atom = a.try_into().ok()?;
            let a: i32 = a.try_into().ok()?;

            let b: &Atom = b.try_into().ok()?;
            let b: i32 = b.try_into().ok()?;

            if (a != 0 || b != 0) && b >= 0 {
                Some(Lit::Int(a.pow(b as u32)))
            } else {
                None
            }
        }
        Expr::Scope(_, _) => None,
        Expr::MinionElementOne(_, _, _, _) => None,
    }
}

/// Evaluate the root expression.
///
/// This returns either Expr::Root([true]) or Expr::Root([false]).
#[register_rule(("Constant", 9001))]
fn eval_root(expr: &Expr, _: &SymbolTable) -> ApplicationResult {
    // this is its own rule not part of apply_eval_constant, because root should return a new root
    // with a literal inside it, not just a literal

    let Expr::Root(_, exprs) = expr else {
        return Err(RuleNotApplicable);
    };

    match exprs.len() {
        0 => Ok(Reduction::pure(Expr::Root(
            Metadata::new(),
            vec![true.into()],
        ))),
        1 => Err(RuleNotApplicable),
        _ => {
            let lit =
                vec_op::<bool, bool>(|e| e.iter().all(|&e| e), exprs).ok_or(RuleNotApplicable)?;

            Ok(Reduction::pure(Expr::Root(
                Metadata::new(),
                vec![lit.into()],
            )))
        }
    }
}

fn un_op<T, A>(f: fn(T) -> A, a: &Expr) -> Option<A>
where
    T: TryFrom<Lit>,
{
    let a = unwrap_expr::<T>(a)?;
    Some(f(a))
}

fn bin_op<T, A>(f: fn(T, T) -> A, a: &Expr, b: &Expr) -> Option<A>
where
    T: TryFrom<Lit>,
{
    let a = unwrap_expr::<T>(a)?;
    let b = unwrap_expr::<T>(b)?;
    Some(f(a, b))
}

#[allow(dead_code)]
fn tern_op<T, A>(f: fn(T, T, T) -> A, a: &Expr, b: &Expr, c: &Expr) -> Option<A>
where
    T: TryFrom<Lit>,
{
    let a = unwrap_expr::<T>(a)?;
    let b = unwrap_expr::<T>(b)?;
    let c = unwrap_expr::<T>(c)?;
    Some(f(a, b, c))
}

fn vec_op<T, A>(f: fn(Vec<T>) -> A, a: &[Expr]) -> Option<A>
where
    T: TryFrom<Lit>,
{
    let a = a.iter().map(unwrap_expr).collect::<Option<Vec<T>>>()?;
    Some(f(a))
}

fn vec_lit_op<T, A>(f: fn(Vec<T>) -> A, a: &Expr) -> Option<A>
where
    T: TryFrom<Lit>,
{
    let a = a.clone().unwrap_list()?;
    let a = a.iter().map(unwrap_expr).collect::<Option<Vec<T>>>()?;
    Some(f(a))
}

fn opt_vec_op<T, A>(f: fn(Vec<T>) -> Option<A>, a: &[Expr]) -> Option<A>
where
    T: TryFrom<Lit>,
{
    let a = a.iter().map(unwrap_expr).collect::<Option<Vec<T>>>()?;
    f(a)
}

fn opt_vec_lit_op<T, A>(f: fn(Vec<T>) -> Option<A>, a: &Expr) -> Option<A>
where
    T: TryFrom<Lit>,
{
    let a = a.clone().unwrap_list()?;
    // FIXME: deal with explicit matrix domains
    let a = a.iter().map(unwrap_expr).collect::<Option<Vec<T>>>()?;
    f(a)
}

#[allow(dead_code)]
fn flat_op<T, A>(f: fn(Vec<T>, T) -> A, a: &[Expr], b: &Expr) -> Option<A>
where
    T: TryFrom<Lit>,
{
    let a = a.iter().map(unwrap_expr).collect::<Option<Vec<T>>>()?;
    let b = unwrap_expr::<T>(b)?;
    Some(f(a, b))
}

fn unwrap_expr<T: TryFrom<Lit>>(expr: &Expr) -> Option<T> {
    let c = eval_constant(expr)?;
    TryInto::<T>::try_into(c).ok()
}

#[cfg(test)]
mod tests {
    use crate::rules::eval_constant;
    use conjure_core::ast::{Atom, Expression, Literal};

    #[test]
    fn div_by_zero() {
        let expr = Expression::UnsafeDiv(
            Default::default(),
            Box::new(Expression::Atomic(
                Default::default(),
                Atom::Literal(Literal::Int(1)),
            )),
            Box::new(Expression::Atomic(
                Default::default(),
                Atom::Literal(Literal::Int(0)),
            )),
        );
        assert_eq!(eval_constant(&expr), None);
    }

    #[test]
    fn safediv_by_zero() {
        let expr = Expression::SafeDiv(
            Default::default(),
            Box::new(Expression::Atomic(
                Default::default(),
                Atom::Literal(Literal::Int(1)),
            )),
            Box::new(Expression::Atomic(
                Default::default(),
                Atom::Literal(Literal::Int(0)),
            )),
        );
        assert_eq!(eval_constant(&expr), None);
    }
}<|MERGE_RESOLUTION|>--- conflicted
+++ resolved
@@ -31,12 +31,8 @@
 /// `Some(Const)` if the expression can be simplified to a constant
 pub fn eval_constant(expr: &Expr) -> Option<Lit> {
     match expr {
-<<<<<<< HEAD
-        // need to specify for subsetEq + intersection + union
-=======
         // need to specify for subsetEq + intersection + union + difference
         //Expr::Difference(_, _, _) => None,
->>>>>>> 2ac927f1
         Expr::Union(_, _, _) => None,
         Expr::Intersect(_, _, _) => None,
         Expr::SubsetEq(_, _, _) => None,
