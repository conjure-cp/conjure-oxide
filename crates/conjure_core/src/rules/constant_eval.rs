--- conflicted
+++ resolved
@@ -30,8 +30,6 @@
 pub fn eval_constant(expr: &Expr) -> Option<Lit> {
     match expr {
         Expr::AbstractLiteral(_, _) => None,
-<<<<<<< HEAD
-=======
         // `fromSolution()` pulls a literal value from last found solution
         Expr::FromSolution(_, _) => None,
         // Same as Expr::Root, we should not replace the dominance relation with a constant
@@ -49,7 +47,6 @@
 
             domain.contains(lit).map(Into::into)
         }
->>>>>>> b52db39d
         Expr::Atomic(_, Atom::Literal(c)) => Some(c.clone()),
         Expr::Atomic(_, Atom::Reference(_c)) => None,
         Expr::Abs(_, e) => un_op::<i32, i32>(|a| a.abs(), e).map(Lit::Int),
@@ -226,8 +223,6 @@
                 };
                 match x {
                     Lit::Int(_) | Lit::Bool(_) => {
-<<<<<<< HEAD
-=======
                         if lits.contains(&x) {
                             return Some(Lit::Bool(false));
                         } else {
@@ -248,7 +243,6 @@
 
                 match x {
                     Lit::Int(_) | Lit::Bool(_) => {
->>>>>>> b52db39d
                         if lits.contains(x) {
                             return Some(Lit::Bool(false));
                         } else {
