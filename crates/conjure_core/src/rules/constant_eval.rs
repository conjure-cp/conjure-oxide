#![allow(dead_code)]
use std::collections::HashSet;

use conjure_core::ast::{Atom, Expression as Expr, Literal as Lit};
use conjure_core::metadata::Metadata;
use conjure_core::rule_engine::{
    register_rule, register_rule_set, ApplicationError, ApplicationError::RuleNotApplicable,
    ApplicationResult, Reduction,
};
use itertools::{izip, Itertools as _};

use crate::ast::matrix;
use crate::ast::{AbstractLiteral, SymbolTable};
use crate::into_matrix;

register_rule_set!("Constant", ());

#[register_rule(("Constant", 9001))]
fn constant_evaluator(expr: &Expr, _: &SymbolTable) -> ApplicationResult {
    if let Expr::Atomic(_, Atom::Literal(_)) = expr {
        return Err(ApplicationError::RuleNotApplicable);
    }
    eval_constant(expr)
        .map(|c| Reduction::pure(Expr::Atomic(Metadata::new(), Atom::Literal(c))))
        .ok_or(ApplicationError::RuleNotApplicable)
}

/// Simplify an expression to a constant if possible
/// Returns:
/// `None` if the expression cannot be simplified to a constant (e.g. if it contains a variable)
/// `Some(Const)` if the expression can be simplified to a constant
pub fn eval_constant(expr: &Expr) -> Option<Lit> {
    match expr {
        Expr::FromSolution(_, _) => None,
        Expr::DominanceRelation(_, _) => None,
        Expr::InDomain(_, e, domain) => {
            let Expr::Atomic(_, Atom::Literal(lit)) = e.as_ref() else {
                return None;
            };

            domain.contains(lit).map(Into::into)
        }
        Expr::Atomic(_, Atom::Literal(c)) => Some(c.clone()),
        Expr::Atomic(_, Atom::Reference(_c)) => None,
        Expr::AbstractLiteral(_, _) => None,
        Expr::Comprehension(_, _) => None,
        Expr::UnsafeIndex(_, subject, indices) | Expr::SafeIndex(_, subject, indices) => {
            let subject: Lit = subject.as_ref().clone().to_literal()?;
            let indices: Vec<Lit> = indices
                .iter()
                .cloned()
                .map(|x| x.to_literal())
                .collect::<Option<Vec<Lit>>>()?;

            let Lit::AbstractLiteral(subject @ AbstractLiteral::Matrix(_, _)) = subject else {
                return None;
            };

            matrix::flatten_enumerate(subject)
                .find(|(i, _)| i == &indices)
                .map(|(_, x)| x)
        }
        Expr::UnsafeSlice(_, subject, indices) | Expr::SafeSlice(_, subject, indices) => {
            let subject: Lit = subject.as_ref().clone().to_literal()?;
            let Lit::AbstractLiteral(subject @ AbstractLiteral::Matrix(_, _)) = subject else {
                return None;
            };

            let hole_dim = indices
                .iter()
                .cloned()
                .position(|x| x.is_none())
                .expect("slice expression should have a hole dimension");

            let missing_domain = matrix::index_domains(subject.clone())[hole_dim].clone();

            let indices: Vec<Option<Lit>> = indices
                .iter()
                .cloned()
                .map(|x| {
                    // the outer option represents success of this iterator, the inner the index
                    // slice.
                    match x {
                        Some(x) => x.to_literal().map(Some),
                        None => Some(None),
                    }
                })
                .collect::<Option<Vec<Option<Lit>>>>()?;

            let indices_in_slice: Vec<Vec<Lit>> = missing_domain
                .values()?
                .into_iter()
                .map(|i| {
                    let mut indices = indices.clone();
                    indices[hole_dim] = Some(i);
                    // These unwraps will only fail if we have multiple holes.
                    // As this is invalid, panicking is fine.
                    indices.into_iter().map(|x| x.unwrap()).collect_vec()
                })
                .collect_vec();

            // Note: indices_in_slice is not necessarily sorted, so this is the best way.
            let elems = matrix::flatten_enumerate(subject)
                .filter(|(i, _)| indices_in_slice.contains(i))
                .map(|(_, elem)| elem)
                .collect();

            Some(Lit::AbstractLiteral(into_matrix![elems]))
        }
        Expr::Abs(_, e) => un_op::<i32, i32>(|a| a.abs(), e).map(Lit::Int),
        Expr::Eq(_, a, b) => bin_op::<i32, bool>(|a, b| a == b, a, b)
            .or_else(|| bin_op::<bool, bool>(|a, b| a == b, a, b))
            .map(Lit::Bool),
        Expr::Neq(_, a, b) => bin_op::<i32, bool>(|a, b| a != b, a, b).map(Lit::Bool),
        Expr::Lt(_, a, b) => bin_op::<i32, bool>(|a, b| a < b, a, b).map(Lit::Bool),
        Expr::Gt(_, a, b) => bin_op::<i32, bool>(|a, b| a > b, a, b).map(Lit::Bool),
        Expr::Leq(_, a, b) => bin_op::<i32, bool>(|a, b| a <= b, a, b).map(Lit::Bool),
        Expr::Geq(_, a, b) => bin_op::<i32, bool>(|a, b| a >= b, a, b).map(Lit::Bool),
        Expr::Not(_, expr) => un_op::<bool, bool>(|e| !e, expr).map(Lit::Bool),
        Expr::And(_, e) => {
            vec_lit_op::<bool, bool>(|e| e.iter().all(|&e| e), e.as_ref()).map(Lit::Bool)
        }
        Expr::Root(_, _) => None,
        Expr::Or(_, e) => {
            vec_lit_op::<bool, bool>(|e| e.iter().any(|&e| e), e.as_ref()).map(Lit::Bool)
        }
        Expr::Imply(_, box1, box2) => {
            let a: &Atom = (&**box1).try_into().ok()?;
            let b: &Atom = (&**box2).try_into().ok()?;

            let a: bool = a.try_into().ok()?;
            let b: bool = b.try_into().ok()?;

            if a {
                // true -> b ~> b
                Some(Lit::Bool(b))
            } else {
                // false -> b ~> true
                Some(Lit::Bool(true))
            }
        }
<<<<<<< HEAD
        Expr::Iff(_, box1, box2) => {
            let a: &Atom = (&**box1).try_into().ok()?;
            let b: &Atom = (&**box2).try_into().ok()?;

            let a: bool = a.try_into().ok()?;
            let b: bool = b.try_into().ok()?;

            Some(Lit::Bool(a == b))
        }

        Expr::Sum(_, exprs) => vec_op::<i32, i32>(|e| e.iter().sum(), exprs).map(Lit::Int),
=======
        Expr::Sum(_, exprs) => vec_lit_op::<i32, i32>(|e| e.iter().sum(), exprs).map(Lit::Int),
>>>>>>> 04015b59
        Expr::Product(_, exprs) => vec_op::<i32, i32>(|e| e.iter().product(), exprs).map(Lit::Int),
        Expr::FlatIneq(_, a, b, c) => {
            let a: i32 = a.try_into().ok()?;
            let b: i32 = b.try_into().ok()?;
            let c: i32 = c.try_into().ok()?;

            Some(Lit::Bool(a <= b + c))
        }
        Expr::FlatSumGeq(_, exprs, a) => {
            let sum = exprs.iter().try_fold(0, |acc, atom: &Atom| {
                let n: i32 = atom.try_into().ok()?;
                let acc = acc + n;
                Some(acc)
            })?;

            Some(Lit::Bool(sum >= a.try_into().ok()?))
        }
        Expr::FlatSumLeq(_, exprs, a) => {
            let sum = exprs.iter().try_fold(0, |acc, atom: &Atom| {
                let n: i32 = atom.try_into().ok()?;
                let acc = acc + n;
                Some(acc)
            })?;

            Some(Lit::Bool(sum >= a.try_into().ok()?))
        }
        Expr::Min(_, e) => {
            opt_vec_lit_op::<i32, i32>(|e| e.iter().min().copied(), e.as_ref()).map(Lit::Int)
        }
        Expr::Max(_, e) => {
            opt_vec_lit_op::<i32, i32>(|e| e.iter().max().copied(), e.as_ref()).map(Lit::Int)
        }
        Expr::UnsafeDiv(_, a, b) | Expr::SafeDiv(_, a, b) => {
            if unwrap_expr::<i32>(b)? == 0 {
                return None;
            }
            bin_op::<i32, i32>(|a, b| ((a as f32) / (b as f32)).floor() as i32, a, b).map(Lit::Int)
        }
        Expr::UnsafeMod(_, a, b) | Expr::SafeMod(_, a, b) => {
            if unwrap_expr::<i32>(b)? == 0 {
                return None;
            }
            bin_op::<i32, i32>(|a, b| a - b * (a as f32 / b as f32).floor() as i32, a, b)
                .map(Lit::Int)
        }
        Expr::MinionDivEqUndefZero(_, a, b, c) => {
            // div always rounds down
            let a: i32 = a.try_into().ok()?;
            let b: i32 = b.try_into().ok()?;
            let c: i32 = c.try_into().ok()?;

            if b == 0 {
                return None;
            }

            let a = a as f32;
            let b = b as f32;
            let div: i32 = (a / b).floor() as i32;
            Some(Lit::Bool(div == c))
        }
        Expr::Bubble(_, a, b) => bin_op::<bool, bool>(|a, b| a && b, a, b).map(Lit::Bool),
        Expr::MinionReify(_, a, b) => {
            let result = eval_constant(a)?;

            let result: bool = result.try_into().ok()?;
            let b: bool = b.try_into().ok()?;

            Some(Lit::Bool(b == result))
        }
        Expr::MinionReifyImply(_, a, b) => {
            let result = eval_constant(a)?;

            let result: bool = result.try_into().ok()?;
            let b: bool = b.try_into().ok()?;

            if b {
                Some(Lit::Bool(result))
            } else {
                Some(Lit::Bool(true))
            }
        }
        Expr::MinionModuloEqUndefZero(_, a, b, c) => {
            // From Savile Row. Same semantics as division.
            //
            //   a - (b * floor(a/b))
            //
            // We don't use % as it has the same semantics as /. We don't use / as we want to round
            // down instead, not towards zero.

            let a: i32 = a.try_into().ok()?;
            let b: i32 = b.try_into().ok()?;
            let c: i32 = c.try_into().ok()?;

            if b == 0 {
                return None;
            }

            let modulo = a - b * (a as f32 / b as f32).floor() as i32;
            Some(Lit::Bool(modulo == c))
        }
        Expr::MinionPow(_, a, b, c) => {
            // only available for positive a b c

            let a: i32 = a.try_into().ok()?;
            let b: i32 = b.try_into().ok()?;
            let c: i32 = c.try_into().ok()?;

            if a <= 0 {
                return None;
            }

            if b <= 0 {
                return None;
            }

            if c <= 0 {
                return None;
            }

            Some(Lit::Bool(a ^ b == c))
        }
        Expr::MinionWInIntervalSet(_, _, _) => None,
        Expr::AllDiff(_, e) => {
            let es = e.clone().unwrap_list()?;
            let mut lits: HashSet<Lit> = HashSet::new();
            for expr in es {
                let Expr::Atomic(_, Atom::Literal(x)) = expr else {
                    return None;
                };
                match x {
                    Lit::Int(_) | Lit::Bool(_) => {
                        if lits.contains(&x) {
                            return Some(Lit::Bool(false));
                        } else {
                            lits.insert(x.clone());
                        }
                    }
                    Lit::AbstractLiteral(_) => return None, // Reject AbstractLiteral cases
                }
            }
            Some(Lit::Bool(true))
        }
        Expr::FlatAllDiff(_, es) => {
            let mut lits: HashSet<Lit> = HashSet::new();
            for atom in es {
                let Atom::Literal(x) = atom else {
                    return None;
                };

                match x {
                    Lit::Int(_) | Lit::Bool(_) => {
                        if lits.contains(x) {
                            return Some(Lit::Bool(false));
                        } else {
                            lits.insert(x.clone());
                        }
                    }
                    Lit::AbstractLiteral(_) => return None, // Reject AbstractLiteral cases
                }
            }
            Some(Lit::Bool(true))
        }
        Expr::FlatWatchedLiteral(_, _, _) => None,
        Expr::AuxDeclaration(_, _, _) => None,
        Expr::Neg(_, a) => {
            let a: &Atom = a.try_into().ok()?;
            let a: i32 = a.try_into().ok()?;
            Some(Lit::Int(-a))
        }
        Expr::Minus(_, a, b) => {
            let a: &Atom = a.try_into().ok()?;
            let a: i32 = a.try_into().ok()?;

            let b: &Atom = b.try_into().ok()?;
            let b: i32 = b.try_into().ok()?;

            Some(Lit::Int(a - b))
        }
        Expr::FlatMinusEq(_, a, b) => {
            let a: i32 = a.try_into().ok()?;
            let b: i32 = b.try_into().ok()?;
            Some(Lit::Bool(a == -b))
        }
        Expr::FlatProductEq(_, a, b, c) => {
            let a: i32 = a.try_into().ok()?;
            let b: i32 = b.try_into().ok()?;
            let c: i32 = c.try_into().ok()?;
            Some(Lit::Bool(a * b == c))
        }
        Expr::FlatWeightedSumLeq(_, cs, vs, total) => {
            let cs: Vec<i32> = cs
                .iter()
                .map(|x| TryInto::<i32>::try_into(x).ok())
                .collect::<Option<Vec<i32>>>()?;
            let vs: Vec<i32> = vs
                .iter()
                .map(|x| TryInto::<i32>::try_into(x).ok())
                .collect::<Option<Vec<i32>>>()?;
            let total: i32 = total.try_into().ok()?;

            let sum: i32 = izip!(cs, vs).fold(0, |acc, (c, v)| acc + (c * v));

            Some(Lit::Bool(sum <= total))
        }
        Expr::FlatWeightedSumGeq(_, cs, vs, total) => {
            let cs: Vec<i32> = cs
                .iter()
                .map(|x| TryInto::<i32>::try_into(x).ok())
                .collect::<Option<Vec<i32>>>()?;
            let vs: Vec<i32> = vs
                .iter()
                .map(|x| TryInto::<i32>::try_into(x).ok())
                .collect::<Option<Vec<i32>>>()?;
            let total: i32 = total.try_into().ok()?;

            let sum: i32 = izip!(cs, vs).fold(0, |acc, (c, v)| acc + (c * v));

            Some(Lit::Bool(sum >= total))
        }
        Expr::FlatAbsEq(_, x, y) => {
            let x: i32 = x.try_into().ok()?;
            let y: i32 = y.try_into().ok()?;

            Some(Lit::Bool(x == y.abs()))
        }
        Expr::UnsafePow(_, a, b) | Expr::SafePow(_, a, b) => {
            let a: &Atom = a.try_into().ok()?;
            let a: i32 = a.try_into().ok()?;

            let b: &Atom = b.try_into().ok()?;
            let b: i32 = b.try_into().ok()?;

            if (a != 0 || b != 0) && b >= 0 {
                Some(Lit::Int(a.pow(b as u32)))
            } else {
                None
            }
        }
        Expr::Scope(_, _) => None,
        Expr::MinionElementOne(_, _, _, _) => None,
    }
}

/// Evaluate the root expression.
///
/// This returns either Expr::Root([true]) or Expr::Root([false]).
#[register_rule(("Constant", 9001))]
fn eval_root(expr: &Expr, _: &SymbolTable) -> ApplicationResult {
    // this is its own rule not part of apply_eval_constant, because root should return a new root
    // with a literal inside it, not just a literal

    let Expr::Root(_, exprs) = expr else {
        return Err(RuleNotApplicable);
    };

    match exprs.len() {
        0 => Ok(Reduction::pure(Expr::Root(
            Metadata::new(),
            vec![true.into()],
        ))),
        1 => Err(RuleNotApplicable),
        _ => {
            let lit =
                vec_op::<bool, bool>(|e| e.iter().all(|&e| e), exprs).ok_or(RuleNotApplicable)?;

            Ok(Reduction::pure(Expr::Root(
                Metadata::new(),
                vec![lit.into()],
            )))
        }
    }
}

fn un_op<T, A>(f: fn(T) -> A, a: &Expr) -> Option<A>
where
    T: TryFrom<Lit>,
{
    let a = unwrap_expr::<T>(a)?;
    Some(f(a))
}

fn bin_op<T, A>(f: fn(T, T) -> A, a: &Expr, b: &Expr) -> Option<A>
where
    T: TryFrom<Lit>,
{
    let a = unwrap_expr::<T>(a)?;
    let b = unwrap_expr::<T>(b)?;
    Some(f(a, b))
}

#[allow(dead_code)]
fn tern_op<T, A>(f: fn(T, T, T) -> A, a: &Expr, b: &Expr, c: &Expr) -> Option<A>
where
    T: TryFrom<Lit>,
{
    let a = unwrap_expr::<T>(a)?;
    let b = unwrap_expr::<T>(b)?;
    let c = unwrap_expr::<T>(c)?;
    Some(f(a, b, c))
}

fn vec_op<T, A>(f: fn(Vec<T>) -> A, a: &[Expr]) -> Option<A>
where
    T: TryFrom<Lit>,
{
    let a = a.iter().map(unwrap_expr).collect::<Option<Vec<T>>>()?;
    Some(f(a))
}

fn vec_lit_op<T, A>(f: fn(Vec<T>) -> A, a: &Expr) -> Option<A>
where
    T: TryFrom<Lit>,
{
    let a = a.clone().unwrap_list()?;
    let a = a.iter().map(unwrap_expr).collect::<Option<Vec<T>>>()?;
    Some(f(a))
}

fn opt_vec_op<T, A>(f: fn(Vec<T>) -> Option<A>, a: &[Expr]) -> Option<A>
where
    T: TryFrom<Lit>,
{
    let a = a.iter().map(unwrap_expr).collect::<Option<Vec<T>>>()?;
    f(a)
}

fn opt_vec_lit_op<T, A>(f: fn(Vec<T>) -> Option<A>, a: &Expr) -> Option<A>
where
    T: TryFrom<Lit>,
{
    let a = a.clone().unwrap_list()?;
    // FIXME: deal with explicit matrix domains
    let a = a.iter().map(unwrap_expr).collect::<Option<Vec<T>>>()?;
    f(a)
}

#[allow(dead_code)]
fn flat_op<T, A>(f: fn(Vec<T>, T) -> A, a: &[Expr], b: &Expr) -> Option<A>
where
    T: TryFrom<Lit>,
{
    let a = a.iter().map(unwrap_expr).collect::<Option<Vec<T>>>()?;
    let b = unwrap_expr::<T>(b)?;
    Some(f(a, b))
}

fn unwrap_expr<T: TryFrom<Lit>>(expr: &Expr) -> Option<T> {
    let c = eval_constant(expr)?;
    TryInto::<T>::try_into(c).ok()
}

#[cfg(test)]
mod tests {
    use crate::rules::eval_constant;
    use conjure_core::ast::{Atom, Expression, Literal};

    #[test]
    fn div_by_zero() {
        let expr = Expression::UnsafeDiv(
            Default::default(),
            Box::new(Expression::Atomic(
                Default::default(),
                Atom::Literal(Literal::Int(1)),
            )),
            Box::new(Expression::Atomic(
                Default::default(),
                Atom::Literal(Literal::Int(0)),
            )),
        );
        assert_eq!(eval_constant(&expr), None);
    }

    #[test]
    fn safediv_by_zero() {
        let expr = Expression::SafeDiv(
            Default::default(),
            Box::new(Expression::Atomic(
                Default::default(),
                Atom::Literal(Literal::Int(1)),
            )),
            Box::new(Expression::Atomic(
                Default::default(),
                Atom::Literal(Literal::Int(0)),
            )),
        );
        assert_eq!(eval_constant(&expr), None);
    }
}<|MERGE_RESOLUTION|>--- conflicted
+++ resolved
@@ -139,7 +139,6 @@
                 Some(Lit::Bool(true))
             }
         }
-<<<<<<< HEAD
         Expr::Iff(_, box1, box2) => {
             let a: &Atom = (&**box1).try_into().ok()?;
             let b: &Atom = (&**box2).try_into().ok()?;
@@ -149,12 +148,9 @@
 
             Some(Lit::Bool(a == b))
         }
-
-        Expr::Sum(_, exprs) => vec_op::<i32, i32>(|e| e.iter().sum(), exprs).map(Lit::Int),
-=======
         Expr::Sum(_, exprs) => vec_lit_op::<i32, i32>(|e| e.iter().sum(), exprs).map(Lit::Int),
->>>>>>> 04015b59
         Expr::Product(_, exprs) => vec_op::<i32, i32>(|e| e.iter().product(), exprs).map(Lit::Int),
+      
         Expr::FlatIneq(_, a, b, c) => {
             let a: i32 = a.try_into().ok()?;
             let b: i32 = b.try_into().ok()?;
