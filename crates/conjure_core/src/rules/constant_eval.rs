use std::collections::HashSet;

use conjure_core::ast::{Atom, Expression as Expr, Literal as Lit};
use conjure_core::metadata::Metadata;
use conjure_core::rule_engine::{
    register_rule, register_rule_set, ApplicationError, ApplicationError::RuleNotApplicable,
    ApplicationResult, Reduction,
};
use itertools::izip;

use crate::ast::SymbolTable;

register_rule_set!("Constant", ());

#[register_rule(("Constant", 9001))]
fn apply_eval_constant(expr: &Expr, _: &SymbolTable) -> ApplicationResult {
    if let Expr::Atomic(_, Atom::Literal(_)) = expr {
        return Err(ApplicationError::RuleNotApplicable);
    }
    eval_constant(expr)
        .map(|c| Reduction::pure(Expr::Atomic(Metadata::new(), Atom::Literal(c))))
        .ok_or(ApplicationError::RuleNotApplicable)
}

/// Simplify an expression to a constant if possible
/// Returns:
/// `None` if the expression cannot be simplified to a constant (e.g. if it contains a variable)
/// `Some(Const)` if the expression can be simplified to a constant
pub fn eval_constant(expr: &Expr) -> Option<Lit> {
    match expr {
<<<<<<< HEAD
        Expr::AbstractLiteral(_, _) => None,
=======
        // `fromSolution()` pulls a literal value from last found solution
        Expr::FromSolution(_, _) => None,
        // Same as Expr::Root, we should not replace the dominance relation with a constant
        Expr::DominanceRelation(_, _) => None,
>>>>>>> be0fc582
        Expr::Atomic(_, Atom::Literal(c)) => Some(c.clone()),
        Expr::Atomic(_, Atom::Reference(_c)) => None,
        Expr::Abs(_, e) => un_op::<i32, i32>(|a| a.abs(), e).map(Lit::Int),
        Expr::Eq(_, a, b) => bin_op::<i32, bool>(|a, b| a == b, a, b)
            .or_else(|| bin_op::<bool, bool>(|a, b| a == b, a, b))
            .map(Lit::Bool),
        Expr::Neq(_, a, b) => bin_op::<i32, bool>(|a, b| a != b, a, b).map(Lit::Bool),
        Expr::Lt(_, a, b) => bin_op::<i32, bool>(|a, b| a < b, a, b).map(Lit::Bool),
        Expr::Gt(_, a, b) => bin_op::<i32, bool>(|a, b| a > b, a, b).map(Lit::Bool),
        Expr::Leq(_, a, b) => bin_op::<i32, bool>(|a, b| a <= b, a, b).map(Lit::Bool),
        Expr::Geq(_, a, b) => bin_op::<i32, bool>(|a, b| a >= b, a, b).map(Lit::Bool),

        Expr::Not(_, expr) => un_op::<bool, bool>(|e| !e, expr).map(Lit::Bool),

        Expr::And(_, exprs) => vec_op::<bool, bool>(|e| e.iter().all(|&e| e), exprs).map(Lit::Bool),
        // this is done elsewhere instead - root should return a new root with a literal inside it,
        // not a literal
        Expr::Root(_, _) => None,
        Expr::Or(_, exprs) => vec_op::<bool, bool>(|e| e.iter().any(|&e| e), exprs).map(Lit::Bool),
        Expr::Imply(_, box1, box2) => {
            let a: &Atom = (&**box1).try_into().ok()?;
            let b: &Atom = (&**box2).try_into().ok()?;

            let a: bool = a.try_into().ok()?;
            let b: bool = b.try_into().ok()?;

            if a {
                // true -> b ~> b
                Some(Lit::Bool(b))
            } else {
                // false -> b ~> true
                Some(Lit::Bool(true))
            }
        }

        Expr::Sum(_, exprs) => vec_op::<i32, i32>(|e| e.iter().sum(), exprs).map(Lit::Int),
        Expr::Product(_, exprs) => vec_op::<i32, i32>(|e| e.iter().product(), exprs).map(Lit::Int),

        Expr::FlatIneq(_, a, b, c) => {
            let a: i32 = a.try_into().ok()?;
            let b: i32 = b.try_into().ok()?;
            let c: i32 = c.try_into().ok()?;

            Some(Lit::Bool(a <= b + c))
        }

        Expr::FlatSumGeq(_, exprs, a) => {
            let sum = exprs.iter().try_fold(0, |acc, atom: &Atom| {
                let n: i32 = atom.try_into().ok()?;
                let acc = acc + n;
                Some(acc)
            })?;

            Some(Lit::Bool(sum >= a.try_into().ok()?))
        }
        Expr::FlatSumLeq(_, exprs, a) => {
            let sum = exprs.iter().try_fold(0, |acc, atom: &Atom| {
                let n: i32 = atom.try_into().ok()?;
                let acc = acc + n;
                Some(acc)
            })?;

            Some(Lit::Bool(sum >= a.try_into().ok()?))
        }
        Expr::Min(_, exprs) => {
            opt_vec_op::<i32, i32>(|e| e.iter().min().copied(), exprs).map(Lit::Int)
        }
        Expr::Max(_, exprs) => {
            opt_vec_op::<i32, i32>(|e| e.iter().max().copied(), exprs).map(Lit::Int)
        }
        Expr::UnsafeDiv(_, a, b) | Expr::SafeDiv(_, a, b) => {
            if unwrap_expr::<i32>(b)? == 0 {
                return None;
            }
            bin_op::<i32, i32>(|a, b| ((a as f32) / (b as f32)).floor() as i32, a, b).map(Lit::Int)
        }
        Expr::UnsafeMod(_, a, b) | Expr::SafeMod(_, a, b) => {
            if unwrap_expr::<i32>(b)? == 0 {
                return None;
            }
            bin_op::<i32, i32>(|a, b| a - b * (a as f32 / b as f32).floor() as i32, a, b)
                .map(Lit::Int)
        }
        Expr::MinionDivEqUndefZero(_, a, b, c) => {
            // div always rounds down
            let a: i32 = a.try_into().ok()?;
            let b: i32 = b.try_into().ok()?;
            let c: i32 = c.try_into().ok()?;

            if b == 0 {
                return None;
            }

            let a = a as f32;
            let b = b as f32;
            let div: i32 = (a / b).floor() as i32;
            Some(Lit::Bool(div == c))
        }
        Expr::Bubble(_, a, b) => bin_op::<bool, bool>(|a, b| a && b, a, b).map(Lit::Bool),

        Expr::MinionReify(_, a, b) => {
            let result = eval_constant(a)?;

            let result: bool = result.try_into().ok()?;
            let b: bool = b.try_into().ok()?;

            Some(Lit::Bool(b == result))
        }

        Expr::MinionReifyImply(_, a, b) => {
            let result = eval_constant(a)?;

            let result: bool = result.try_into().ok()?;
            let b: bool = b.try_into().ok()?;

            if b {
                Some(Lit::Bool(result))
            } else {
                Some(Lit::Bool(true))
            }
        }
        Expr::MinionModuloEqUndefZero(_, a, b, c) => {
            // From Savile Row. Same semantics as division.
            //
            //   a - (b * floor(a/b))
            //
            // We don't use % as it has the same semantics as /. We don't use / as we want to round
            // down instead, not towards zero.

            let a: i32 = a.try_into().ok()?;
            let b: i32 = b.try_into().ok()?;
            let c: i32 = c.try_into().ok()?;

            if b == 0 {
                return None;
            }

            let modulo = a - b * (a as f32 / b as f32).floor() as i32;
            Some(Lit::Bool(modulo == c))
        }

        Expr::MinionPow(_, a, b, c) => {
            // only available for positive a b c

            let a: i32 = a.try_into().ok()?;
            let b: i32 = b.try_into().ok()?;
            let c: i32 = c.try_into().ok()?;

            if a <= 0 {
                return None;
            }

            if b <= 0 {
                return None;
            }

            if c <= 0 {
                return None;
            }

            Some(Lit::Bool(a ^ b == c))
        }

        Expr::AllDiff(_, es) => {
            let mut lits: HashSet<Lit> = HashSet::new();
            for expr in es {
                let Expr::Atomic(_, Atom::Literal(x)) = expr else {
                    return None;
                };
                match x {
                    Lit::Int(_) | Lit::Bool(_) => {
                        if lits.contains(x) {
                            return Some(Lit::Bool(false));
                        } else {
                            lits.insert(x.clone());
                        }
                    }
                    Lit::AbstractLiteral(_) => return None, // Reject AbstractLiteral cases
                }
            }
            Some(Lit::Bool(true))
        }
        Expr::FlatWatchedLiteral(_, _, _) => None,
        Expr::AuxDeclaration(_, _, _) => None,
        Expr::Neg(_, a) => {
            let a: &Atom = a.try_into().ok()?;
            let a: i32 = a.try_into().ok()?;
            Some(Lit::Int(-a))
        }
        Expr::Minus(_, a, b) => {
            let a: &Atom = a.try_into().ok()?;
            let a: i32 = a.try_into().ok()?;

            let b: &Atom = b.try_into().ok()?;
            let b: i32 = b.try_into().ok()?;

            Some(Lit::Int(a - b))
        }
        Expr::FlatMinusEq(_, a, b) => {
            let a: i32 = a.try_into().ok()?;
            let b: i32 = b.try_into().ok()?;
            Some(Lit::Bool(a == -b))
        }
        Expr::FlatProductEq(_, a, b, c) => {
            let a: i32 = a.try_into().ok()?;
            let b: i32 = b.try_into().ok()?;
            let c: i32 = c.try_into().ok()?;
            Some(Lit::Bool(a * b == c))
        }
        Expr::FlatWeightedSumLeq(_, cs, vs, total) => {
            let cs: Vec<i32> = cs
                .iter()
                .map(|x| TryInto::<i32>::try_into(x).ok())
                .collect::<Option<Vec<i32>>>()?;
            let vs: Vec<i32> = vs
                .iter()
                .map(|x| TryInto::<i32>::try_into(x).ok())
                .collect::<Option<Vec<i32>>>()?;
            let total: i32 = total.try_into().ok()?;

            let sum: i32 = izip!(cs, vs).fold(0, |acc, (c, v)| acc + (c * v));

            Some(Lit::Bool(sum <= total))
        }

        Expr::FlatWeightedSumGeq(_, cs, vs, total) => {
            let cs: Vec<i32> = cs
                .iter()
                .map(|x| TryInto::<i32>::try_into(x).ok())
                .collect::<Option<Vec<i32>>>()?;
            let vs: Vec<i32> = vs
                .iter()
                .map(|x| TryInto::<i32>::try_into(x).ok())
                .collect::<Option<Vec<i32>>>()?;
            let total: i32 = total.try_into().ok()?;

            let sum: i32 = izip!(cs, vs).fold(0, |acc, (c, v)| acc + (c * v));

            Some(Lit::Bool(sum >= total))
        }
        Expr::FlatAbsEq(_, x, y) => {
            let x: i32 = x.try_into().ok()?;
            let y: i32 = y.try_into().ok()?;

            Some(Lit::Bool(x == y.abs()))
        }

        Expr::UnsafePow(_, a, b) | Expr::SafePow(_, a, b) => {
            let a: &Atom = a.try_into().ok()?;
            let a: i32 = a.try_into().ok()?;

            let b: &Atom = b.try_into().ok()?;
            let b: i32 = b.try_into().ok()?;

            if (a != 0 || b != 0) && b >= 0 {
                Some(Lit::Int(a ^ b))
            } else {
                None
            }
        }
        Expr::Scope(_, _) => None,
    }
}

/// Evaluate the root expression.
///
/// This returns either Expr::Root([true]) or Expr::Root([false]).
#[register_rule(("Constant", 9001))]
fn eval_root(expr: &Expr, _: &SymbolTable) -> ApplicationResult {
    // this is its own rule not part of apply_eval_constant, because root should return a new root
    // with a literal inside it, not just a literal

    let Expr::Root(_, exprs) = expr else {
        return Err(RuleNotApplicable);
    };

    match exprs.len() {
        0 => Ok(Reduction::pure(Expr::Root(
            Metadata::new(),
            vec![true.into()],
        ))),
        1 => Err(RuleNotApplicable),
        _ => {
            let lit =
                vec_op::<bool, bool>(|e| e.iter().all(|&e| e), exprs).ok_or(RuleNotApplicable)?;

            Ok(Reduction::pure(Expr::Root(
                Metadata::new(),
                vec![lit.into()],
            )))
        }
    }
}

fn un_op<T, A>(f: fn(T) -> A, a: &Expr) -> Option<A>
where
    T: TryFrom<Lit>,
{
    let a = unwrap_expr::<T>(a)?;
    Some(f(a))
}

fn bin_op<T, A>(f: fn(T, T) -> A, a: &Expr, b: &Expr) -> Option<A>
where
    T: TryFrom<Lit>,
{
    let a = unwrap_expr::<T>(a)?;
    let b = unwrap_expr::<T>(b)?;
    Some(f(a, b))
}

#[allow(dead_code)]
fn tern_op<T, A>(f: fn(T, T, T) -> A, a: &Expr, b: &Expr, c: &Expr) -> Option<A>
where
    T: TryFrom<Lit>,
{
    let a = unwrap_expr::<T>(a)?;
    let b = unwrap_expr::<T>(b)?;
    let c = unwrap_expr::<T>(c)?;
    Some(f(a, b, c))
}

fn vec_op<T, A>(f: fn(Vec<T>) -> A, a: &[Expr]) -> Option<A>
where
    T: TryFrom<Lit>,
{
    let a = a.iter().map(unwrap_expr).collect::<Option<Vec<T>>>()?;
    Some(f(a))
}

fn opt_vec_op<T, A>(f: fn(Vec<T>) -> Option<A>, a: &[Expr]) -> Option<A>
where
    T: TryFrom<Lit>,
{
    let a = a.iter().map(unwrap_expr).collect::<Option<Vec<T>>>()?;
    f(a)
}

#[allow(dead_code)]
fn flat_op<T, A>(f: fn(Vec<T>, T) -> A, a: &[Expr], b: &Expr) -> Option<A>
where
    T: TryFrom<Lit>,
{
    let a = a.iter().map(unwrap_expr).collect::<Option<Vec<T>>>()?;
    let b = unwrap_expr::<T>(b)?;
    Some(f(a, b))
}

fn unwrap_expr<T: TryFrom<Lit>>(expr: &Expr) -> Option<T> {
    let c = eval_constant(expr)?;
    TryInto::<T>::try_into(c).ok()
}

#[cfg(test)]
mod tests {
    use crate::rules::eval_constant;
    use conjure_core::ast::{Atom, Expression, Literal};

    #[test]
    fn div_by_zero() {
        let expr = Expression::UnsafeDiv(
            Default::default(),
            Box::new(Expression::Atomic(
                Default::default(),
                Atom::Literal(Literal::Int(1)),
            )),
            Box::new(Expression::Atomic(
                Default::default(),
                Atom::Literal(Literal::Int(0)),
            )),
        );
        assert_eq!(eval_constant(&expr), None);
    }

    #[test]
    fn safediv_by_zero() {
        let expr = Expression::SafeDiv(
            Default::default(),
            Box::new(Expression::Atomic(
                Default::default(),
                Atom::Literal(Literal::Int(1)),
            )),
            Box::new(Expression::Atomic(
                Default::default(),
                Atom::Literal(Literal::Int(0)),
            )),
        );
        assert_eq!(eval_constant(&expr), None);
    }
}<|MERGE_RESOLUTION|>--- conflicted
+++ resolved
@@ -28,14 +28,11 @@
 /// `Some(Const)` if the expression can be simplified to a constant
 pub fn eval_constant(expr: &Expr) -> Option<Lit> {
     match expr {
-<<<<<<< HEAD
         Expr::AbstractLiteral(_, _) => None,
-=======
         // `fromSolution()` pulls a literal value from last found solution
         Expr::FromSolution(_, _) => None,
         // Same as Expr::Root, we should not replace the dominance relation with a constant
         Expr::DominanceRelation(_, _) => None,
->>>>>>> be0fc582
         Expr::Atomic(_, Atom::Literal(c)) => Some(c.clone()),
         Expr::Atomic(_, Atom::Reference(_c)) => None,
         Expr::Abs(_, e) => un_op::<i32, i32>(|a| a.abs(), e).map(Lit::Int),
