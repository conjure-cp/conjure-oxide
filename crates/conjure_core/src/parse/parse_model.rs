#![allow(clippy::unwrap_used)]
#![allow(clippy::expect_used)]
<<<<<<< HEAD
use serde_json::Value;
use serde_json::Value as JsonValue;
=======
use std::cell::RefCell;
>>>>>>> 786ae3cc
use std::collections::HashMap;
use std::rc::Rc;
use std::sync::{Arc, RwLock};

<<<<<<< HEAD
=======
use serde_json::Value;
use serde_json::Value as JsonValue;

use crate::ast::comprehension::ComprehensionBuilder;
>>>>>>> 786ae3cc
use crate::ast::Declaration;
use crate::ast::{
    AbstractLiteral, Atom, Domain, Expression, Literal, Name, Range, SetAttr, SymbolTable,
};
use crate::context::Context;
use crate::error::{Error, Result};
use crate::metadata::Metadata;
use crate::{bug, error, into_matrix_expr, throw_error, Model};
macro_rules! parser_trace {
    ($($arg:tt)+) => {
        log::trace!(target:"jsonparser",$($arg)+)
    };
}

macro_rules! parser_debug {
    ($($arg:tt)+) => {
        log::debug!(target:"jsonparser",$($arg)+)
    };
}

pub fn model_from_json(str: &str, context: Arc<RwLock<Context<'static>>>) -> Result<Model> {
    let mut m = Model::new(context);
    let v: JsonValue = serde_json::from_str(str)?;
    let statements = v["mStatements"]
        .as_array()
        .ok_or(error!("mStatements is not an array"))?;

    for statement in statements {
        let entry = statement
            .as_object()
            .ok_or(error!("mStatements contains a non-object"))?
            .iter()
            .next()
            .ok_or(error!("mStatements contains an empty object"))?;

        match entry.0.as_str() {
            "Declaration" => {
                let decl = entry
                    .1
                    .as_object()
                    .ok_or(error!("Declaration is not an object".to_owned()))?;

                // One field in the declaration should tell us what kind it is.
                //
                // Find it, ignoring the other fields.
                //
                // e.g. FindOrGiven,

                let mut valid_decl: bool = false;
                let scope = m.as_submodel().symbols_ptr_unchecked().clone();
                let submodel = m.as_submodel_mut();
                for (kind, value) in decl {
                    match kind.as_str() {
                        "FindOrGiven" => {
                            parse_variable(value, &mut submodel.symbols_mut())?;
                            valid_decl = true;
                            break;
                        }
                        "Letting" => {
                            parse_letting(value, &mut submodel.symbols_mut(), &scope)?;
                            valid_decl = true;
                            break;
                        }
                        _ => continue,
                    }
                }

                if !valid_decl {
                    throw_error!("Declaration is not a valid kind")?;
                }
            }
            "SuchThat" => {
                let constraints_arr = match entry.1.as_array() {
                    Some(x) => x,
                    None => bug!("SuchThat is not a vector"),
                };

                let constraints: Vec<Expression> = constraints_arr
                    .iter()
                    .map(|x| {
                        parse_expression(x, m.as_submodel_mut().symbols_ptr_unchecked()).unwrap()
                    })
                    .collect();
                m.as_submodel_mut().add_constraints(constraints);
                // println!("Nb constraints {}", m.constraints.len());
            }
            otherwise => bug!("Unhandled Statement {:#?}", otherwise),
        }
    }

    Ok(m)
}

fn parse_variable(v: &JsonValue, symtab: &mut SymbolTable) -> Result<()> {
    let arr = v.as_array().ok_or(error!("FindOrGiven is not an array"))?;
    let name = arr[1]
        .as_object()
        .ok_or(error!("FindOrGiven[1] is not an object"))?["Name"]
        .as_str()
        .ok_or(error!("FindOrGiven[1].Name is not a string"))?;

    let name = Name::UserName(name.to_owned());

    let domain = arr[2]
        .as_object()
        .ok_or(error!("FindOrGiven[2] is not an object"))?
        .iter()
        .next()
        .ok_or(error!("FindOrGiven[2] is an empty object"))?;

    let domain = parse_domain(domain.0, domain.1)?;

    symtab
        .insert(Rc::new(Declaration::new_var(name.clone(), domain)))
        .ok_or(Error::Parse(format!(
            "Could not add {name} to symbol table as it already exists"
        )))
}

fn parse_letting(
    v: &JsonValue,
    symtab: &mut SymbolTable,
    scope: &Rc<RefCell<SymbolTable>>,
) -> Result<()> {
    let arr = v.as_array().ok_or(error!("Letting is not an array"))?;
    let name = arr[0]
        .as_object()
        .ok_or(error!("Letting[0] is not an object"))?["Name"]
        .as_str()
        .ok_or(error!("Letting[0].Name is not a string"))?;
    let name = Name::UserName(name.to_owned());
    // value letting
    if let Some(value) = parse_expression(&arr[1], scope) {
        symtab
            .insert(Rc::new(Declaration::new_value_letting(name.clone(), value)))
            .ok_or(Error::Parse(format!(
                "Could not add {name} to symbol table as it already exists"
            )))
    } else {
        // domain letting
        let domain = &arr[1]
            .as_object()
            .ok_or(error!("Letting[1] is not an object".to_owned()))?["Domain"]
            .as_object()
            .ok_or(error!("Letting[1].Domain is not an object"))?
            .iter()
            .next()
            .ok_or(error!("Letting[1].Domain is an empty object"))?;

        let domain = parse_domain(domain.0, domain.1)?;

        symtab
            .insert(Rc::new(Declaration::new_domain_letting(
                name.clone(),
                domain,
            )))
            .ok_or(Error::Parse(format!(
                "Could not add {name} to symbol table as it already exists"
            )))
    }
}

fn parse_domain(domain_name: &str, domain_value: &JsonValue) -> Result<Domain> {
    match domain_name {
        "DomainInt" => Ok(parse_int_domain(domain_value)?),
        "DomainBool" => Ok(Domain::BoolDomain),
        "DomainReference" => Ok(Domain::DomainReference(Name::UserName(
            domain_value
                .as_array()
                .ok_or(error!("DomainReference is not an array"))?[0]
                .as_object()
                .ok_or(error!("DomainReference[0] is not an object"))?["Name"]
                .as_str()
                .ok_or(error!("DomainReference[0].Name is not a string"))?
                .into(),
        ))),
        "DomainSet" => {
            let dom = domain_value.get(2).and_then(|v| v.as_object());
            let domain_obj = dom.expect("domain object exists");
            let domain = domain_obj
                .iter()
                .next()
                .ok_or(Error::Parse("DomainSet is an empty object".to_owned()))?;
            let domain = match domain_name {
                "DomainInt" => {
                    println!("DomainInt: {:#?}", domain.1);
                    Ok(parse_int_domain(domain.1)?)
                }
                "DomainBool" => Ok(Domain::BoolDomain),
                _ => Err(Error::Parse(
                    "FindOrGiven[2] is an unknown object".to_owned(),
                )),
            }?;
            print!("{:?}", domain);
            Ok(Domain::DomainSet(SetAttr::None, Box::new(domain)))
        }

        "DomainMatrix" => {
            let domain_value = domain_value
                .as_array()
                .ok_or(error!("Domain matrix is not an array"))?;

            let indexed_by_domain = domain_value[0].clone();
            let (index_domain_name, index_domain_value) = indexed_by_domain
                .as_object()
                .ok_or(error!("DomainMatrix[0] is not an object"))?
                .iter()
                .next()
                .ok_or(error!(""))?;

            let (value_domain_name, value_domain_value) = domain_value[1]
                .as_object()
                .ok_or(error!(""))?
                .iter()
                .next()
                .ok_or(error!(""))?;

            // Conjure stores a 2-d matrix as a matrix of a matrix.
            //
            // Therefore, the index is always a Domain.

            let mut index_domains: Vec<Domain> = vec![];

            index_domains.push(parse_domain(index_domain_name, index_domain_value)?);

            // We want to store 2-d matrices as a matrix with two index domains, not a matrix in a
            // matrix.
            //
            // Walk through the value domain until it is not a DomainMatrix, adding the index to
            // our list of indices.
            let mut value_domain = parse_domain(value_domain_name, value_domain_value)?;
            while let Domain::DomainMatrix(new_value_domain, mut indices) = value_domain {
                index_domains.append(&mut indices);
                value_domain = *new_value_domain.clone()
            }

            Ok(Domain::DomainMatrix(Box::new(value_domain), index_domains))
        }

        _ => Err(Error::Parse(
            "FindOrGiven[2] is an unknown object".to_owned(), // consider covered
        )),
    }
}

fn parse_int_domain(v: &JsonValue) -> Result<Domain> {
    let mut ranges = Vec::new();
    let arr = v
        .as_array()
        .ok_or(error!("DomainInt is not an array".to_owned()))?[1]
        .as_array()
        .ok_or(error!("DomainInt[1] is not an array".to_owned()))?;
    for range in arr {
        let range = range
            .as_object()
            .ok_or(error!("DomainInt[1] contains a non-object"))?
            .iter()
            .next()
            .ok_or(error!("DomainInt[1] contains an empty object"))?;
        match range.0.as_str() {
            "RangeBounded" => {
                let arr = range
                    .1
                    .as_array()
                    .ok_or(error!("RangeBounded is not an array".to_owned()))?;
                let mut nums = Vec::new();
                for item in arr.iter() {
                    let num = parse_domain_value_int(item)
                        .ok_or(error!("Could not parse int domain constant"))?;
                    nums.push(num);
                }
                ranges.push(Range::Bounded(nums[0], nums[1]));
            }
            "RangeSingle" => {
                let num = parse_domain_value_int(range.1)
                    .ok_or(error!("Could not parse int domain constant"))?;
                ranges.push(Range::Single(num));
            }
            _ => return throw_error!("DomainInt[1] contains an unknown object"),
        }
    }
    Ok(Domain::IntDomain(ranges))
}

/// Parses a (possibly) integer value inside the range of a domain
///
/// 1. (positive number) Constant/ConstantInt/1
///
/// 2. (negative number) Op/MkOpNegate/Constant/ConstantInt/1
///
/// Unlike `parse_constant` this handles the negation operator. `parse_constant` expects the
/// negation to already have been handled as an expression; however, here we do not expect domain
/// values to be part of larger expressions, only negated.
///
fn parse_domain_value_int(obj: &JsonValue) -> Option<i32> {
    parser_trace!("trying to parse domain value: {}", obj);

    fn try_parse_positive_int(obj: &JsonValue) -> Option<i32> {
        parser_trace!(".. trying as a positive domain value: {}", obj);
        // Positive number: Constant/ConstantInt/1

        let leaf_node = obj
            .pointer("/Constant/ConstantInt/1")
            .or_else(|| obj.pointer("/ConstantInt/1"))?;

        match leaf_node.as_i64()?.try_into() {
            Ok(x) => {
                parser_trace!(".. success!");
                Some(x)
            }
            Err(_) => {
                println!(
                    "Could not convert integer constant to i32: {:#?}",
                    leaf_node
                );
                None
            }
        }
    }

    fn try_parse_negative_int(obj: &JsonValue) -> Option<i32> {
        // Negative number: Op/MkOpNegate/Constant/ConstantInt/1

        // Unwrap negation operator, giving us a Constant/ConstantInt/1
        //
        // This is just a positive constant, so try to parse it as such

        parser_trace!(".. trying as a negative domain value: {}", obj);
        let inner_constant_node = obj.pointer("/Op/MkOpNegate")?;
        let inner_num = try_parse_positive_int(inner_constant_node)?;

        parser_trace!(".. success!");
        Some(-inner_num)
    }

    try_parse_positive_int(obj).or_else(|| try_parse_negative_int(obj))
}

// this needs an explicit type signature to force the closures to have the same type
type BinOp = Box<dyn Fn(Metadata, Box<Expression>, Box<Expression>) -> Expression>;
type UnaryOp = Box<dyn Fn(Metadata, Box<Expression>) -> Expression>;
type VecOp = Box<dyn Fn(Metadata, Vec<Expression>) -> Expression>;

pub fn parse_expression(obj: &JsonValue, scope: &Rc<RefCell<SymbolTable>>) -> Option<Expression> {
    let binary_operators: HashMap<&str, BinOp> = [
        (
            "MkOpEq",
            Box::new(Expression::Eq) as Box<dyn Fn(_, _, _) -> _>,
        ),
        (
            "MkOpNeq",
            Box::new(Expression::Neq) as Box<dyn Fn(_, _, _) -> _>,
        ),
        (
            "MkOpGeq",
            Box::new(Expression::Geq) as Box<dyn Fn(_, _, _) -> _>,
        ),
        (
            "MkOpLeq",
            Box::new(Expression::Leq) as Box<dyn Fn(_, _, _) -> _>,
        ),
        (
            "MkOpGt",
            Box::new(Expression::Gt) as Box<dyn Fn(_, _, _) -> _>,
        ),
        (
            "MkOpLt",
            Box::new(Expression::Lt) as Box<dyn Fn(_, _, _) -> _>,
        ),
        (
            "MkOpGt",
            Box::new(Expression::Gt) as Box<dyn Fn(_, _, _) -> _>,
        ),
        (
            "MkOpLt",
            Box::new(Expression::Lt) as Box<dyn Fn(_, _, _) -> _>,
        ),
        (
            "MkOpDiv",
            Box::new(Expression::UnsafeDiv) as Box<dyn Fn(_, _, _) -> _>,
        ),
        (
            "MkOpMod",
            Box::new(Expression::UnsafeMod) as Box<dyn Fn(_, _, _) -> _>,
        ),
        (
            "MkOpMinus",
            Box::new(Expression::Minus) as Box<dyn Fn(_, _, _) -> _>,
        ),
        (
            "MkOpImply",
            Box::new(Expression::Imply) as Box<dyn Fn(_, _, _) -> _>,
        ),
        (
            "MkOpPow",
            Box::new(Expression::UnsafePow) as Box<dyn Fn(_, _, _) -> _>,
        ),
    ]
    .into_iter()
    .collect();

    let unary_operators: HashMap<&str, UnaryOp> = [
        (
            "MkOpNot",
            Box::new(Expression::Not) as Box<dyn Fn(_, _) -> _>,
        ),
        (
            "MkOpNegate",
            Box::new(Expression::Neg) as Box<dyn Fn(_, _) -> _>,
        ),
        (
            "MkOpTwoBars",
            Box::new(Expression::Abs) as Box<dyn Fn(_, _) -> _>,
        ),
        (
            "MkOpAnd",
            Box::new(Expression::And) as Box<dyn Fn(_, _) -> _>,
        ),
        ("MkOpOr", Box::new(Expression::Or) as Box<dyn Fn(_, _) -> _>),
        (
            "MkOpMin",
            Box::new(Expression::Min) as Box<dyn Fn(_, _) -> _>,
        ),
        (
            "MkOpMax",
            Box::new(Expression::Max) as Box<dyn Fn(_, _) -> _>,
        ),
        (
            "MkOpAllDiff",
            Box::new(Expression::AllDiff) as Box<dyn Fn(_, _) -> _>,
        ),
    ]
    .into_iter()
    .collect();

    let vec_operators: HashMap<&str, VecOp> = [
        (
            "MkOpSum",
            Box::new(Expression::Sum) as Box<dyn Fn(_, _) -> _>,
        ),
        (
            "MkOpProduct",
            Box::new(Expression::Product) as Box<dyn Fn(_, _) -> _>,
        ),
    ]
    .into_iter()
    .collect();

    let mut binary_operator_names = binary_operators.iter().map(|x| x.0);
    let mut unary_operator_names = unary_operators.iter().map(|x| x.0);
    let mut vec_operator_names = vec_operators.iter().map(|x| x.0);
    #[allow(clippy::unwrap_used)]
    match obj {
        Value::Object(op) if op.contains_key("Op") => match &op["Op"] {
            Value::Object(bin_op) if binary_operator_names.any(|key| bin_op.contains_key(*key)) => {
                Some(parse_bin_op(bin_op, binary_operators, scope).unwrap())
            }
            Value::Object(un_op) if unary_operator_names.any(|key| un_op.contains_key(*key)) => {
                Some(parse_unary_op(un_op, unary_operators, scope).unwrap())
            }
            Value::Object(vec_op) if vec_operator_names.any(|key| vec_op.contains_key(*key)) => {
                Some(parse_vec_op(vec_op, vec_operators, scope).unwrap())
            }

            Value::Object(op)
                if op.contains_key("MkOpIndexing") || op.contains_key("MkOpSlicing") =>
            {
                parse_indexing_slicing_op(op, scope)
            }
            otherwise => bug!("Unhandled Op {:#?}", otherwise),
        },
        Value::Object(comprehension) if comprehension.contains_key("Comprehension") => {
            Some(parse_comprehension(comprehension, Rc::clone(scope)).unwrap())
        }
        Value::Object(refe) if refe.contains_key("Reference") => {
            let name = refe["Reference"].as_array()?[0].as_object()?["Name"].as_str()?;
            Some(Expression::Atomic(
                Metadata::new(),
                Atom::Reference(Name::UserName(name.to_string())),
            ))
        }
        Value::Object(abslit) if abslit.contains_key("AbstractLiteral") => {
<<<<<<< HEAD
            if abslit["AbstractLiteral"]
                .as_object()?
                .contains_key("AbsLitSet")
            {
                Some(parse_abs_lit(&abslit["AbstractLiteral"]["AbsLitSet"]).unwrap())
            } else {
                Some(parse_abstract_matrix_as_expr(obj).unwrap())
            }
=======
            Some(parse_abstract_matrix_as_expr(obj, scope).unwrap())
>>>>>>> 786ae3cc
        }

        Value::Object(constant) if constant.contains_key("Constant") => Some(
            parse_constant(constant, scope)
                .or_else(|| parse_abstract_matrix_as_expr(obj, scope))
                .unwrap(),
        ),

        Value::Object(constant) if constant.contains_key("ConstantAbstract") => {
            Some(parse_abstract_matrix_as_expr(obj, scope).unwrap())
        }

        Value::Object(constant) if constant.contains_key("ConstantInt") => {
            Some(parse_constant(constant, scope).unwrap())
        }
        Value::Object(constant) if constant.contains_key("ConstantBool") => {
            Some(parse_constant(constant, scope).unwrap())
        }

        _ => None,
    }
}

<<<<<<< HEAD
fn parse_abs_lit(abs_set: &Value) -> Option<Expression> {
    let values = abs_set.as_array()?; // Ensure it's an array
    let expressions = values
        .iter()
        .map(parse_expression)
        .map(|x| x.expect("invalid subexpression")) // Ensure valid expressions
        .collect::<Vec<Expression>>(); // Collect all expressions

    Some(Expression::AbstractLiteral(
        Metadata::new(),
        AbstractLiteral::Set(expressions),
=======
fn parse_comprehension(
    comprehension: &serde_json::Map<String, Value>,
    scope: Rc<RefCell<SymbolTable>>,
) -> Option<Expression> {
    let value = &comprehension["Comprehension"];
    let mut comprehension = ComprehensionBuilder::new();
    let expr = parse_expression(value.pointer("/0")?, &scope)?;

    let generators_and_guards = value.pointer("/1")?.as_array()?.iter();

    for value in generators_and_guards {
        let value = value.as_object()?;
        let (name, value) = value.iter().next()?;
        comprehension = match name.as_str() {
            "Generator" => {
                // TODO: more things than GenDomainNoRepr and Single names here?
                let name = value.pointer("/GenDomainNoRepr/0/Single/Name")?.as_str()?;
                let (domain_name, domain_value) = value
                    .pointer("/GenDomainNoRepr/1")?
                    .as_object()?
                    .iter()
                    .next()?;
                let domain = parse_domain(domain_name, domain_value).ok()?;
                comprehension.generator(Name::UserName(name.to_string()), domain)
            }

            "Condition" => comprehension.guard(parse_expression(value, &scope)?),

            x => {
                bug!("unknown field inside comprehension {x}");
            }
        }
    }

    Some(Expression::Comprehension(
        Metadata::new(),
        Box::new(comprehension.with_return_value(expr, scope)),
>>>>>>> 786ae3cc
    ))
}

fn parse_bin_op(
    bin_op: &serde_json::Map<String, Value>,
    binary_operators: HashMap<&str, BinOp>,
    scope: &Rc<RefCell<SymbolTable>>,
) -> Option<Expression> {
    // we know there is a single key value pair in this object
    // extract the value, ignore the key
    let (key, value) = bin_op.into_iter().next()?;

    let constructor = binary_operators.get(key.as_str())?;

    match &value {
        Value::Array(bin_op_args) if bin_op_args.len() == 2 => {
            let arg1 = parse_expression(&bin_op_args[0], scope)?;
            let arg2 = parse_expression(&bin_op_args[1], scope)?;
            Some(constructor(Metadata::new(), Box::new(arg1), Box::new(arg2)))
        }
        otherwise => bug!("Unhandled parse_bin_op {:#?}", otherwise),
    }
}

fn parse_indexing_slicing_op(
    op: &serde_json::Map<String, Value>,
    scope: &Rc<RefCell<SymbolTable>>,
) -> Option<Expression> {
    // we know there is a single key value pair in this object
    // extract the value, ignore the key
    let (key, value) = op.into_iter().next()?;

    // we know that this is meant to be a mkopindexing, so anything that goes wrong from here is a
    // bug!

    // Conjure does a[1,2,3] as MkOpIndexing(MkOpIndexing(MkOpIndexing(a,3),2),1).
    //
    // And  a[1,..,3] as MkOpIndexing(MkOpSlicing(MkOpIndexing(a,3)),1).
    //
    // However, we want this in a flattened form: Index(a, [1,2,3])
    let mut target: Expression;
    let mut indices: Vec<Option<Expression>> = vec![];

    // true if this has no slicing, false otherwise.
    let mut all_known = true;

    match key.as_str() {
        "MkOpIndexing" => {
            match &value {
                Value::Array(op_args) if op_args.len() == 2 => {
                    target = parse_expression(&op_args[0], scope).expect("expected an expression");
                    indices.push(Some(
                        parse_expression(&op_args[1], scope).expect("expected an expression"),
                    ));
                }
                otherwise => bug!("Unknown object inside MkOpIndexing: {:#?}", otherwise),
            };
        }

        "MkOpSlicing" => {
            all_known = false;
            match &value {
                Value::Array(op_args) if op_args.len() == 3 => {
                    target = parse_expression(&op_args[0], scope).expect("expected an expression");
                    indices.push(None);
                }
                otherwise => bug!("Unknown object inside MkOpSlicing: {:#?}", otherwise),
            };
        }

        _ => {
            return None;
        }
    }

    loop {
        match &mut target {
            Expression::UnsafeIndex(_, new_target, new_indices) => {
                indices.extend(new_indices.iter().cloned().map(Some));
                target = *new_target.clone();
            }

            Expression::UnsafeSlice(_, new_target, new_indices) => {
                all_known = false;
                indices.append(new_indices);
                target = *new_target.clone();
            }

            _ => {
                // not a slice or an index, we have reached the target.
                break;
            }
        }
    }

    indices.reverse();

    if all_known {
        Some(Expression::UnsafeIndex(
            Metadata::new(),
            Box::new(target),
            indices.into_iter().map(|x| x.unwrap()).collect(),
        ))
    } else {
        Some(Expression::UnsafeSlice(
            Metadata::new(),
            Box::new(target),
            indices,
        ))
    }
}

fn parse_unary_op(
    un_op: &serde_json::Map<String, Value>,
    unary_operators: HashMap<&str, UnaryOp>,
    scope: &Rc<RefCell<SymbolTable>>,
) -> Option<Expression> {
    let (key, value) = un_op.into_iter().next()?;
    let constructor = unary_operators.get(key.as_str())?;

    let arg = parse_expression(value, scope)?;
    Some(constructor(Metadata::new(), Box::new(arg)))
}

fn parse_vec_op(
    vec_op: &serde_json::Map<String, Value>,
    vec_operators: HashMap<&str, VecOp>,
    scope: &Rc<RefCell<SymbolTable>>,
) -> Option<Expression> {
    let (key, value) = vec_op.into_iter().next()?;
    let constructor = vec_operators.get(key.as_str())?;

    parser_debug!("Trying to parse vec_op: {key} ...");

    let mut args_parsed: Option<Vec<Option<Expression>>> = None;
    if let Some(abs_lit_matrix) = value.pointer("/AbstractLiteral/AbsLitMatrix/1") {
        parser_trace!("... containing a matrix of literals");
        args_parsed = abs_lit_matrix.as_array().map(|x| {
            x.iter()
                .map(|x| parse_expression(x, scope))
                .collect::<Vec<Option<Expression>>>()
        });
    }
    // the input of this expression is constant - e.g. or([]), or([false]), min([2]), etc.
    else if let Some(const_abs_lit_matrix) =
        value.pointer("/Constant/ConstantAbstract/AbsLitMatrix/1")
    {
        parser_trace!("... containing a matrix of constants");
        args_parsed = const_abs_lit_matrix.as_array().map(|x| {
            x.iter()
                .map(|x| parse_expression(x, scope))
                .collect::<Vec<Option<Expression>>>()
        });
    }

    let args_parsed = args_parsed?;

    let number_of_args = args_parsed.len();
    parser_debug!("... with {number_of_args} args {args_parsed:#?}");

    let valid_args: Vec<Expression> = args_parsed.into_iter().flatten().collect();
    if number_of_args != valid_args.len() {
        None
    } else {
        parser_debug!("... success!");
        Some(constructor(Metadata::new(), valid_args))
    }
}

// Takes in { AbstractLiteral: .... }
fn parse_abstract_matrix_as_expr(
    value: &serde_json::Value,
    scope: &Rc<RefCell<SymbolTable>>,
) -> Option<Expression> {
    parser_trace!("trying to parse an abstract literal matrix");
    let (values, domain_name, domain_value) =
        if let Some(abs_lit_matrix) = value.pointer("/AbstractLiteral/AbsLitMatrix") {
            parser_trace!(".. found JSON pointer /AbstractLiteral/AbstractLitMatrix");
            let (domain_name, domain_value) =
                abs_lit_matrix.pointer("/0")?.as_object()?.iter().next()?;
            let values = abs_lit_matrix.pointer("/1")?;

            Some((values, domain_name, domain_value))
        }
        // the input of this expression is constant - e.g. or([]), or([false]), min([2]), etc.
        else if let Some(const_abs_lit_matrix) =
            value.pointer("/Constant/ConstantAbstract/AbsLitMatrix")
        {
            parser_trace!(".. found JSON pointer /Constant/ConstantAbstract/AbsLitMatrix");
            let (domain_name, domain_value) = const_abs_lit_matrix
                .pointer("/0")?
                .as_object()?
                .iter()
                .next()?;
            let values = const_abs_lit_matrix.pointer("/1")?;

            Some((values, domain_name, domain_value))
        } else if let Some(const_abs_lit_matrix) = value.pointer("/ConstantAbstract/AbsLitMatrix") {
            parser_trace!(".. found JSON pointer /ConstantAbstract/AbsLitMatrix");
            let (domain_name, domain_value) = const_abs_lit_matrix
                .pointer("/0")?
                .as_object()?
                .iter()
                .next()?;
            let values = const_abs_lit_matrix.pointer("/1")?;
            Some((values, domain_name, domain_value))
        } else {
            None
        }?;

    parser_trace!(".. found in domain and values in JSON:");
    parser_trace!(".. .. index domain name {domain_name}");
    parser_trace!(".. .. values {value}");

    let args_parsed = values.as_array().map(|x| {
        x.iter()
            .map(|x| parse_expression(x, scope))
            .map(|x| x.expect("invalid subexpression"))
            .collect::<Vec<Expression>>()
    })?;

    if !args_parsed.is_empty() {
        parser_trace!(
            ".. successfully parsed values as expressions: {}, ... ",
            args_parsed[0]
        );
    } else {
        parser_trace!(".. successfully parsed empty values ",);
    }
    match parse_domain(domain_name, domain_value) {
        Ok(domain) => {
            parser_trace!("... sucessfully parsed domain as {domain}");
            Some(into_matrix_expr![args_parsed;domain])
        }
        Err(_) => {
            parser_trace!("... failed to parse domain, creating a matrix without one.");
            Some(into_matrix_expr![args_parsed])
        }
    }
}

fn parse_constant(
    constant: &serde_json::Map<String, Value>,
    scope: &Rc<RefCell<SymbolTable>>,
) -> Option<Expression> {
    match &constant.get("Constant") {
        Some(Value::Object(int)) if int.contains_key("ConstantInt") => {
            let int_32: i32 = match int["ConstantInt"].as_array()?[1].as_i64()?.try_into() {
                Ok(x) => x,
                Err(_) => {
                    println!(
                        "Could not convert integer constant to i32: {:#?}",
                        int["ConstantInt"]
                    );
                    return None;
                }
            };

            Some(Expression::Atomic(
                Metadata::new(),
                Atom::Literal(Literal::Int(int_32)),
            ))
        }

        Some(Value::Object(b)) if b.contains_key("ConstantBool") => {
            let b: bool = b["ConstantBool"].as_bool()?;
            Some(Expression::Atomic(
                Metadata::new(),
                Atom::Literal(Literal::Bool(b)),
            ))
        }

        Some(Value::Object(int)) if int.contains_key("ConstantAbstract") => {
            if let Some(Value::Object(obj)) = int.get("ConstantAbstract") {
                if let Some(arr) = obj.get("AbsLitSet") {
<<<<<<< HEAD
                    return parse_abs_lit(arr);
=======
                    let mut expressions: Vec<Expression> = Vec::new();

                    for expr in arr
                        .as_array()?
                        .iter()
                        .filter_map(|x| parse_expression(x, scope))
                    {
                        if let Expression::Atomic(_, Atom::Literal(literal)) = expr {
                            expressions
                                .push(Expression::Atomic(Metadata::new(), Atom::Literal(literal)))
                        }
                        //  support other expressions as well
                    }
                    return Some(Expression::AbstractLiteral(
                        Metadata::new(),
                        AbstractLiteral::Set(expressions),
                    ));
>>>>>>> 786ae3cc
                }
            }
            None
        }

        // sometimes (e.g. constant matrices) we can have a ConstantInt / Constant bool that is
        // not wrapped in Constant
        None => {
            let int_expr = constant
                .get("ConstantInt")
                .and_then(|x| x.as_array())
                .and_then(|x| x[1].as_i64())
                .and_then(|x| x.try_into().ok())
                .map(|x| Expression::Atomic(Metadata::new(), Atom::Literal(Literal::Int(x))));

            if let e @ Some(_) = int_expr {
                return e;
            }

            let bool_expr = constant
                .get("ConstantBool")
                .and_then(|x| x.as_bool())
                .map(|x| Expression::Atomic(Metadata::new(), Atom::Literal(Literal::Bool(x))));

            if let e @ Some(_) = bool_expr {
                return e;
            }

            bug!("Unhandled parse_constant {:#?}", constant);
        }
        otherwise => bug!("Unhandled parse_constant {:#?}", otherwise),
    }
}<|MERGE_RESOLUTION|>--- conflicted
+++ resolved
@@ -1,22 +1,14 @@
 #![allow(clippy::unwrap_used)]
 #![allow(clippy::expect_used)]
-<<<<<<< HEAD
-use serde_json::Value;
-use serde_json::Value as JsonValue;
-=======
 use std::cell::RefCell;
->>>>>>> 786ae3cc
 use std::collections::HashMap;
 use std::rc::Rc;
 use std::sync::{Arc, RwLock};
 
-<<<<<<< HEAD
-=======
 use serde_json::Value;
 use serde_json::Value as JsonValue;
 
 use crate::ast::comprehension::ComprehensionBuilder;
->>>>>>> 786ae3cc
 use crate::ast::Declaration;
 use crate::ast::{
     AbstractLiteral, Atom, Domain, Expression, Literal, Name, Range, SetAttr, SymbolTable,
@@ -499,18 +491,14 @@
             ))
         }
         Value::Object(abslit) if abslit.contains_key("AbstractLiteral") => {
-<<<<<<< HEAD
             if abslit["AbstractLiteral"]
                 .as_object()?
                 .contains_key("AbsLitSet")
             {
-                Some(parse_abs_lit(&abslit["AbstractLiteral"]["AbsLitSet"]).unwrap())
+                Some(parse_abs_lit(&abslit["AbstractLiteral"]["AbsLitSet"], scope).unwrap())
             } else {
-                Some(parse_abstract_matrix_as_expr(obj).unwrap())
-            }
-=======
-            Some(parse_abstract_matrix_as_expr(obj, scope).unwrap())
->>>>>>> 786ae3cc
+                Some(parse_abstract_matrix_as_expr(obj, scope).unwrap())
+            }
         }
 
         Value::Object(constant) if constant.contains_key("Constant") => Some(
@@ -534,19 +522,19 @@
     }
 }
 
-<<<<<<< HEAD
-fn parse_abs_lit(abs_set: &Value) -> Option<Expression> {
+fn parse_abs_lit(abs_set: &Value, scope: &Rc<RefCell<SymbolTable>>) -> Option<Expression> {
     let values = abs_set.as_array()?; // Ensure it's an array
     let expressions = values
         .iter()
-        .map(parse_expression)
-        .map(|x| x.expect("invalid subexpression")) // Ensure valid expressions
+        .map(|values| parse_expression(values, scope))
+        .map(|values| values.expect("invalid subexpression")) // Ensure valid expressions
         .collect::<Vec<Expression>>(); // Collect all expressions
 
     Some(Expression::AbstractLiteral(
         Metadata::new(),
         AbstractLiteral::Set(expressions),
-=======
+    ))
+}
 fn parse_comprehension(
     comprehension: &serde_json::Map<String, Value>,
     scope: Rc<RefCell<SymbolTable>>,
@@ -584,7 +572,6 @@
     Some(Expression::Comprehension(
         Metadata::new(),
         Box::new(comprehension.with_return_value(expr, scope)),
->>>>>>> 786ae3cc
     ))
 }
 
@@ -860,27 +847,7 @@
         Some(Value::Object(int)) if int.contains_key("ConstantAbstract") => {
             if let Some(Value::Object(obj)) = int.get("ConstantAbstract") {
                 if let Some(arr) = obj.get("AbsLitSet") {
-<<<<<<< HEAD
-                    return parse_abs_lit(arr);
-=======
-                    let mut expressions: Vec<Expression> = Vec::new();
-
-                    for expr in arr
-                        .as_array()?
-                        .iter()
-                        .filter_map(|x| parse_expression(x, scope))
-                    {
-                        if let Expression::Atomic(_, Atom::Literal(literal)) = expr {
-                            expressions
-                                .push(Expression::Atomic(Metadata::new(), Atom::Literal(literal)))
-                        }
-                        //  support other expressions as well
-                    }
-                    return Some(Expression::AbstractLiteral(
-                        Metadata::new(),
-                        AbstractLiteral::Set(expressions),
-                    ));
->>>>>>> 786ae3cc
+                    return parse_abs_lit(arr, scope);
                 }
             }
             None
