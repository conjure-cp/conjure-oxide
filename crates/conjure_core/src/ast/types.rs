use serde::{Deserialize, Serialize};

#[derive(Clone, Debug, PartialEq, Eq, Deserialize, Serialize)]
pub enum ReturnType {
    Int,
    Bool,
<<<<<<< HEAD
    Set,
=======
}

/// Something with a return type
pub trait Typeable {
    fn return_type(&self) -> Option<ReturnType>;
>>>>>>> ad7290de
}<|MERGE_RESOLUTION|>--- conflicted
+++ resolved
@@ -4,13 +4,10 @@
 pub enum ReturnType {
     Int,
     Bool,
-<<<<<<< HEAD
     Set,
-=======
 }
 
 /// Something with a return type
 pub trait Typeable {
     fn return_type(&self) -> Option<ReturnType>;
->>>>>>> ad7290de
 }