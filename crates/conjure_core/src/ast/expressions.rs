--- conflicted
+++ resolved
@@ -52,9 +52,6 @@
 
     Atomic(Metadata, Atom),
 
-<<<<<<< HEAD
-    
-=======
     /// A matrix index.
     ///
     /// Defined iff the indices are within their respective index domains.
@@ -90,7 +87,6 @@
     /// `SafeSlice` respectively.
     InDomain(Metadata, Box<Expression>, Domain),
 
->>>>>>> b52db39d
     Scope(Metadata, Box<SubModel>),
 
     /// `|x|` - absolute value of `x`
@@ -411,9 +407,6 @@
         let ret = match self {
             //todo
             Expression::AbstractLiteral(_, _) => None,
-<<<<<<< HEAD
-            Expression::Atomic(_, Atom::Reference(name)) => Some(syms.domain(name)?),
-=======
             Expression::DominanceRelation(_, _) => Some(Domain::BoolDomain),
             Expression::FromSolution(_, expr) => expr.domain_of(syms),
             Expression::UnsafeIndex(_, matrix, _) | Expression::SafeIndex(_, matrix, _) => {
@@ -444,7 +437,6 @@
             }
             Expression::InDomain(_, _, _) => Some(Domain::BoolDomain),
             Expression::Atomic(_, Atom::Reference(name)) => Some(syms.resolve_domain(name)?),
->>>>>>> b52db39d
             Expression::Atomic(_, Atom::Literal(Literal::Int(n))) => {
                 Some(Domain::IntDomain(vec![Range::Single(*n)]))
             }
@@ -631,8 +623,6 @@
     pub fn return_type(&self) -> Option<ReturnType> {
         match self {
             Expression::AbstractLiteral(_, _) => None,
-<<<<<<< HEAD
-=======
             Expression::UnsafeIndex(_, subject, _) | Expression::SafeIndex(_, subject, _) => {
                 Some(subject.return_type()?)
             }
@@ -640,7 +630,6 @@
                 Some(ReturnType::Matrix(Box::new(subject.return_type()?)))
             }
             Expression::InDomain(_, _, _) => Some(ReturnType::Bool),
->>>>>>> b52db39d
             Expression::Root(_, _) => Some(ReturnType::Bool),
             Expression::DominanceRelation(_, _) => Some(ReturnType::Bool),
             Expression::FromSolution(_, expr) => expr.return_type(),
@@ -817,15 +806,6 @@
 impl Display for Expression {
     fn fmt(&self, f: &mut Formatter<'_>) -> std::fmt::Result {
         match &self {
-<<<<<<< HEAD
-           
-            Expression::AbstractLiteral(_, expressions) => {
-                match expressions {
-                    AbstractLiteral::Set(vec) => write!(f, "Set({})", pretty_vec(vec)),
-                    AbstractLiteral::Matrix(vec) => write!(f, "Matrix({})", pretty_vec(vec)),
-                }
-                
-=======
             Expression::AbstractLiteral(_, l) => l.fmt(f),
             Expression::UnsafeIndex(_, e1, e2) | Expression::SafeIndex(_, e1, e2) => {
                 write!(f, "{e1}{}", pretty_vec(e2))
@@ -844,7 +824,6 @@
 
             Expression::InDomain(_, e, domain) => {
                 write!(f, "__inDomain({e},{domain})")
->>>>>>> b52db39d
             }
             Expression::Root(_, exprs) => {
                 write!(f, "{}", pretty_expressions_as_top_level(exprs))
