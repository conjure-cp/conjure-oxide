--- conflicted
+++ resolved
@@ -340,13 +340,10 @@
     /// Returns the possible values of the expression, recursing to leaf expressions
     pub fn domain_of(&self, syms: &SymbolTable) -> Option<Domain> {
         let ret = match self {
-<<<<<<< HEAD
             //todo
             Expression::AbstractLiteral(_, _) => None,
-=======
             Expression::DominanceRelation(_, _) => Some(Domain::BoolDomain),
             Expression::FromSolution(_, expr) => expr.domain_of(syms),
->>>>>>> be0fc582
             Expression::Atomic(_, Atom::Reference(name)) => Some(syms.domain(name)?),
             Expression::Atomic(_, Atom::Literal(Literal::Int(n))) => {
                 Some(Domain::IntDomain(vec![Range::Single(*n)]))
@@ -640,7 +637,7 @@
     // TODO: (flm8) this will change once we implement a parser (two-way conversion)
     fn fmt(&self, f: &mut Formatter<'_>) -> std::fmt::Result {
         match &self {
-           
+            // TODO: add display impl
             Expression::AbstractLiteral(_, _) => {
                 write!(f, "todo")
             }
