use std::fmt::{Display, Formatter};
use std::sync::Arc;

use serde::{Deserialize, Serialize};

use enum_compatability_macro::document_compatibility;
use uniplate::derive::Uniplate;
use uniplate::Biplate;
use uniplate::Uniplate;

use crate::ast::constants::Constant;
use crate::ast::symbol_table::{Name, SymbolTable};
use crate::ast::ReturnType;
use crate::metadata::Metadata;

use super::{Domain, Range};

/// Represents different types of expressions used to define rules and constraints in the model.
///
/// The `Expression` enum includes operations, constants, and variable references
/// used to build rules and conditions for the model.
#[document_compatibility]
#[derive(Clone, Debug, PartialEq, Eq, Serialize, Deserialize, Uniplate)]
#[uniplate(walk_into=[])]
#[biplate(to=Constant)]
#[biplate(to=Metadata)]
pub enum Expression {
    /**
     * Represents an empty expression
     * NB: we only expect this at the top level of a model (if there is no constraints)
     */
    Nothing,

    /// An expression representing "A is valid as long as B is true"
    /// Turns into a conjunction when it reaches a boolean context
    Bubble(Metadata, Box<Expression>, Box<Expression>),

    #[compatible(Minion, JsonInput)]
    Constant(Metadata, Constant),

    #[compatible(Minion, JsonInput, SAT)]
    Reference(Metadata, Name),

    #[compatible(Minion, JsonInput)]
    Sum(Metadata, Vec<Expression>),

    // /// Division after preventing division by zero, usually with a top-level constraint
    // #[compatible(Minion)]
    // SafeDiv(Metadata, Box<Expression>, Box<Expression>),
    // /// Division with a possibly undefined value (division by 0)
    // #[compatible(Minion, JsonInput)]
    // Div(Metadata, Box<Expression>, Box<Expression>),
    #[compatible(JsonInput)]
    Min(Metadata, Vec<Expression>),

    #[compatible(JsonInput)]
    Max(Metadata, Vec<Expression>),

    #[compatible(JsonInput, SAT)]
    Not(Metadata, Box<Expression>),

    #[compatible(JsonInput, SAT)]
    Or(Metadata, Vec<Expression>),

    #[compatible(JsonInput, SAT)]
    And(Metadata, Vec<Expression>),

    #[compatible(JsonInput)]
    Eq(Metadata, Box<Expression>, Box<Expression>),

    #[compatible(JsonInput)]
    Neq(Metadata, Box<Expression>, Box<Expression>),

    #[compatible(JsonInput)]
    Geq(Metadata, Box<Expression>, Box<Expression>),

    #[compatible(JsonInput)]
    Leq(Metadata, Box<Expression>, Box<Expression>),

    #[compatible(JsonInput)]
    Gt(Metadata, Box<Expression>, Box<Expression>),

    #[compatible(JsonInput)]
    Lt(Metadata, Box<Expression>, Box<Expression>),

    /// Division after preventing division by zero, usually with a bubble
    SafeDiv(Metadata, Box<Expression>, Box<Expression>),

    /// Division with a possibly undefined value (division by 0)
    #[compatible(JsonInput)]
    UnsafeDiv(Metadata, Box<Expression>, Box<Expression>),

    /* Flattened SumEq.
     *
     * Note: this is an intermediary step that's used in the process of converting from conjure model to minion.
     * This is NOT a valid expression in either Essence or minion.
     *
     * ToDo: This is a stop gap solution. Eventually it may be better to have multiple constraints instead? (gs248)
     */
    SumEq(Metadata, Vec<Expression>, Box<Expression>),

    // Flattened Constraints
    #[compatible(Minion)]
    SumGeq(Metadata, Vec<Expression>, Box<Expression>),

    #[compatible(Minion)]
    SumLeq(Metadata, Vec<Expression>, Box<Expression>),

    #[compatible(Minion)]
    DivEq(Metadata, Box<Expression>, Box<Expression>, Box<Expression>),

    #[compatible(Minion)]
    Ineq(Metadata, Box<Expression>, Box<Expression>, Box<Expression>),

    #[compatible(Minion)]
    AllDiff(Metadata, Vec<Expression>),

    /// w-literal(x,k) is SAT iff x == k, where x is a variable and k a constant.
    ///
    /// This is a low-level Minion constraint and you should (probably) use Eq instead. The main
    /// use of w-literal is to convert boolean variables to constraints so that they can be used
    /// inside watched-and and watched-or.
    ///
    /// See `rules::minion::boolean_literal_to_wliteral`.
    ///
    ///
    #[compatible(Minion)]
    WatchedLiteral(Metadata, Name, Constant),

    #[compatible(Minion)]
    Reify(Metadata, Box<Expression>, Box<Expression>),
}

fn expr_vec_to_domain_i32(
    exprs: &[Expression],
    op: fn(i32, i32) -> Option<i32>,
    vars: &SymbolTable,
) -> Option<Domain> {
    let domains: Vec<Option<_>> = exprs.iter().map(|e| e.domain_of(vars)).collect();
    domains
        .into_iter()
        .reduce(|a, b| a.and_then(|x| b.and_then(|y| x.apply_i32(op, &y))))
        .flatten()
}

fn range_vec_bounds_i32(ranges: &Vec<Range<i32>>) -> (i32, i32) {
    let mut min = i32::MAX;
    let mut max = i32::MIN;
    for r in ranges {
        match r {
            Range::Single(i) => {
                if *i < min {
                    min = *i;
                }
                if *i > max {
                    max = *i;
                }
            }
            Range::Bounded(i, j) => {
                if *i < min {}
                if *j > max {
                    max = *j;
                }
            }
        }
    }
    (min, max)
}

impl Expression {
    /// Returns the possible values of the expression, recursing to leaf expressions
    pub fn domain_of(&self, vars: &SymbolTable) -> Option<Domain> {
        let ret = match self {
            Expression::Reference(_, name) => Some(vars.get(name)?.domain.clone()),
            Expression::Constant(_, Constant::Int(n)) => {
                Some(Domain::IntDomain(vec![Range::Single(*n)]))
            }
            Expression::Constant(_, Constant::Bool(_)) => Some(Domain::BoolDomain),
            Expression::Sum(_, exprs) => expr_vec_to_domain_i32(exprs, |x, y| Some(x + y), vars),
            Expression::Min(_, exprs) => {
                expr_vec_to_domain_i32(exprs, |x, y| Some(if x < y { x } else { y }), vars)
            }
            Expression::Max(_, exprs) => {
                expr_vec_to_domain_i32(exprs, |x, y| Some(if x > y { x } else { y }), vars)
            }
            Expression::UnsafeDiv(_, a, b) | Expression::SafeDiv(_, a, b) => {
                a.domain_of(vars)?.apply_i32(
                    |x, y| if y != 0 { Some(x / y) } else { None },
                    &b.domain_of(vars)?,
                )
            }
            _ => todo!("Calculate domain of {:?}", self),
            // TODO: (flm8) Add support for calculating the domains of more expression types
        };
        match ret {
            // TODO: (flm8) the Minion bindings currently only support single ranges for domains, so we use the min/max bounds
            // Once they support a full domain as we define it, we can remove this conversion
            Some(Domain::IntDomain(ranges)) if ranges.len() > 1 => {
                let (min, max) = range_vec_bounds_i32(&ranges);
                Some(Domain::IntDomain(vec![Range::Bounded(min, max)]))
            }
            _ => ret,
        }
    }

    pub fn get_meta(&self) -> Metadata {
        return <Expression as Biplate<Metadata>>::children_bi(&self)[0].clone();
    }

    pub fn set_meta(&self, meta: Metadata) {
        <Expression as Biplate<Metadata>>::transform_bi(&self, Arc::new(move |_| meta.clone()));
    }

    pub fn can_be_undefined(&self) -> bool {
        // TODO: there will be more false cases but we are being conservative
        match self {
            Expression::Reference(_, _) => false,
            Expression::Constant(_, Constant::Bool(_)) => false,
            Expression::Constant(_, Constant::Int(_)) => false,
            _ => true,
        }
    }

    pub fn return_type(&self) -> Option<ReturnType> {
        match self {
            Expression::Constant(_, Constant::Int(_)) => Some(ReturnType::Int),
            Expression::Constant(_, Constant::Bool(_)) => Some(ReturnType::Bool),
            Expression::Reference(_, _) => None,
            Expression::Sum(_, _) => Some(ReturnType::Int),
            Expression::Min(_, _) => Some(ReturnType::Int),
            Expression::Max(_, _) => Some(ReturnType::Int),
            Expression::Not(_, _) => Some(ReturnType::Bool),
            Expression::Or(_, _) => Some(ReturnType::Bool),
            Expression::And(_, _) => Some(ReturnType::Bool),
            Expression::Eq(_, _, _) => Some(ReturnType::Bool),
            Expression::Neq(_, _, _) => Some(ReturnType::Bool),
            Expression::Geq(_, _, _) => Some(ReturnType::Bool),
            Expression::Leq(_, _, _) => Some(ReturnType::Bool),
            Expression::Gt(_, _, _) => Some(ReturnType::Bool),
            Expression::Lt(_, _, _) => Some(ReturnType::Bool),
            Expression::SafeDiv(_, _, _) => Some(ReturnType::Int),
            Expression::UnsafeDiv(_, _, _) => Some(ReturnType::Int),
            Expression::SumEq(_, _, _) => Some(ReturnType::Bool),
            Expression::SumGeq(_, _, _) => Some(ReturnType::Bool),
            Expression::SumLeq(_, _, _) => Some(ReturnType::Bool),
            Expression::DivEq(_, _, _, _) => Some(ReturnType::Bool),
            Expression::Ineq(_, _, _, _) => Some(ReturnType::Bool),
            Expression::AllDiff(_, _) => Some(ReturnType::Bool),
            Expression::Bubble(_, _, _) => None, // TODO: (flm8) should this be a bool?
            Expression::Nothing => None,
            Expression::WatchedLiteral(_, _, _) => Some(ReturnType::Bool),
            Expression::Reify(_, _, _) => Some(ReturnType::Bool),
        }
    }

    // TODO: rewrite to use uniplate
    pub fn is_clean(&self) -> bool {
<<<<<<< HEAD
        match self {
            Expression::Nothing => true,
            Expression::Constant(metadata, _) => metadata.clean,
            Expression::Reference(metadata, _) => metadata.clean,
            Expression::Sum(metadata, _exprs) => metadata.clean,
            Expression::Min(metadata, _exprs) => metadata.clean,
            Expression::Max(metadata, _exprs) => metadata.clean,
            Expression::Not(metadata, _expr) => metadata.clean,
            Expression::Or(metadata, _exprs) => metadata.clean,
            Expression::And(metadata, _exprs) => metadata.clean,
            Expression::Eq(metadata, _box1, _box2) => metadata.clean,
            Expression::Neq(metadata, _box1, _box2) => metadata.clean,
            Expression::Geq(metadata, _box1, _box2) => metadata.clean,
            Expression::Leq(metadata, _box1, _box2) => metadata.clean,
            Expression::Gt(metadata, _box1, _box2) => metadata.clean,
            Expression::Lt(metadata, _box1, _box2) => metadata.clean,
            Expression::SumGeq(metadata, _box1, _box2) => metadata.clean,
            Expression::SumLeq(metadata, _box1, _box2) => metadata.clean,
            Expression::Ineq(metadata, _box1, _box2, _box3) => metadata.clean,
            Expression::AllDiff(metadata, _exprs) => metadata.clean,
            Expression::SumEq(metadata, _exprs, _expr) => metadata.clean,
            _ => false,
        }
    }

    pub fn set_clean(&mut self, bool_value: bool) {
        match self {
            Expression::Nothing => {}
            Expression::Constant(metadata, _) => metadata.clean = bool_value,
            Expression::Reference(metadata, _) => metadata.clean = bool_value,
            Expression::Sum(metadata, _) => {
                metadata.clean = bool_value;
            }
            Expression::Min(metadata, _) => {
                metadata.clean = bool_value;
            }
            Expression::Max(metadata, _) => {
                metadata.clean = bool_value;
            }
            Expression::Not(metadata, _) => {
                metadata.clean = bool_value;
            }
            Expression::Or(metadata, _) => {
                metadata.clean = bool_value;
            }
            Expression::And(metadata, _) => {
                metadata.clean = bool_value;
            }
            Expression::Eq(metadata, _box1, _box2) => {
                metadata.clean = bool_value;
            }
            Expression::Neq(metadata, _box1, _box2) => {
                metadata.clean = bool_value;
            }
            Expression::Geq(metadata, _box1, _box2) => {
                metadata.clean = bool_value;
            }
            Expression::Leq(metadata, _box1, _box2) => {
                metadata.clean = bool_value;
            }
            Expression::Gt(metadata, _box1, _box2) => {
                metadata.clean = bool_value;
            }
            Expression::Lt(metadata, _box1, _box2) => {
                metadata.clean = bool_value;
            }
            Expression::SumGeq(metadata, _box1, _box2) => {
                metadata.clean = bool_value;
            }
            Expression::SumLeq(metadata, _box1, _box2) => {
                metadata.clean = bool_value;
            }
            Expression::Ineq(metadata, _box1, _box2, _box3) => {
                metadata.clean = bool_value;
            }
            Expression::AllDiff(metadata, _exprs) => {
                metadata.clean = bool_value;
            }
            Expression::SumEq(metadata, _exprs, _expr) => {
                metadata.clean = bool_value;
            }
            Expression::Bubble(metadata, _box1, _box2) => {
                metadata.clean = bool_value;
            }
            Expression::SafeDiv(metadata, _box1, _box2) => {
                metadata.clean = bool_value;
            }
            Expression::UnsafeDiv(metadata, _box1, _box2) => {
                metadata.clean = bool_value;
            }
            Expression::DivEq(metadata, _box1, _box2, _box3) => {
                metadata.clean = bool_value;
            }
            Expression::WatchedLiteral(metadata, _name, _constant) => {
                metadata.clean = bool_value;
            }
            Expression::Reify(metadata, _, _) => {
                metadata.clean = bool_value;
            }
        }
=======
        let metadata = self.get_meta();
        metadata.clean
    }

    pub fn set_clean(&mut self, bool_value: bool) {
        let mut metadata = self.get_meta();
        metadata.clean = bool_value;
        self.set_meta(metadata);
>>>>>>> 991bbd10
    }
}

fn display_expressions(expressions: &[Expression]) -> String {
    // if expressions.len() <= 3 {
    format!(
        "[{}]",
        expressions
            .iter()
            .map(|e| e.to_string())
            .collect::<Vec<String>>()
            .join(", ")
    )
    // } else {
    //     format!(
    //         "[{}..{}]",
    //         expressions[0],
    //         expressions[expressions.len() - 1]
    //     )
    // }
}

impl From<i32> for Expression {
    fn from(i: i32) -> Self {
        Expression::Constant(Metadata::new(), Constant::Int(i))
    }
}

impl From<bool> for Expression {
    fn from(b: bool) -> Self {
        Expression::Constant(Metadata::new(), Constant::Bool(b))
    }
}

impl Display for Expression {
    // TODO: (flm8) this will change once we implement a parser (two-way conversion)
    fn fmt(&self, f: &mut Formatter<'_>) -> std::fmt::Result {
        match &self {
            Expression::Constant(_, c) => match c {
                Constant::Bool(b) => write!(f, "{}", b),
                Constant::Int(i) => write!(f, "{}", i),
            },
            Expression::Reference(_, name) => match name {
                Name::MachineName(n) => write!(f, "_{}", n),
                Name::UserName(s) => write!(f, "{}", s),
            },
            Expression::Nothing => write!(f, "Nothing"),
            Expression::Sum(_, expressions) => {
                write!(f, "Sum({})", display_expressions(expressions))
            }
            Expression::Min(_, expressions) => {
                write!(f, "Min({})", display_expressions(expressions))
            }
            Expression::Max(_, expressions) => {
                write!(f, "Max({})", display_expressions(expressions))
            }
            Expression::Not(_, expr_box) => {
                write!(f, "Not({})", expr_box.clone())
            }
            Expression::Or(_, expressions) => {
                write!(f, "Or({})", display_expressions(expressions))
            }
            Expression::And(_, expressions) => {
                write!(f, "And({})", display_expressions(expressions))
            }
            Expression::Eq(_, box1, box2) => {
                write!(f, "({} = {})", box1.clone(), box2.clone())
            }
            Expression::Neq(_, box1, box2) => {
                write!(f, "({} != {})", box1.clone(), box2.clone())
            }
            Expression::Geq(_, box1, box2) => {
                write!(f, "({} >= {})", box1.clone(), box2.clone())
            }
            Expression::Leq(_, box1, box2) => {
                write!(f, "({} <= {})", box1.clone(), box2.clone())
            }
            Expression::Gt(_, box1, box2) => {
                write!(f, "({} > {})", box1.clone(), box2.clone())
            }
            Expression::Lt(_, box1, box2) => {
                write!(f, "({} < {})", box1.clone(), box2.clone())
            }
            Expression::SumEq(_, expressions, expr_box) => {
                write!(
                    f,
                    "SumEq({}, {})",
                    display_expressions(expressions),
                    expr_box.clone()
                )
            }
            Expression::SumGeq(_, box1, box2) => {
                write!(f, "SumGeq({}, {})", display_expressions(box1), box2.clone())
            }
            Expression::SumLeq(_, box1, box2) => {
                write!(f, "SumLeq({}, {})", display_expressions(box1), box2.clone())
            }
            Expression::Ineq(_, box1, box2, box3) => write!(
                f,
                "Ineq({}, {}, {})",
                box1.clone(),
                box2.clone(),
                box3.clone()
            ),
            Expression::AllDiff(_, expressions) => {
                write!(f, "AllDiff({})", display_expressions(expressions))
            }
            Expression::Bubble(_, box1, box2) => {
                write!(f, "{{{} @ {}}}", box1.clone(), box2.clone())
            }
            Expression::SafeDiv(_, box1, box2) => {
                write!(f, "SafeDiv({}, {})", box1.clone(), box2.clone())
            }
            Expression::UnsafeDiv(_, box1, box2) => {
                write!(f, "UnsafeDiv({}, {})", box1.clone(), box2.clone())
            }
            Expression::DivEq(_, box1, box2, box3) => {
                write!(
                    f,
                    "DivEq({}, {}, {})",
                    box1.clone(),
                    box2.clone(),
                    box3.clone()
                )
            }
            #[allow(unreachable_patterns)]
            other => todo!("Implement display for {:?}", other),
        }
    }
}

#[cfg(test)]
mod tests {
    use crate::ast::DecisionVariable;

    use super::*;

    #[test]
    fn test_domain_of_constant_sum() {
        let c1 = Expression::Constant(Metadata::new(), Constant::Int(1));
        let c2 = Expression::Constant(Metadata::new(), Constant::Int(2));
        let sum = Expression::Sum(Metadata::new(), vec![c1.clone(), c2.clone()]);
        assert_eq!(
            sum.domain_of(&SymbolTable::new()),
            Some(Domain::IntDomain(vec![Range::Single(3)]))
        );
    }

    #[test]
    fn test_domain_of_constant_invalid_type() {
        let c1 = Expression::Constant(Metadata::new(), Constant::Int(1));
        let c2 = Expression::Constant(Metadata::new(), Constant::Bool(true));
        let sum = Expression::Sum(Metadata::new(), vec![c1.clone(), c2.clone()]);
        assert_eq!(sum.domain_of(&SymbolTable::new()), None);
    }

    #[test]
    fn test_domain_of_empty_sum() {
        let sum = Expression::Sum(Metadata::new(), vec![]);
        assert_eq!(sum.domain_of(&SymbolTable::new()), None);
    }

    #[test]
    fn test_domain_of_reference() {
        let reference = Expression::Reference(Metadata::new(), Name::MachineName(0));
        let mut vars = SymbolTable::new();
        vars.insert(
            Name::MachineName(0),
            DecisionVariable::new(Domain::IntDomain(vec![Range::Single(1)])),
        );
        assert_eq!(
            reference.domain_of(&vars),
            Some(Domain::IntDomain(vec![Range::Single(1)]))
        );
    }

    #[test]
    fn test_domain_of_reference_not_found() {
        let reference = Expression::Reference(Metadata::new(), Name::MachineName(0));
        assert_eq!(reference.domain_of(&SymbolTable::new()), None);
    }

    #[test]
    fn test_domain_of_reference_sum_single() {
        let reference = Expression::Reference(Metadata::new(), Name::MachineName(0));
        let mut vars = SymbolTable::new();
        vars.insert(
            Name::MachineName(0),
            DecisionVariable::new(Domain::IntDomain(vec![Range::Single(1)])),
        );
        let sum = Expression::Sum(Metadata::new(), vec![reference.clone(), reference.clone()]);
        assert_eq!(
            sum.domain_of(&vars),
            Some(Domain::IntDomain(vec![Range::Single(2)]))
        );
    }

    #[test]
    fn test_domain_of_reference_sum_bounded() {
        let reference = Expression::Reference(Metadata::new(), Name::MachineName(0));
        let mut vars = SymbolTable::new();
        vars.insert(
            Name::MachineName(0),
            DecisionVariable::new(Domain::IntDomain(vec![Range::Bounded(1, 2)])),
        );
        let sum = Expression::Sum(Metadata::new(), vec![reference.clone(), reference.clone()]);
        assert_eq!(
            sum.domain_of(&vars),
            Some(Domain::IntDomain(vec![Range::Bounded(2, 4)]))
        );
    }
}<|MERGE_RESOLUTION|>--- conflicted
+++ resolved
@@ -255,108 +255,6 @@
 
     // TODO: rewrite to use uniplate
     pub fn is_clean(&self) -> bool {
-<<<<<<< HEAD
-        match self {
-            Expression::Nothing => true,
-            Expression::Constant(metadata, _) => metadata.clean,
-            Expression::Reference(metadata, _) => metadata.clean,
-            Expression::Sum(metadata, _exprs) => metadata.clean,
-            Expression::Min(metadata, _exprs) => metadata.clean,
-            Expression::Max(metadata, _exprs) => metadata.clean,
-            Expression::Not(metadata, _expr) => metadata.clean,
-            Expression::Or(metadata, _exprs) => metadata.clean,
-            Expression::And(metadata, _exprs) => metadata.clean,
-            Expression::Eq(metadata, _box1, _box2) => metadata.clean,
-            Expression::Neq(metadata, _box1, _box2) => metadata.clean,
-            Expression::Geq(metadata, _box1, _box2) => metadata.clean,
-            Expression::Leq(metadata, _box1, _box2) => metadata.clean,
-            Expression::Gt(metadata, _box1, _box2) => metadata.clean,
-            Expression::Lt(metadata, _box1, _box2) => metadata.clean,
-            Expression::SumGeq(metadata, _box1, _box2) => metadata.clean,
-            Expression::SumLeq(metadata, _box1, _box2) => metadata.clean,
-            Expression::Ineq(metadata, _box1, _box2, _box3) => metadata.clean,
-            Expression::AllDiff(metadata, _exprs) => metadata.clean,
-            Expression::SumEq(metadata, _exprs, _expr) => metadata.clean,
-            _ => false,
-        }
-    }
-
-    pub fn set_clean(&mut self, bool_value: bool) {
-        match self {
-            Expression::Nothing => {}
-            Expression::Constant(metadata, _) => metadata.clean = bool_value,
-            Expression::Reference(metadata, _) => metadata.clean = bool_value,
-            Expression::Sum(metadata, _) => {
-                metadata.clean = bool_value;
-            }
-            Expression::Min(metadata, _) => {
-                metadata.clean = bool_value;
-            }
-            Expression::Max(metadata, _) => {
-                metadata.clean = bool_value;
-            }
-            Expression::Not(metadata, _) => {
-                metadata.clean = bool_value;
-            }
-            Expression::Or(metadata, _) => {
-                metadata.clean = bool_value;
-            }
-            Expression::And(metadata, _) => {
-                metadata.clean = bool_value;
-            }
-            Expression::Eq(metadata, _box1, _box2) => {
-                metadata.clean = bool_value;
-            }
-            Expression::Neq(metadata, _box1, _box2) => {
-                metadata.clean = bool_value;
-            }
-            Expression::Geq(metadata, _box1, _box2) => {
-                metadata.clean = bool_value;
-            }
-            Expression::Leq(metadata, _box1, _box2) => {
-                metadata.clean = bool_value;
-            }
-            Expression::Gt(metadata, _box1, _box2) => {
-                metadata.clean = bool_value;
-            }
-            Expression::Lt(metadata, _box1, _box2) => {
-                metadata.clean = bool_value;
-            }
-            Expression::SumGeq(metadata, _box1, _box2) => {
-                metadata.clean = bool_value;
-            }
-            Expression::SumLeq(metadata, _box1, _box2) => {
-                metadata.clean = bool_value;
-            }
-            Expression::Ineq(metadata, _box1, _box2, _box3) => {
-                metadata.clean = bool_value;
-            }
-            Expression::AllDiff(metadata, _exprs) => {
-                metadata.clean = bool_value;
-            }
-            Expression::SumEq(metadata, _exprs, _expr) => {
-                metadata.clean = bool_value;
-            }
-            Expression::Bubble(metadata, _box1, _box2) => {
-                metadata.clean = bool_value;
-            }
-            Expression::SafeDiv(metadata, _box1, _box2) => {
-                metadata.clean = bool_value;
-            }
-            Expression::UnsafeDiv(metadata, _box1, _box2) => {
-                metadata.clean = bool_value;
-            }
-            Expression::DivEq(metadata, _box1, _box2, _box3) => {
-                metadata.clean = bool_value;
-            }
-            Expression::WatchedLiteral(metadata, _name, _constant) => {
-                metadata.clean = bool_value;
-            }
-            Expression::Reify(metadata, _, _) => {
-                metadata.clean = bool_value;
-            }
-        }
-=======
         let metadata = self.get_meta();
         metadata.clean
     }
@@ -365,7 +263,6 @@
         let mut metadata = self.get_meta();
         metadata.clean = bool_value;
         self.set_meta(metadata);
->>>>>>> 991bbd10
     }
 }
 
