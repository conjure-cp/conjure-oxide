use std::collections::VecDeque;
use std::fmt::{Display, Formatter};
use std::sync::Arc;

use itertools::Itertools;
use serde::{Deserialize, Serialize};

use crate::ast::literals::AbstractLiteral;
use crate::ast::literals::Literal;
use crate::ast::pretty::{pretty_expressions_as_top_level, pretty_vec};
use crate::ast::symbol_table::SymbolTable;
use crate::ast::Atom;
use crate::ast::Name;
use crate::ast::ReturnType;
use crate::bug;
use crate::metadata::Metadata;
use enum_compatability_macro::document_compatibility;
use uniplate::derive::Uniplate;
use uniplate::{Biplate, Uniplate as _};

use super::{Domain, Range, SubModel, Typeable};

/// Represents different types of expressions used to define rules and constraints in the model.
///
/// The `Expression` enum includes operations, constants, and variable references
/// used to build rules and conditions for the model.
#[document_compatibility]
#[derive(Clone, Debug, PartialEq, Eq, Serialize, Deserialize, Uniplate)]
#[uniplate(walk_into=[Atom,SubModel,AbstractLiteral<Expression>])]
#[biplate(to=Metadata)]
#[biplate(to=Atom)]
#[biplate(to=Name)]
#[biplate(to=Vec<Expression>)]
#[biplate(to=Option<Expression>)]
#[biplate(to=SubModel)]
#[biplate(to=AbstractLiteral<Expression>)]
#[biplate(to=AbstractLiteral<Literal>,walk_into=[Atom])]
#[biplate(to=Literal,walk_into=[Atom])]
pub enum Expression {
    /// adding subset expression
    #[compatible(JSonInput)]
    Subset(Metadata, Box<Expression>, Box<Expression>),

    AbstractLiteral(Metadata, AbstractLiteral<Expression>),
    /// The top of the model
    Root(Metadata, Vec<Expression>),

    /// An expression representing "A is valid as long as B is true"
    /// Turns into a conjunction when it reaches a boolean context
    Bubble(Metadata, Box<Expression>, Box<Expression>),

    /// Defines dominance ("Solution A is preferred over Solution B")
    DominanceRelation(Metadata, Box<Expression>),
    /// `fromSolution(name)` - Used in dominance relation definitions
    FromSolution(Metadata, Box<Expression>),

    Atomic(Metadata, Atom),

    /// A matrix index.
    ///
    /// Defined iff the indices are within their respective index domains.
    #[compatible(JsonInput)]
    UnsafeIndex(Metadata, Box<Expression>, Vec<Expression>),

    /// A safe matrix index.
    ///
    /// See [`Expression::UnsafeIndex`]
    SafeIndex(Metadata, Box<Expression>, Vec<Expression>),

    /// A matrix slice: `a[indices]`.
    ///
    /// One of the indicies may be `None`, representing the dimension of the matrix we want to take
    /// a slice of. For example, for some 3d matrix a, `a[1,..,2]` has the indices
    /// `Some(1),None,Some(2)`.
    ///
    /// It is assumed that the slice only has one "wild-card" dimension and thus is 1 dimensional.
    ///
    /// Defined iff the defined indices are within their respective index domains.
    #[compatible(JsonInput)]
    UnsafeSlice(Metadata, Box<Expression>, Vec<Option<Expression>>),

    /// A safe matrix slice: `a[indices]`.
    ///
    /// See [`Expression::UnsafeSlice`].
    SafeSlice(Metadata, Box<Expression>, Vec<Option<Expression>>),

    /// `inDomain(x,domain)` iff `x` is in the domain `domain`.
    ///
    /// This cannot be constructed from Essence input, nor passed to a solver: this expression is
    /// mainly used during the conversion of `UnsafeIndex` and `UnsafeSlice` to `SafeIndex` and
    /// `SafeSlice` respectively.
    InDomain(Metadata, Box<Expression>, Domain),

    Scope(Metadata, Box<SubModel>),

    /// `|x|` - absolute value of `x`
    #[compatible(JsonInput)]
    Abs(Metadata, Box<Expression>),

    /// `a + b + c + ...`
    #[compatible(JsonInput)]
    Sum(Metadata, Vec<Expression>),

    /// `a * b * c * ...`
    #[compatible(JsonInput)]
    Product(Metadata, Vec<Expression>),

    /// `min(<vec_expr>)`
    #[compatible(JsonInput)]
    Min(Metadata, Box<Expression>),

    /// `max(<vec_expr>)`
    #[compatible(JsonInput)]
    Max(Metadata, Box<Expression>),

    /// `not(a)`
    #[compatible(JsonInput, SAT)]
    Not(Metadata, Box<Expression>),

    /// `or(<vec_expr>)`
    #[compatible(JsonInput, SAT)]
    Or(Metadata, Box<Expression>),

    /// `and(<vec_expr>)`
    #[compatible(JsonInput, SAT)]
    And(Metadata, Box<Expression>),

    /// Ensures that `a->b` (material implication).
    #[compatible(JsonInput)]
    Imply(Metadata, Box<Expression>, Box<Expression>),

    #[compatible(JsonInput)]
    Eq(Metadata, Box<Expression>, Box<Expression>),

    #[compatible(JsonInput)]
    Neq(Metadata, Box<Expression>, Box<Expression>),

    #[compatible(JsonInput)]
    Geq(Metadata, Box<Expression>, Box<Expression>),

    #[compatible(JsonInput)]
    Leq(Metadata, Box<Expression>, Box<Expression>),

    #[compatible(JsonInput)]
    Gt(Metadata, Box<Expression>, Box<Expression>),

    #[compatible(JsonInput)]
    Lt(Metadata, Box<Expression>, Box<Expression>),

    /// Division after preventing division by zero, usually with a bubble
    SafeDiv(Metadata, Box<Expression>, Box<Expression>),

    /// Division with a possibly undefined value (division by 0)
    #[compatible(JsonInput)]
    UnsafeDiv(Metadata, Box<Expression>, Box<Expression>),

    /// Modulo after preventing mod 0, usually with a bubble
    SafeMod(Metadata, Box<Expression>, Box<Expression>),

    /// Modulo with a possibly undefined value (mod 0)
    #[compatible(JsonInput)]
    UnsafeMod(Metadata, Box<Expression>, Box<Expression>),

    /// Negation: `-x`
    #[compatible(JsonInput)]
    Neg(Metadata, Box<Expression>),

    /// Unsafe power`x**y` (possibly undefined)
    ///
    /// Defined when (X!=0 \\/ Y!=0) /\ Y>=0
    #[compatible(JsonInput)]
    UnsafePow(Metadata, Box<Expression>, Box<Expression>),

    /// `UnsafePow` after preventing undefinedness
    SafePow(Metadata, Box<Expression>, Box<Expression>),

    /// `allDiff(<vec_expr>)`
    #[compatible(JsonInput)]
    AllDiff(Metadata, Box<Expression>),

    /// Binary subtraction operator
    ///
    /// This is a parser-level construct, and is immediately normalised to `Sum([a,-b])`.
    #[compatible(JsonInput)]
    Minus(Metadata, Box<Expression>, Box<Expression>),

    /// Ensures that x=|y| i.e. x is the absolute value of y.
    ///
    /// Low-level Minion constraint.
    ///
    /// # See also
    ///
    /// + [Minion documentation](https://minion-solver.readthedocs.io/en/stable/usage/constraints.html#abs)
    #[compatible(Minion)]
    FlatAbsEq(Metadata, Atom, Atom),

    /// Ensures that `alldiff([a,b,...])`.
    ///
    /// Low-level Minion constraint.
    ///
    /// # See also
    ///
    /// + [Minion documentation](https://minion-solver.readthedocs.io/en/stable/usage/constraints.html#alldiff)
    #[compatible(Minion)]
    FlatAllDiff(Metadata, Vec<Atom>),

    /// Ensures that sum(vec) >= x.
    ///
    /// Low-level Minion constraint.
    ///
    /// # See also
    ///
    /// + [Minion documentation](https://minion-solver.readthedocs.io/en/stable/usage/constraints.html#sumgeq)
    #[compatible(Minion)]
    FlatSumGeq(Metadata, Vec<Atom>, Atom),

    /// Ensures that sum(vec) <= x.
    ///
    /// Low-level Minion constraint.
    ///
    /// # See also
    ///
    /// + [Minion documentation](https://minion-solver.readthedocs.io/en/stable/usage/constraints.html#sumleq)
    #[compatible(Minion)]
    FlatSumLeq(Metadata, Vec<Atom>, Atom),

    /// `ineq(x,y,k)` ensures that x <= y + k.
    ///
    /// Low-level Minion constraint.
    ///
    /// # See also
    ///
    /// + [Minion documentation](https://minion-solver.readthedocs.io/en/stable/usage/constraints.html#ineq)
    #[compatible(Minion)]
    FlatIneq(Metadata, Atom, Atom, Literal),

    /// `w-literal(x,k)` ensures that x == k, where x is a variable and k a constant.
    ///
    /// Low-level Minion constraint.
    ///
    /// This is a low-level Minion constraint and you should probably use Eq instead. The main use
    /// of w-literal is to convert boolean variables to constraints so that they can be used inside
    /// watched-and and watched-or.
    ///
    /// # See also
    ///
    /// + [Minion documentation](https://minion-solver.readthedocs.io/en/stable/usage/constraints.html#minuseq)
    /// + `rules::minion::boolean_literal_to_wliteral`.
    #[compatible(Minion)]
    FlatWatchedLiteral(Metadata, Name, Literal),

    /// `weightedsumleq(cs,xs,total)` ensures that cs.xs <= total, where cs.xs is the scalar dot
    /// product of cs and xs.
    ///
    /// Low-level Minion constraint.
    ///
    /// Represents a weighted sum of the form `ax + by + cz + ...`
    ///
    /// # See also
    ///
    /// + [Minion
    /// documentation](https://minion-solver.readthedocs.io/en/stable/usage/constraints.html#weightedsumleq)
    FlatWeightedSumLeq(Metadata, Vec<Literal>, Vec<Atom>, Atom),

    /// `weightedsumgeq(cs,xs,total)` ensures that cs.xs >= total, where cs.xs is the scalar dot
    /// product of cs and xs.
    ///
    /// Low-level Minion constraint.
    ///
    /// Represents a weighted sum of the form `ax + by + cz + ...`
    ///
    /// # See also
    ///
    /// + [Minion
    /// documentation](https://minion-solver.readthedocs.io/en/stable/usage/constraints.html#weightedsumleq)
    FlatWeightedSumGeq(Metadata, Vec<Literal>, Vec<Atom>, Atom),

    /// Ensures that x =-y, where x and y are atoms.
    ///
    /// Low-level Minion constraint.
    ///
    /// # See also
    ///
    /// + [Minion documentation](https://minion-solver.readthedocs.io/en/stable/usage/constraints.html#minuseq)
    #[compatible(Minion)]
    FlatMinusEq(Metadata, Atom, Atom),

    /// Ensures that x*y=z.
    ///
    /// Low-level Minion constraint.
    ///
    /// # See also
    ///
    /// + [Minion documentation](https://minion-solver.readthedocs.io/en/stable/usage/constraints.html#product)
    #[compatible(Minion)]
    FlatProductEq(Metadata, Atom, Atom, Atom),

    /// Ensures that floor(x/y)=z. Always true when y=0.
    ///
    /// Low-level Minion constraint.
    ///
    /// # See also
    ///
    /// + [Minion documentation](https://minion-solver.readthedocs.io/en/stable/usage/constraints.html#div_undefzero)
    #[compatible(Minion)]
    MinionDivEqUndefZero(Metadata, Atom, Atom, Atom),

    /// Ensures that x%y=z. Always true when y=0.
    ///
    /// Low-level Minion constraint.
    ///
    /// # See also
    ///
    /// + [Minion documentation](https://minion-solver.readthedocs.io/en/stable/usage/constraints.html#mod_undefzero)
    #[compatible(Minion)]
    MinionModuloEqUndefZero(Metadata, Atom, Atom, Atom),

    /// Ensures that `x**y = z`.
    ///
    /// Low-level Minion constraint.
    ///
    /// This constraint is false when `y<0` except for `1**y=1` and `(-1)**y=z` (where z is 1 if y
    /// is odd and z is -1 if y is even).
    ///
    /// # See also
    ///
    /// + [Github comment about `pow` semantics](https://github.com/minion/minion/issues/40#issuecomment-2595914891)
    /// + [Minion documentation](https://minion-solver.readthedocs.io/en/stable/usage/constraints.html#pow)
    MinionPow(Metadata, Atom, Atom, Atom),

    /// `reify(constraint,r)` ensures that r=1 iff `constraint` is satisfied, where r is a 0/1
    /// variable.
    ///
    /// Low-level Minion constraint.
    ///
    /// # See also
    ///
    ///  + [Minion documentation](https://minion-solver.readthedocs.io/en/stable/usage/constraints.html#reify)
    #[compatible(Minion)]
    MinionReify(Metadata, Box<Expression>, Atom),

    /// `reifyimply(constraint,r)` ensures that `r->constraint`, where r is a 0/1 variable.
    /// variable.
    ///
    /// Low-level Minion constraint.
    ///
    /// # See also
    ///
    ///  + [Minion documentation](https://minion-solver.readthedocs.io/en/stable/usage/constraints.html#reifyimply)
    #[compatible(Minion)]
    MinionReifyImply(Metadata, Box<Expression>, Atom),

    /// Declaration of an auxiliary variable.
    ///
    /// As with Savile Row, we semantically distinguish this from `Eq`.
    #[compatible(Minion)]
    AuxDeclaration(Metadata, Name, Box<Expression>),
}

fn expr_vec_to_domain_i32(
    exprs: &[Expression],
    op: fn(i32, i32) -> Option<i32>,
    vars: &SymbolTable,
) -> Option<Domain> {
    let domains: Vec<Option<_>> = exprs.iter().map(|e| e.domain_of(vars)).collect();
    domains
        .into_iter()
        .reduce(|a, b| a.and_then(|x| b.and_then(|y| x.apply_i32(op, &y))))
        .flatten()
}
fn expr_vec_lit_to_domain_i32(
    e: &Expression,
    op: fn(i32, i32) -> Option<i32>,
    vars: &SymbolTable,
) -> Option<Domain> {
    let exprs = e.clone().unwrap_list()?;
    expr_vec_to_domain_i32(&exprs, op, vars)
}

// Returns none if unbounded
fn range_vec_bounds_i32(ranges: &Vec<Range<i32>>) -> Option<(i32, i32)> {
    let mut min = i32::MAX;
    let mut max = i32::MIN;
    for r in ranges {
        match r {
            Range::Single(i) => {
                if *i < min {
                    min = *i;
                }
                if *i > max {
                    max = *i;
                }
            }
            Range::Bounded(i, j) => {
                if *i < min {
                    min = *i;
                }
                if *j > max {
                    max = *j;
                }
            }
            Range::UnboundedR(_) | Range::UnboundedL(_) => return None,
        }
    }
    Some((min, max))
}

impl Expression {
    /// Returns the possible values of the expression, recursing to leaf expressions
    pub fn domain_of(&self, syms: &SymbolTable) -> Option<Domain> {
        let ret = match self {
            Expression::Subset(_, _, _) => Some(Domain::BoolDomain),
            //todo
            Expression::AbstractLiteral(_, _) => None,
            Expression::DominanceRelation(_, _) => Some(Domain::BoolDomain),
            Expression::FromSolution(_, expr) => expr.domain_of(syms),
            Expression::UnsafeIndex(_, matrix, _) | Expression::SafeIndex(_, matrix, _) => {
                let Domain::DomainMatrix(elem_domain, _) = matrix.domain_of(syms)? else {
                    bug!("subject of an index operation should be a matrix");
                };

                Some(*elem_domain)
            }
            Expression::UnsafeSlice(_, matrix, indices)
            | Expression::SafeSlice(_, matrix, indices) => {
                let sliced_dimension = indices.iter().position(Option::is_none);

                let Domain::DomainMatrix(elem_domain, index_domains) = matrix.domain_of(syms)?
                else {
                    bug!("subject of an index operation should be a matrix");
                };

                match sliced_dimension {
                    Some(dimension) => Some(Domain::DomainMatrix(
                        elem_domain,
                        vec![index_domains[dimension].clone()],
                    )),

                    // same as index
                    None => Some(*elem_domain),
                }
            }
            Expression::InDomain(_, _, _) => Some(Domain::BoolDomain),
            Expression::Atomic(_, Atom::Reference(name)) => Some(syms.resolve_domain(name)?),
            Expression::Atomic(_, Atom::Literal(Literal::Int(n))) => {
                Some(Domain::IntDomain(vec![Range::Single(*n)]))
            }
            Expression::Atomic(_, Atom::Literal(Literal::Bool(_))) => Some(Domain::BoolDomain),
            Expression::Atomic(_, Atom::Literal(Literal::AbstractLiteral(_))) => None,
            Expression::Scope(_, _) => Some(Domain::BoolDomain),
            Expression::Sum(_, exprs) => expr_vec_to_domain_i32(exprs, |x, y| Some(x + y), syms),
            Expression::Product(_, exprs) => {
                expr_vec_to_domain_i32(exprs, |x, y| Some(x * y), syms)
            }
            Expression::Min(_, e) => {
                expr_vec_lit_to_domain_i32(e, |x, y| Some(if x < y { x } else { y }), syms)
            }
            Expression::Max(_, e) => {
                expr_vec_lit_to_domain_i32(e, |x, y| Some(if x > y { x } else { y }), syms)
            }
            Expression::UnsafeDiv(_, a, b) => a.domain_of(syms)?.apply_i32(
                // rust integer division is truncating; however, we want to always round down,
                // including for negative numbers.
                |x, y| {
                    if y != 0 {
                        Some((x as f32 / y as f32).floor() as i32)
                    } else {
                        None
                    }
                },
                &b.domain_of(syms)?,
            ),
            Expression::SafeDiv(_, a, b) => {
                // rust integer division is truncating; however, we want to always round down
                // including for negative numbers.
                let domain = a.domain_of(syms)?.apply_i32(
                    |x, y| {
                        if y != 0 {
                            Some((x as f32 / y as f32).floor() as i32)
                        } else {
                            None
                        }
                    },
                    &b.domain_of(syms)?,
                );

                match domain {
                    Some(Domain::IntDomain(ranges)) => {
                        let mut ranges = ranges;
                        ranges.push(Range::Single(0));
                        Some(Domain::IntDomain(ranges))
                    }
                    None => Some(Domain::IntDomain(vec![Range::Single(0)])),
                    _ => None,
                }
            }
            Expression::UnsafeMod(_, a, b) => a.domain_of(syms)?.apply_i32(
                |x, y| if y != 0 { Some(x % y) } else { None },
                &b.domain_of(syms)?,
            ),

            Expression::SafeMod(_, a, b) => {
                let domain = a.domain_of(syms)?.apply_i32(
                    |x, y| if y != 0 { Some(x % y) } else { None },
                    &b.domain_of(syms)?,
                );

                match domain {
                    Some(Domain::IntDomain(ranges)) => {
                        let mut ranges = ranges;
                        ranges.push(Range::Single(0));
                        Some(Domain::IntDomain(ranges))
                    }
                    None => Some(Domain::IntDomain(vec![Range::Single(0)])),
                    _ => None,
                }
            }

            Expression::SafePow(_, a, b) | Expression::UnsafePow(_, a, b) => {
                a.domain_of(syms)?.apply_i32(
                    |x, y| {
                        if (x != 0 || y != 0) && y >= 0 {
                            Some(x ^ y)
                        } else {
                            None
                        }
                    },
                    &b.domain_of(syms)?,
                )
            }

            Expression::Root(_, _) => None,
            Expression::Bubble(_, _, _) => None,
            Expression::AuxDeclaration(_, _, _) => Some(Domain::BoolDomain),
            Expression::And(_, _) => Some(Domain::BoolDomain),
            Expression::Not(_, _) => Some(Domain::BoolDomain),
            Expression::Or(_, _) => Some(Domain::BoolDomain),
            Expression::Imply(_, _, _) => Some(Domain::BoolDomain),
            Expression::Eq(_, _, _) => Some(Domain::BoolDomain),
            Expression::Neq(_, _, _) => Some(Domain::BoolDomain),
            Expression::Geq(_, _, _) => Some(Domain::BoolDomain),
            Expression::Leq(_, _, _) => Some(Domain::BoolDomain),
            Expression::Gt(_, _, _) => Some(Domain::BoolDomain),
            Expression::Lt(_, _, _) => Some(Domain::BoolDomain),
            Expression::FlatAbsEq(_, _, _) => Some(Domain::BoolDomain),
            Expression::FlatSumGeq(_, _, _) => Some(Domain::BoolDomain),
            Expression::FlatSumLeq(_, _, _) => Some(Domain::BoolDomain),
            Expression::MinionDivEqUndefZero(_, _, _, _) => Some(Domain::BoolDomain),
            Expression::MinionModuloEqUndefZero(_, _, _, _) => Some(Domain::BoolDomain),
            Expression::FlatIneq(_, _, _, _) => Some(Domain::BoolDomain),
            Expression::AllDiff(_, _) => Some(Domain::BoolDomain),
            Expression::FlatWatchedLiteral(_, _, _) => Some(Domain::BoolDomain),
            Expression::MinionReify(_, _, _) => Some(Domain::BoolDomain),
            Expression::MinionReifyImply(_, _, _) => Some(Domain::BoolDomain),
            Expression::Neg(_, x) => {
                let Some(Domain::IntDomain(mut ranges)) = x.domain_of(syms) else {
                    return None;
                };

                for range in ranges.iter_mut() {
                    *range = match range {
                        Range::Single(x) => Range::Single(-*x),
                        Range::Bounded(x, y) => Range::Bounded(-*y, -*x),
                        Range::UnboundedR(i) => Range::UnboundedL(-*i),
                        Range::UnboundedL(i) => Range::UnboundedR(-*i),
                    };
                }

                Some(Domain::IntDomain(ranges))
            }
            Expression::Minus(_, a, b) => a
                .domain_of(syms)?
                .apply_i32(|x, y| Some(x - y), &b.domain_of(syms)?),

            Expression::FlatAllDiff(_, _) => Some(Domain::BoolDomain),
            Expression::FlatMinusEq(_, _, _) => Some(Domain::BoolDomain),
            Expression::FlatProductEq(_, _, _, _) => Some(Domain::BoolDomain),
            Expression::FlatWeightedSumLeq(_, _, _, _) => Some(Domain::BoolDomain),
            Expression::FlatWeightedSumGeq(_, _, _, _) => Some(Domain::BoolDomain),
            Expression::Abs(_, a) => a
                .domain_of(syms)?
                .apply_i32(|a, _| Some(a.abs()), &a.domain_of(syms)?),
            Expression::MinionPow(_, _, _, _) => Some(Domain::BoolDomain),
        };
        match ret {
            // TODO: (flm8) the Minion bindings currently only support single ranges for domains, so we use the min/max bounds
            // Once they support a full domain as we define it, we can remove this conversion
            Some(Domain::IntDomain(ranges)) if ranges.len() > 1 => {
                let (min, max) = range_vec_bounds_i32(&ranges)?;
                Some(Domain::IntDomain(vec![Range::Bounded(min, max)]))
            }
            _ => ret,
        }
    }

    pub fn get_meta(&self) -> Metadata {
        let metas: VecDeque<Metadata> = self.children_bi();
        metas[0].clone()
    }

    pub fn set_meta(&self, meta: Metadata) {
        self.transform_bi(Arc::new(move |_| meta.clone()));
    }

    /// Checks whether this expression is safe.
    ///
    /// An expression is unsafe if can be undefined, or if any of its children can be undefined.
    ///
    /// Unsafe expressions are (typically) prefixed with Unsafe in our AST, and can be made
    /// safe through the use of bubble rules.
    pub fn is_safe(&self) -> bool {
        // TODO: memoise in Metadata
        for expr in self.universe() {
            match expr {
                Expression::UnsafeDiv(_, _, _)
                | Expression::UnsafeMod(_, _, _)
                | Expression::UnsafePow(_, _, _)
                | Expression::UnsafeIndex(_, _, _)
                | Expression::UnsafeSlice(_, _, _) => {
                    return false;
                }
                _ => {}
            }
        }
        true
    }

    pub fn return_type(&self) -> Option<ReturnType> {
        match self {
            Expression::Subset(_, _, _) => Some(ReturnType::Bool),
            Expression::AbstractLiteral(_, _) => None,
            Expression::UnsafeIndex(_, subject, _) | Expression::SafeIndex(_, subject, _) => {
                Some(subject.return_type()?)
            }
            Expression::UnsafeSlice(_, subject, _) | Expression::SafeSlice(_, subject, _) => {
                Some(ReturnType::Matrix(Box::new(subject.return_type()?)))
            }
            Expression::InDomain(_, _, _) => Some(ReturnType::Bool),
            Expression::Root(_, _) => Some(ReturnType::Bool),
            Expression::DominanceRelation(_, _) => Some(ReturnType::Bool),
            Expression::FromSolution(_, expr) => expr.return_type(),
            Expression::Atomic(_, Atom::Literal(Literal::Int(_))) => Some(ReturnType::Int),
            Expression::Atomic(_, Atom::Literal(Literal::Bool(_))) => Some(ReturnType::Bool),
            Expression::Atomic(_, Atom::Literal(Literal::AbstractLiteral(_))) => None,
            Expression::Atomic(_, Atom::Reference(_)) => None,
            Expression::Scope(_, scope) => scope.return_type(),
            Expression::Abs(_, _) => Some(ReturnType::Int),
            Expression::Sum(_, _) => Some(ReturnType::Int),
            Expression::Product(_, _) => Some(ReturnType::Int),
            Expression::Min(_, _) => Some(ReturnType::Int),
            Expression::Max(_, _) => Some(ReturnType::Int),
            Expression::Not(_, _) => Some(ReturnType::Bool),
            Expression::Or(_, _) => Some(ReturnType::Bool),
            Expression::Imply(_, _, _) => Some(ReturnType::Bool),
            Expression::And(_, _) => Some(ReturnType::Bool),
            Expression::Eq(_, _, _) => Some(ReturnType::Bool),
            Expression::Neq(_, _, _) => Some(ReturnType::Bool),
            Expression::Geq(_, _, _) => Some(ReturnType::Bool),
            Expression::Leq(_, _, _) => Some(ReturnType::Bool),
            Expression::Gt(_, _, _) => Some(ReturnType::Bool),
            Expression::Lt(_, _, _) => Some(ReturnType::Bool),
            Expression::SafeDiv(_, _, _) => Some(ReturnType::Int),
            Expression::UnsafeDiv(_, _, _) => Some(ReturnType::Int),
            Expression::FlatAllDiff(_, _) => Some(ReturnType::Bool),
            Expression::FlatSumGeq(_, _, _) => Some(ReturnType::Bool),
            Expression::FlatSumLeq(_, _, _) => Some(ReturnType::Bool),
            Expression::MinionDivEqUndefZero(_, _, _, _) => Some(ReturnType::Bool),
            Expression::FlatIneq(_, _, _, _) => Some(ReturnType::Bool),
            Expression::AllDiff(_, _) => Some(ReturnType::Bool),
            Expression::Bubble(_, _, _) => None, // TODO: (flm8) should this be a bool?
            Expression::FlatWatchedLiteral(_, _, _) => Some(ReturnType::Bool),
            Expression::MinionReify(_, _, _) => Some(ReturnType::Bool),
            Expression::MinionReifyImply(_, _, _) => Some(ReturnType::Bool),
            Expression::AuxDeclaration(_, _, _) => Some(ReturnType::Bool),
            Expression::UnsafeMod(_, _, _) => Some(ReturnType::Int),
            Expression::SafeMod(_, _, _) => Some(ReturnType::Int),
            Expression::MinionModuloEqUndefZero(_, _, _, _) => Some(ReturnType::Bool),
            Expression::Neg(_, _) => Some(ReturnType::Int),
            Expression::UnsafePow(_, _, _) => Some(ReturnType::Int),
            Expression::SafePow(_, _, _) => Some(ReturnType::Int),
            Expression::Minus(_, _, _) => Some(ReturnType::Int),
            Expression::FlatAbsEq(_, _, _) => Some(ReturnType::Bool),
            Expression::FlatMinusEq(_, _, _) => Some(ReturnType::Bool),
            Expression::FlatProductEq(_, _, _, _) => Some(ReturnType::Bool),
            Expression::FlatWeightedSumLeq(_, _, _, _) => Some(ReturnType::Bool),
            Expression::FlatWeightedSumGeq(_, _, _, _) => Some(ReturnType::Bool),
            Expression::MinionPow(_, _, _, _) => Some(ReturnType::Bool),
        }
    }

    pub fn is_clean(&self) -> bool {
        let metadata = self.get_meta();
        metadata.clean
    }

    pub fn set_clean(&mut self, bool_value: bool) {
        let mut metadata = self.get_meta();
        metadata.clean = bool_value;
        self.set_meta(metadata);
    }

    /// True if the expression is an associative and commutative operator
    pub fn is_associative_commutative_operator(&self) -> bool {
        matches!(
            self,
            Expression::Sum(_, _)
                | Expression::Or(_, _)
                | Expression::And(_, _)
                | Expression::Product(_, _)
        )
    }

    /// True iff self and other are both atomic and identical.
    ///
    /// This method is useful to cheaply check equivalence. Assuming CSE is enabled, any unifiable
    /// expressions will be rewritten to a common variable. This is much cheaper than checking the
    /// entire subtrees of `self` and `other`.
    pub fn identical_atom_to(&self, other: &Expression) -> bool {
        let atom1: Result<&Atom, _> = self.try_into();
        let atom2: Result<&Atom, _> = other.try_into();

        if let (Ok(atom1), Ok(atom2)) = (atom1, atom2) {
            atom2 == atom1
        } else {
            false
        }
    }

    /// If the expression is a list, returns the inner expressions.
    ///
    /// A list is any a matrix with the domain `int(1..)`. This includes matrix literals without
    /// any explicitly specified domain.
    pub fn unwrap_list(self) -> Option<Vec<Expression>> {
        match self {
            Expression::AbstractLiteral(_, matrix @ AbstractLiteral::Matrix(_, _)) => {
                matrix.unwrap_list().cloned()
            }
            Expression::Atomic(
                _,
                Atom::Literal(Literal::AbstractLiteral(matrix @ AbstractLiteral::Matrix(_, _))),
            ) => matrix.unwrap_list().map(|elems| {
                elems
                    .clone()
                    .into_iter()
                    .map(|x: Literal| Expression::Atomic(Metadata::new(), Atom::Literal(x)))
                    .collect_vec()
            }),
            _ => None,
        }
    }

    /// If the expression is a matrix, gets it elements and index domain.
    ///
    /// **Consider using the safer [`Expression::unwrap_list`] instead.**
    ///
    /// It is generally undefined to edit the length of a matrix unless it is a list (as defined by
    /// [`Expression::unwrap_list`]). Users of this function should ensure that, if the matrix is
    /// reconstructed, the index domain and the number of elements in the matrix remain the same.
    pub fn unwrap_matrix_unchecked(self) -> Option<(Vec<Expression>, Domain)> {
        match self {
            Expression::AbstractLiteral(_, AbstractLiteral::Matrix(elems, domain)) => {
                Some((elems.clone(), domain))
            }
            Expression::Atomic(
                _,
                Atom::Literal(Literal::AbstractLiteral(AbstractLiteral::Matrix(elems, domain))),
            ) => Some((
                elems
                    .clone()
                    .into_iter()
                    .map(|x: Literal| Expression::Atomic(Metadata::new(), Atom::Literal(x)))
                    .collect_vec(),
                domain,
            )),

            _ => None,
        }
    }

    /// For a Root expression, extends the inner vec with the given vec.
    ///
    /// # Panics
    /// Panics if the expression is not Root.
    pub fn extend_root(self, exprs: Vec<Expression>) -> Expression {
        match self {
            Expression::Root(meta, mut children) => {
                children.extend(exprs);
                Expression::Root(meta, children)
            }
            _ => panic!("extend_root called on a non-Root expression"),
        }
    }
<<<<<<< HEAD
=======

    /// Converts the expression to a literal, if possible.
    pub fn to_literal(self) -> Option<Literal> {
        match self {
            Expression::Atomic(_, Atom::Literal(lit)) => Some(lit),
            Expression::AbstractLiteral(_, abslit) => {
                Some(Literal::AbstractLiteral(abslit.clone().as_literals()?))
            }
            Expression::Neg(_, e) => {
                let Literal::Int(i) = e.to_literal()? else {
                    bug!("negated literal should be an int");
                };

                Some(Literal::Int(-i))
            }

            _ => None,
        }
    }
>>>>>>> 2a2b749c
}

impl From<i32> for Expression {
    fn from(i: i32) -> Self {
        Expression::Atomic(Metadata::new(), Atom::Literal(Literal::Int(i)))
    }
}

impl From<bool> for Expression {
    fn from(b: bool) -> Self {
        Expression::Atomic(Metadata::new(), Atom::Literal(Literal::Bool(b)))
    }
}

impl From<Atom> for Expression {
    fn from(value: Atom) -> Self {
        Expression::Atomic(Metadata::new(), value)
    }
}
impl Display for Expression {
    fn fmt(&self, f: &mut Formatter<'_>) -> std::fmt::Result {
        match &self {
            Expression::Subset(_, box1, box2) => {
                write!(f, "({} subset {})", box1.clone(), box2.clone())
            }

            Expression::AbstractLiteral(_, l) => l.fmt(f),
            Expression::UnsafeIndex(_, e1, e2) | Expression::SafeIndex(_, e1, e2) => {
                write!(f, "{e1}{}", pretty_vec(e2))
            }
            Expression::UnsafeSlice(_, e1, es) | Expression::SafeSlice(_, e1, es) => {
                let args = es
                    .iter()
                    .map(|x| match x {
                        Some(x) => format!("{}", x),
                        None => "..".into(),
                    })
                    .join(",");

                write!(f, "{e1}[{args}]")
            }

            Expression::InDomain(_, e, domain) => {
                write!(f, "__inDomain({e},{domain})")
            }
            Expression::Root(_, exprs) => {
                write!(f, "{}", pretty_expressions_as_top_level(exprs))
            }
            Expression::DominanceRelation(_, expr) => write!(f, "DominanceRelation({})", expr),
            Expression::FromSolution(_, expr) => write!(f, "FromSolution({})", expr),
            Expression::Atomic(_, atom) => atom.fmt(f),
            Expression::Scope(_, submodel) => write!(f, "{{\n{submodel}\n}}"),
            Expression::Abs(_, a) => write!(f, "|{}|", a),
            Expression::Sum(_, expressions) => {
                write!(f, "Sum({})", pretty_vec(expressions))
            }
            Expression::Product(_, expressions) => {
                write!(f, "Product({})", pretty_vec(expressions))
            }
            Expression::Min(_, e) => {
                write!(f, "min({e})")
            }
            Expression::Max(_, e) => {
                write!(f, "max({e})")
            }
            Expression::Not(_, expr_box) => {
                write!(f, "Not({})", expr_box.clone())
            }
            Expression::Or(_, e) => {
                write!(f, "or({e})")
            }
            Expression::And(_, e) => {
                write!(f, "and({e})")
            }
            Expression::Imply(_, box1, box2) => {
                write!(f, "({}) -> ({})", box1, box2)
            }
            Expression::Eq(_, box1, box2) => {
                write!(f, "({} = {})", box1.clone(), box2.clone())
            }
            Expression::Neq(_, box1, box2) => {
                write!(f, "({} != {})", box1.clone(), box2.clone())
            }
            Expression::Geq(_, box1, box2) => {
                write!(f, "({} >= {})", box1.clone(), box2.clone())
            }
            Expression::Leq(_, box1, box2) => {
                write!(f, "({} <= {})", box1.clone(), box2.clone())
            }
            Expression::Gt(_, box1, box2) => {
                write!(f, "({} > {})", box1.clone(), box2.clone())
            }
            Expression::Lt(_, box1, box2) => {
                write!(f, "({} < {})", box1.clone(), box2.clone())
            }
            Expression::FlatSumGeq(_, box1, box2) => {
                write!(f, "SumGeq({}, {})", pretty_vec(box1), box2.clone())
            }
            Expression::FlatSumLeq(_, box1, box2) => {
                write!(f, "SumLeq({}, {})", pretty_vec(box1), box2.clone())
            }
            Expression::FlatIneq(_, box1, box2, box3) => write!(
                f,
                "Ineq({}, {}, {})",
                box1.clone(),
                box2.clone(),
                box3.clone()
            ),
            Expression::AllDiff(_, e) => {
                write!(f, "allDiff({e})")
            }
            Expression::Bubble(_, box1, box2) => {
                write!(f, "{{{} @ {}}}", box1.clone(), box2.clone())
            }
            Expression::SafeDiv(_, box1, box2) => {
                write!(f, "SafeDiv({}, {})", box1.clone(), box2.clone())
            }
            Expression::UnsafeDiv(_, box1, box2) => {
                write!(f, "UnsafeDiv({}, {})", box1.clone(), box2.clone())
            }
            Expression::UnsafePow(_, box1, box2) => {
                write!(f, "UnsafePow({}, {})", box1.clone(), box2.clone())
            }
            Expression::SafePow(_, box1, box2) => {
                write!(f, "SafePow({}, {})", box1.clone(), box2.clone())
            }
            Expression::MinionDivEqUndefZero(_, box1, box2, box3) => {
                write!(
                    f,
                    "DivEq({}, {}, {})",
                    box1.clone(),
                    box2.clone(),
                    box3.clone()
                )
            }
            Expression::MinionModuloEqUndefZero(_, box1, box2, box3) => {
                write!(
                    f,
                    "ModEq({}, {}, {})",
                    box1.clone(),
                    box2.clone(),
                    box3.clone()
                )
            }

            Expression::FlatWatchedLiteral(_, x, l) => {
                write!(f, "WatchedLiteral({},{})", x, l)
            }
            Expression::MinionReify(_, box1, box2) => {
                write!(f, "Reify({}, {})", box1.clone(), box2.clone())
            }
            Expression::MinionReifyImply(_, box1, box2) => {
                write!(f, "ReifyImply({}, {})", box1.clone(), box2.clone())
            }
            Expression::AuxDeclaration(_, n, e) => {
                write!(f, "{} =aux {}", n, e.clone())
            }
            Expression::UnsafeMod(_, a, b) => {
                write!(f, "{} % {}", a.clone(), b.clone())
            }
            Expression::SafeMod(_, a, b) => {
                write!(f, "SafeMod({},{})", a.clone(), b.clone())
            }
            Expression::Neg(_, a) => {
                write!(f, "-({})", a.clone())
            }
            Expression::Minus(_, a, b) => {
                write!(f, "({} - {})", a.clone(), b.clone())
            }
            Expression::FlatAllDiff(_, es) => {
                write!(f, "__flat_alldiff({})", pretty_vec(es))
            }
            Expression::FlatAbsEq(_, a, b) => {
                write!(f, "AbsEq({},{})", a.clone(), b.clone())
            }
            Expression::FlatMinusEq(_, a, b) => {
                write!(f, "MinusEq({},{})", a.clone(), b.clone())
            }
            Expression::FlatProductEq(_, a, b, c) => {
                write!(
                    f,
                    "FlatProductEq({},{},{})",
                    a.clone(),
                    b.clone(),
                    c.clone()
                )
            }
            Expression::FlatWeightedSumLeq(_, cs, vs, total) => {
                write!(
                    f,
                    "FlatWeightedSumLeq({},{},{})",
                    pretty_vec(cs),
                    pretty_vec(vs),
                    total.clone()
                )
            }

            Expression::FlatWeightedSumGeq(_, cs, vs, total) => {
                write!(
                    f,
                    "FlatWeightedSumGeq({},{},{})",
                    pretty_vec(cs),
                    pretty_vec(vs),
                    total.clone()
                )
            }
            Expression::MinionPow(_, atom, atom1, atom2) => {
                write!(f, "MinionPow({},{},{})", atom, atom1, atom2)
            }
        }
    }
}

#[cfg(test)]
mod tests {
    use std::rc::Rc;

    use crate::ast::declaration::Declaration;

    use super::*;

    #[test]
    fn test_domain_of_constant_sum() {
        let c1 = Expression::Atomic(Metadata::new(), Atom::Literal(Literal::Int(1)));
        let c2 = Expression::Atomic(Metadata::new(), Atom::Literal(Literal::Int(2)));
        let sum = Expression::Sum(Metadata::new(), vec![c1.clone(), c2.clone()]);
        assert_eq!(
            sum.domain_of(&SymbolTable::new()),
            Some(Domain::IntDomain(vec![Range::Single(3)]))
        );
    }

    #[test]
    fn test_domain_of_constant_invalid_type() {
        let c1 = Expression::Atomic(Metadata::new(), Atom::Literal(Literal::Int(1)));
        let c2 = Expression::Atomic(Metadata::new(), Atom::Literal(Literal::Bool(true)));
        let sum = Expression::Sum(Metadata::new(), vec![c1.clone(), c2.clone()]);
        assert_eq!(sum.domain_of(&SymbolTable::new()), None);
    }

    #[test]
    fn test_domain_of_empty_sum() {
        let sum = Expression::Sum(Metadata::new(), vec![]);
        assert_eq!(sum.domain_of(&SymbolTable::new()), None);
    }

    #[test]
    fn test_domain_of_reference() {
        let reference = Expression::Atomic(Metadata::new(), Atom::Reference(Name::MachineName(0)));
        let mut vars = SymbolTable::new();
        vars.insert(Rc::new(Declaration::new_var(
            Name::MachineName(0),
            Domain::IntDomain(vec![Range::Single(1)]),
        )))
        .unwrap();
        assert_eq!(
            reference.domain_of(&vars),
            Some(Domain::IntDomain(vec![Range::Single(1)]))
        );
    }

    #[test]
    fn test_domain_of_reference_not_found() {
        let reference = Expression::Atomic(Metadata::new(), Atom::Reference(Name::MachineName(0)));
        assert_eq!(reference.domain_of(&SymbolTable::new()), None);
    }

    #[test]
    fn test_domain_of_reference_sum_single() {
        let reference = Expression::Atomic(Metadata::new(), Atom::Reference(Name::MachineName(0)));
        let mut vars = SymbolTable::new();
        vars.insert(Rc::new(Declaration::new_var(
            Name::MachineName(0),
            Domain::IntDomain(vec![Range::Single(1)]),
        )))
        .unwrap();
        let sum = Expression::Sum(Metadata::new(), vec![reference.clone(), reference.clone()]);
        assert_eq!(
            sum.domain_of(&vars),
            Some(Domain::IntDomain(vec![Range::Single(2)]))
        );
    }

    #[test]
    fn test_domain_of_reference_sum_bounded() {
        let reference = Expression::Atomic(Metadata::new(), Atom::Reference(Name::MachineName(0)));
        let mut vars = SymbolTable::new();
        vars.insert(Rc::new(Declaration::new_var(
            Name::MachineName(0),
            Domain::IntDomain(vec![Range::Bounded(1, 2)]),
        )));
        let sum = Expression::Sum(Metadata::new(), vec![reference.clone(), reference.clone()]);
        assert_eq!(
            sum.domain_of(&vars),
            Some(Domain::IntDomain(vec![Range::Bounded(2, 4)]))
        );
    }
}<|MERGE_RESOLUTION|>--- conflicted
+++ resolved
@@ -790,8 +790,6 @@
             _ => panic!("extend_root called on a non-Root expression"),
         }
     }
-<<<<<<< HEAD
-=======
 
     /// Converts the expression to a literal, if possible.
     pub fn to_literal(self) -> Option<Literal> {
@@ -811,7 +809,7 @@
             _ => None,
         }
     }
->>>>>>> 2a2b749c
+  
 }
 
 impl From<i32> for Expression {
