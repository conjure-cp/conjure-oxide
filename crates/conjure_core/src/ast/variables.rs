use std::fmt::Display;

use serde::{Deserialize, Serialize};

use crate::ast::domains::Domain;

use super::{types::Typeable, ReturnType};

/// Represents a decision variable within a computational model.
///
/// A `DecisionVariable` has a domain that defines the set of values it can take. The domain could be:
/// - A boolean domain, meaning the variable can only be `true` or `false`.
/// - An integer domain, meaning the variable can only take specific integer values or a range of integers.
///
/// # Fields
/// - `domain`:
///   - Type: `Domain`
///   - Represents the set of possible values that this decision variable can assume. The domain can be a range of integers
///     (IntDomain) or a boolean domain (BoolDomain).
///
/// # Example
///
/// use crate::ast::domains::{DecisionVariable, Domain, Range};
///
/// let bool_var = DecisionVariable::new(Domain::BoolDomain);
/// let int_var = DecisionVariable::new(Domain::IntDomain(vec![Range::Bounded(1, 10)]));
///
/// println!("Boolean Variable: {}", bool_var);
/// println!("Integer Variable: {}", int_var);

#[derive(Clone, Debug, Eq, PartialEq, Hash, Serialize, Deserialize)]
pub struct DecisionVariable {
    pub domain: Domain,
}

impl DecisionVariable {
    pub fn new(domain: Domain) -> DecisionVariable {
        DecisionVariable { domain }
    }
}

impl Typeable for DecisionVariable {
    fn return_type(&self) -> Option<ReturnType> {
        todo!()
    }
}

impl Display for DecisionVariable {
    fn fmt(&self, f: &mut std::fmt::Formatter<'_>) -> std::fmt::Result {
<<<<<<< HEAD
        match &self.domain {
            Domain::BoolDomain => write!(f, "bool"),
            Domain::IntDomain(ranges) => {
                let mut first = true;
                for r in ranges {
                    if first {
                        first = false;
                    } else {
                        write!(f, " or ")?;
                    }
                    match r {
                        Range::Single(i) => write!(f, "{}", i)?,
                        Range::Bounded(i, j) => write!(f, "{}..{}", i, j)?,
                    }
                }
                Ok(())
            }
            Domain::DomainReference(name) => write!(f, "{}", name),
            Domain::DomainSet(attr, domain) => {
                write!(f, "{}", domain)?;
                Ok(())
            }
        }
=======
        self.domain.fmt(f)
>>>>>>> b52db39d
    }
}<|MERGE_RESOLUTION|>--- conflicted
+++ resolved
@@ -47,32 +47,6 @@
 
 impl Display for DecisionVariable {
     fn fmt(&self, f: &mut std::fmt::Formatter<'_>) -> std::fmt::Result {
-<<<<<<< HEAD
-        match &self.domain {
-            Domain::BoolDomain => write!(f, "bool"),
-            Domain::IntDomain(ranges) => {
-                let mut first = true;
-                for r in ranges {
-                    if first {
-                        first = false;
-                    } else {
-                        write!(f, " or ")?;
-                    }
-                    match r {
-                        Range::Single(i) => write!(f, "{}", i)?,
-                        Range::Bounded(i, j) => write!(f, "{}..{}", i, j)?,
-                    }
-                }
-                Ok(())
-            }
-            Domain::DomainReference(name) => write!(f, "{}", name),
-            Domain::DomainSet(attr, domain) => {
-                write!(f, "{}", domain)?;
-                Ok(())
-            }
-        }
-=======
         self.domain.fmt(f)
->>>>>>> b52db39d
     }
 }