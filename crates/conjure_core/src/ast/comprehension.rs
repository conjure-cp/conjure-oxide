--- conflicted
+++ resolved
@@ -36,13 +36,6 @@
     induction_vars: Vec<Name>,
 }
 
-pub fn contains_expression_domain(domain: &Domain) -> bool {
-    use Domain::*;
-    match domain {
-        DomainFromExpression(_) => true,
-        _ => false,
-    }
-}
 impl Comprehension {
     pub fn submodel(&self) -> &SubModel {
         &self.submodel
@@ -63,13 +56,6 @@
 
         let values = Arc::new(Mutex::new(Vec::new()));
         let values_ptr = Arc::clone(&values);
-        for (_, decl) in self.submodel.symbols().clone().into_iter_local() {
-            if let Some(var) = decl.as_var() {
-                if contains_expression_domain(&var.domain) {
-                    println!("one has a non-constant domain");
-                }
-            }
-        }
 
         tracing::debug!(model=%model.clone(),comprehension=%self.clone(),"Minion solving comprehension");
         let expression = self.expression;
@@ -97,7 +83,6 @@
             })
             .collect_vec())
     }
-
     pub fn domain_of(&self) -> Option<Domain> {
         self.expression
             .domain_of(&self.submodel.symbols())
@@ -126,7 +111,6 @@
             .symbols()
             .clone()
             .into_iter_local()
-<<<<<<< HEAD
             .map(|(name, decl)| {
                 if let DeclarationKind::DecisionVariable(d) = decl.kind() {
                     format!("{name}: {domain}", domain = d.domain)
@@ -135,15 +119,6 @@
                 } else {
                     format!("{name}: unknown") // fallback, in case neither exist
                 }
-=======
-            .map(|(name, decl)| (name, decl.domain().unwrap().clone()))
-            .map(|(name, domain)| {
-                let separator = match domain {
-                    Domain::DomainFromExpression(_) => "<-",
-                    _ => ":",
-                };
-                format!("{name} {separator} {domain}")
->>>>>>> 8deeb150
             })
             .join(",");
 
