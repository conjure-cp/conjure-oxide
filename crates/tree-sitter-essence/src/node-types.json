--- conflicted
+++ resolved
@@ -1070,15 +1070,7 @@
         "required": true,
         "types": [
           {
-            "type": "identifier",
-            "named": true
-          },
-          {
-            "type": "matrix",
-            "named": true
-          },
-          {
-            "type": "tuple_matrix_record_index_or_slice",
+            "type": "atom",
             "named": true
           }
         ]
@@ -1112,15 +1104,7 @@
         "required": true,
         "types": [
           {
-            "type": "identifier",
-            "named": true
-          },
-          {
-            "type": "matrix",
-            "named": true
-          },
-          {
-            "type": "tuple_matrix_record_index_or_slice",
+            "type": "atom",
             "named": true
           }
         ]
@@ -1505,7 +1489,6 @@
         "required": false,
         "types": [
           {
-<<<<<<< HEAD
             "type": "domain",
             "named": true
           }
@@ -1521,9 +1504,6 @@
           },
           {
             "type": "comparison_expr",
-=======
-            "type": "atom",
->>>>>>> 4bc7ba52
             "named": true
           }
         ]
@@ -1547,11 +1527,7 @@
         "required": false,
         "types": [
           {
-<<<<<<< HEAD
-            "type": "arithmetic_expr",
-=======
-            "type": "atom",
->>>>>>> 4bc7ba52
+            "type": "arithmetic_expr",
             "named": true
           }
         ]
