[
  {
    "type": "COLON",
    "named": true,
    "fields": {}
  },
  {
    "type": "FALSE",
    "named": true,
    "fields": {}
  },
  {
    "type": "TRUE",
    "named": true,
    "fields": {}
  },
  {
    "type": "abs_value",
    "named": true,
    "fields": {
      "expression": {
        "multiple": false,
        "required": true,
        "types": [
          {
            "type": "arithmetic_expr",
            "named": true
          }
        ]
      }
    }
  },
  {
    "type": "additive_op",
    "named": true,
    "fields": {}
  },
  {
    "type": "and_expr",
    "named": true,
    "fields": {
      "left": {
        "multiple": false,
        "required": true,
        "types": [
          {
            "type": "atom",
            "named": true
          },
          {
            "type": "bool_expr",
            "named": true
          },
          {
            "type": "comparison_expr",
            "named": true
          }
        ]
      },
      "operator": {
        "multiple": false,
        "required": true,
        "types": [
          {
            "type": "/\\",
            "named": false
          }
        ]
      },
      "right": {
        "multiple": false,
        "required": true,
        "types": [
          {
            "type": "atom",
            "named": true
          },
          {
            "type": "bool_expr",
            "named": true
          },
          {
            "type": "comparison_expr",
            "named": true
          }
        ]
      }
    }
  },
  {
    "type": "arithmetic_expr",
    "named": true,
    "fields": {
      "absolute_value": {
        "multiple": false,
        "required": false,
        "types": [
          {
            "type": "abs_value",
            "named": true
          }
        ]
      },
      "atom": {
        "multiple": false,
        "required": false,
        "types": [
          {
            "type": "atom",
            "named": true
          }
        ]
      },
      "exponentiation": {
        "multiple": false,
        "required": false,
        "types": [
          {
            "type": "exponent",
            "named": true
          }
        ]
      },
      "negative_expression": {
        "multiple": false,
        "required": false,
        "types": [
          {
            "type": "negative_expr",
            "named": true
          }
        ]
      },
      "product_expression": {
        "multiple": false,
        "required": false,
        "types": [
          {
            "type": "product_expr",
            "named": true
          }
        ]
      },
      "quantifier_expression_arith": {
        "multiple": false,
        "required": false,
        "types": [
          {
            "type": "quantifier_expr_arith",
            "named": true
          }
        ]
      },
      "sub_arith_expression": {
        "multiple": false,
        "required": false,
        "types": [
          {
            "type": "sub_arith_expr",
            "named": true
          }
        ]
      },
      "sum_expression": {
        "multiple": false,
        "required": false,
        "types": [
          {
            "type": "sum_expr",
            "named": true
          }
        ]
      },
      "toInt_expr": {
        "multiple": false,
        "required": false,
        "types": [
          {
            "type": "toInt_expr",
            "named": true
          }
        ]
      }
    }
  },
  {
    "type": "atom",
    "named": true,
    "fields": {
      "comprehension": {
        "multiple": false,
        "required": false,
        "types": [
          {
            "type": "comprehension",
            "named": true
          }
        ]
      },
      "constant": {
        "multiple": false,
        "required": false,
        "types": [
          {
            "type": "constant",
            "named": true
          }
        ]
      },
      "from_solution": {
        "multiple": false,
        "required": false,
        "types": [
          {
            "type": "from_solution",
            "named": true
          }
        ]
      },
      "matrix": {
        "multiple": false,
        "required": false,
        "types": [
          {
            "type": "matrix",
            "named": true
          }
        ]
      },
      "metavar": {
        "multiple": false,
        "required": false,
        "types": [
          {
            "type": "metavar",
            "named": true
          }
        ]
      },
      "record": {
        "multiple": false,
        "required": false,
        "types": [
          {
            "type": "record",
            "named": true
          }
        ]
      },
      "set_literal": {
        "multiple": false,
        "required": false,
        "types": [
          {
            "type": "set_literal",
            "named": true
          }
        ]
      },
      "set_operation": {
        "multiple": false,
        "required": false,
        "types": [
          {
            "type": "set_operation",
            "named": true
          }
        ]
      },
      "tuple": {
        "multiple": false,
        "required": false,
        "types": [
          {
            "type": "tuple",
            "named": true
          }
        ]
      },
      "tuple_matrix_record_index_or_slice": {
        "multiple": false,
        "required": false,
        "types": [
          {
            "type": "tuple_matrix_record_index_or_slice",
            "named": true
          }
        ]
      },
      "variable": {
        "multiple": false,
        "required": false,
        "types": [
          {
            "type": "identifier",
            "named": true
          }
        ]
      }
    }
  },
  {
    "type": "bool_expr",
    "named": true,
    "fields": {
      "and_expression": {
        "multiple": false,
        "required": false,
        "types": [
          {
            "type": "and_expr",
            "named": true
          }
        ]
      },
      "atom": {
        "multiple": false,
        "required": false,
        "types": [
          {
            "type": "atom",
            "named": true
          }
        ]
      },
      "iff_expr": {
        "multiple": false,
        "required": false,
        "types": [
          {
            "type": "iff_expr",
            "named": true
          }
        ]
      },
      "implication": {
        "multiple": false,
        "required": false,
        "types": [
          {
            "type": "implication",
            "named": true
          }
        ]
      },
      "not_expression": {
        "multiple": false,
        "required": false,
        "types": [
          {
            "type": "not_expr",
            "named": true
          }
        ]
      },
      "or_expression": {
        "multiple": false,
        "required": false,
        "types": [
          {
            "type": "or_expr",
            "named": true
          }
        ]
      },
      "quantifier_expression_bool": {
        "multiple": false,
        "required": false,
        "types": [
          {
            "type": "quantifier_expr_bool",
            "named": true
          }
        ]
      },
      "set_operation_bool": {
        "multiple": false,
        "required": false,
        "types": [
          {
            "type": "set_operation_bool",
            "named": true
          }
        ]
      },
      "sub_bool_expression": {
        "multiple": false,
        "required": false,
        "types": [
          {
            "type": "sub_bool_expr",
            "named": true
          }
        ]
      }
    }
  },
  {
    "type": "comparison_expr",
    "named": true,
    "fields": {
      "left": {
        "multiple": false,
        "required": true,
        "types": [
          {
            "type": "arithmetic_expr",
            "named": true
          },
          {
            "type": "bool_expr",
            "named": true
          }
        ]
      },
      "operator": {
        "multiple": false,
        "required": true,
        "types": [
          {
            "type": "!=",
            "named": false
          },
          {
            "type": "<",
            "named": false
          },
          {
            "type": "<=",
            "named": false
          },
          {
            "type": "=",
            "named": false
          },
          {
            "type": ">",
            "named": false
          },
          {
            "type": ">=",
            "named": false
          }
        ]
      },
      "right": {
        "multiple": false,
        "required": true,
        "types": [
          {
            "type": "arithmetic_expr",
            "named": true
          },
          {
            "type": "bool_expr",
            "named": true
          }
        ]
      }
    }
  },
  {
    "type": "comprehension",
    "named": true,
    "fields": {
      "expression": {
        "multiple": false,
        "required": true,
        "types": [
          {
            "type": "arithmetic_expr",
            "named": true
          },
          {
            "type": "bool_expr",
            "named": true
          },
          {
            "type": "comparison_expr",
            "named": true
          }
        ]
      },
      "generator_or_condition": {
        "multiple": true,
        "required": true,
        "types": [
          {
            "type": ",",
            "named": false
          },
          {
            "type": "condition",
            "named": true
          },
          {
            "type": "generator",
            "named": true
          }
        ]
      }
    }
  },
  {
    "type": "condition",
    "named": true,
    "fields": {
      "expression": {
        "multiple": false,
        "required": true,
        "types": [
          {
            "type": "bool_expr",
            "named": true
          },
          {
            "type": "comparison_expr",
            "named": true
          }
        ]
      }
    }
  },
  {
    "type": "constant",
    "named": true,
    "fields": {
      "false": {
        "multiple": false,
        "required": false,
        "types": [
          {
            "type": "FALSE",
            "named": true
          }
        ]
      },
      "integer": {
        "multiple": false,
        "required": false,
        "types": [
          {
            "type": "integer",
            "named": true
          }
        ]
      },
      "true": {
        "multiple": false,
        "required": false,
        "types": [
          {
            "type": "TRUE",
            "named": true
          }
        ]
      }
    }
  },
  {
    "type": "domain",
    "named": true,
    "fields": {
      "bool_domain": {
        "multiple": false,
        "required": false,
        "types": [
          {
            "type": "bool_domain",
            "named": true
          }
        ]
      },
      "int_domain": {
        "multiple": false,
        "required": false,
        "types": [
          {
            "type": "int_domain",
            "named": true
          }
        ]
      },
      "matrix_domain": {
        "multiple": false,
        "required": false,
        "types": [
          {
            "type": "matrix_domain",
            "named": true
          }
        ]
      },
      "record_domain": {
        "multiple": false,
        "required": false,
        "types": [
          {
            "type": "record_domain",
            "named": true
          }
        ]
      },
      "set_domain": {
        "multiple": false,
        "required": false,
        "types": [
          {
            "type": "set_domain",
            "named": true
          }
        ]
      },
      "tuple_domain": {
        "multiple": false,
        "required": false,
        "types": [
          {
            "type": "tuple_domain",
            "named": true
          }
        ]
      },
      "variable_domain": {
        "multiple": false,
        "required": false,
        "types": [
          {
            "type": "identifier",
            "named": true
          }
        ]
      }
    }
  },
  {
    "type": "dominance_relation",
    "named": true,
    "fields": {
      "expression": {
        "multiple": false,
        "required": true,
        "types": [
          {
            "type": "arithmetic_expr",
            "named": true
          },
          {
            "type": "bool_expr",
            "named": true
          },
          {
            "type": "comparison_expr",
            "named": true
          }
        ]
      }
    }
  },
  {
    "type": "exponent",
    "named": true,
    "fields": {
      "left": {
        "multiple": false,
        "required": true,
        "types": [
          {
            "type": "arithmetic_expr",
            "named": true
          }
        ]
      },
      "operator": {
        "multiple": false,
        "required": true,
        "types": [
          {
            "type": "**",
            "named": false
          }
        ]
      },
      "right": {
        "multiple": false,
        "required": true,
        "types": [
          {
            "type": "arithmetic_expr",
            "named": true
          }
        ]
      }
    }
  },
  {
    "type": "find_statement",
    "named": true,
    "fields": {
      "colon": {
        "multiple": false,
        "required": true,
        "types": [
          {
            "type": "COLON",
            "named": true
          }
        ]
      },
      "domain": {
        "multiple": false,
        "required": true,
        "types": [
          {
            "type": "domain",
            "named": true
          }
        ]
      },
      "variables": {
        "multiple": false,
        "required": true,
        "types": [
          {
            "type": "variable_list",
            "named": true
          }
        ]
      }
    }
  },
  {
    "type": "from_solution",
    "named": true,
    "fields": {
      "variable": {
        "multiple": false,
        "required": true,
        "types": [
          {
            "type": "identifier",
            "named": true
          }
        ]
      }
    }
  },
  {
    "type": "generator",
    "named": true,
    "fields": {
      "collection": {
        "multiple": false,
        "required": false,
        "types": [
          {
            "type": "arithmetic_expr",
            "named": true
          },
          {
            "type": "identifier",
            "named": true
          },
          {
            "type": "matrix",
            "named": true
          }
        ]
      },
      "domain": {
        "multiple": false,
        "required": false,
        "types": [
          {
            "type": "domain",
            "named": true
          }
        ]
      },
      "variable": {
        "multiple": false,
        "required": true,
        "types": [
          {
            "type": "identifier",
            "named": true
          },
          {
            "type": "tuple",
            "named": true
          }
        ]
      }
    }
  },
  {
    "type": "iff_expr",
    "named": true,
    "fields": {
      "left": {
        "multiple": false,
        "required": true,
        "types": [
          {
            "type": "atom",
            "named": true
          },
          {
            "type": "bool_expr",
            "named": true
          },
          {
            "type": "comparison_expr",
            "named": true
          }
        ]
      },
      "operator": {
        "multiple": false,
        "required": true,
        "types": [
          {
            "type": "<->",
            "named": false
          }
        ]
      },
      "right": {
        "multiple": false,
        "required": true,
        "types": [
          {
            "type": "atom",
            "named": true
          },
          {
            "type": "bool_expr",
            "named": true
          },
          {
            "type": "comparison_expr",
            "named": true
          }
        ]
      }
    }
  },
  {
    "type": "implication",
    "named": true,
    "fields": {
      "left": {
        "multiple": false,
        "required": true,
        "types": [
          {
            "type": "atom",
            "named": true
          },
          {
            "type": "bool_expr",
            "named": true
          },
          {
            "type": "comparison_expr",
            "named": true
          }
        ]
      },
      "operator": {
        "multiple": false,
        "required": true,
        "types": [
          {
            "type": "->",
            "named": false
          }
        ]
      },
      "right": {
        "multiple": false,
        "required": true,
        "types": [
          {
            "type": "atom",
            "named": true
          },
          {
            "type": "bool_expr",
            "named": true
          },
          {
            "type": "comparison_expr",
            "named": true
          }
        ]
      }
    }
  },
  {
    "type": "index_domain_list",
    "named": true,
    "fields": {},
    "children": {
      "multiple": true,
      "required": true,
      "types": [
        {
          "type": "bool_domain",
          "named": true
        },
        {
          "type": "int_domain",
          "named": true
        }
      ]
    }
  },
  {
    "type": "indices",
    "named": true,
    "fields": {
      "index": {
        "multiple": true,
        "required": false,
        "types": [
          {
            "type": "arithmetic_expr",
            "named": true
          }
        ]
      },
      "null_index": {
        "multiple": true,
        "required": false,
        "types": [
          {
            "type": "null_index",
            "named": true
          }
        ]
      }
    }
  },
  {
    "type": "int_domain",
    "named": true,
    "fields": {
      "ranges": {
        "multiple": false,
        "required": false,
        "types": [
          {
            "type": "range_list",
            "named": true
          }
        ]
      }
    }
  },
  {
    "type": "int_range",
    "named": true,
    "fields": {
      "lower": {
        "multiple": false,
        "required": false,
        "types": [
          {
            "type": "arithmetic_expr",
            "named": true
          }
        ]
      },
      "upper": {
        "multiple": false,
        "required": false,
        "types": [
          {
            "type": "arithmetic_expr",
            "named": true
          }
        ]
      }
    }
  },
  {
    "type": "integer",
    "named": true,
    "fields": {}
  },
  {
    "type": "letting_statement",
    "named": true,
    "fields": {
      "be": {
        "multiple": false,
        "required": true,
        "types": [
          {
            "type": "be",
            "named": false
          }
        ]
      },
      "domain": {
        "multiple": false,
        "required": false,
        "types": [
          {
            "type": "domain",
            "named": false
          }
        ]
      },
      "expr_or_domain": {
        "multiple": false,
        "required": true,
        "types": [
          {
            "type": "arithmetic_expr",
            "named": true
          },
          {
            "type": "bool_expr",
            "named": true
          },
          {
            "type": "domain",
            "named": true
          }
        ]
      },
      "variable_list": {
        "multiple": false,
        "required": true,
        "types": [
          {
            "type": "variable_list",
            "named": true
          }
        ]
      }
    }
  },
  {
    "type": "matrix",
    "named": true,
    "fields": {
      "domain": {
        "multiple": false,
        "required": false,
        "types": [
          {
            "type": "bool_domain",
            "named": true
          },
          {
            "type": "int_domain",
            "named": true
          }
        ]
      },
      "elements": {
        "multiple": true,
        "required": false,
        "types": [
          {
            "type": ",",
            "named": false
          },
          {
            "type": "arithmetic_expr",
            "named": true
          }
        ]
      }
    }
  },
  {
    "type": "matrix_domain",
    "named": true,
    "fields": {
      "index_domain_list": {
        "multiple": false,
        "required": true,
        "types": [
          {
            "type": "index_domain_list",
            "named": true
          }
        ]
      },
      "value_domain": {
        "multiple": false,
        "required": true,
        "types": [
          {
            "type": "domain",
            "named": true
          }
        ]
      }
    }
  },
  {
    "type": "metavar",
    "named": true,
    "fields": {
      "identifier": {
        "multiple": false,
        "required": true,
        "types": [
          {
            "type": "identifier",
            "named": true
          }
        ]
      }
    }
  },
  {
    "type": "mulitcative_op",
    "named": true,
    "fields": {}
  },
  {
    "type": "name_domain_pair",
    "named": true,
    "fields": {
      "domain": {
        "multiple": false,
        "required": true,
        "types": [
          {
            "type": "domain",
            "named": true
          }
        ]
      },
      "name": {
        "multiple": false,
        "required": true,
        "types": [
          {
            "type": "identifier",
            "named": true
          }
        ]
      }
    }
  },
  {
    "type": "name_value_pair",
    "named": true,
    "fields": {
      "name": {
        "multiple": false,
        "required": true,
        "types": [
          {
            "type": "identifier",
            "named": true
          }
        ]
      },
      "value": {
        "multiple": false,
        "required": true,
        "types": [
          {
            "type": "arithmetic_expr",
            "named": true
          },
          {
            "type": "bool_expr",
            "named": true
          },
          {
            "type": "comparison_expr",
            "named": true
          }
        ]
      }
    }
  },
  {
    "type": "negative_expr",
    "named": true,
    "fields": {
      "expression": {
        "multiple": false,
        "required": true,
        "types": [
          {
            "type": "arithmetic_expr",
            "named": true
          }
        ]
      }
    }
  },
  {
    "type": "not_expr",
    "named": true,
    "fields": {
      "expression": {
        "multiple": false,
        "required": true,
        "types": [
          {
            "type": "atom",
            "named": true
          },
          {
            "type": "bool_expr",
            "named": true
          },
          {
            "type": "comparison_expr",
            "named": true
          }
        ]
      }
    }
  },
  {
    "type": "null_index",
    "named": true,
    "fields": {}
  },
  {
    "type": "or_expr",
    "named": true,
    "fields": {
      "left": {
        "multiple": false,
        "required": true,
        "types": [
          {
            "type": "atom",
            "named": true
          },
          {
            "type": "bool_expr",
            "named": true
          },
          {
            "type": "comparison_expr",
            "named": true
          }
        ]
      },
      "operator": {
        "multiple": false,
        "required": true,
        "types": [
          {
            "type": "\\/",
            "named": false
          }
        ]
      },
      "right": {
        "multiple": false,
        "required": true,
        "types": [
          {
            "type": "atom",
            "named": true
          },
          {
            "type": "bool_expr",
            "named": true
          },
          {
            "type": "comparison_expr",
            "named": true
          }
        ]
      }
    }
  },
  {
    "type": "product_expr",
    "named": true,
    "fields": {
      "left": {
        "multiple": false,
        "required": true,
        "types": [
          {
            "type": "arithmetic_expr",
            "named": true
          }
        ]
      },
      "operator": {
        "multiple": false,
        "required": true,
        "types": [
          {
            "type": "mulitcative_op",
            "named": true
          }
        ]
      },
      "right": {
        "multiple": false,
        "required": true,
        "types": [
          {
            "type": "arithmetic_expr",
            "named": true
          }
        ]
      }
    }
  },
  {
    "type": "program",
    "named": true,
    "root": true,
    "fields": {
      "arithmetic_expr": {
        "multiple": true,
        "required": false,
        "types": [
          {
            "type": "arithmetic_expr",
            "named": true
          }
        ]
      },
      "atom": {
        "multiple": true,
        "required": false,
        "types": [
          {
            "type": "atom",
            "named": true
          }
        ]
      },
      "bool_expr": {
        "multiple": true,
        "required": false,
        "types": [
          {
            "type": "bool_expr",
            "named": true
          }
        ]
      },
      "comparison_expr": {
        "multiple": true,
        "required": false,
        "types": [
          {
            "type": "comparison_expr",
            "named": true
          }
        ]
      },
      "dominance_relation": {
        "multiple": true,
        "required": false,
        "types": [
          {
            "type": "dominance_relation",
            "named": true
          }
        ]
      },
      "find_statement": {
        "multiple": true,
        "required": false,
        "types": [
          {
            "type": "find_statement",
            "named": true
          }
        ]
      },
      "letting_statement": {
        "multiple": true,
        "required": false,
        "types": [
          {
            "type": "letting_statement",
            "named": true
          }
        ]
      }
    }
  },
  {
    "type": "quantifier_expr_arith",
    "named": true,
    "fields": {
      "arg": {
        "multiple": false,
        "required": true,
        "types": [
          {
            "type": "atom",
            "named": true
          }
        ]
      },
      "quantifier": {
        "multiple": false,
        "required": true,
        "types": [
          {
            "type": "max",
            "named": false
          },
          {
            "type": "min",
            "named": false
          },
          {
            "type": "sum",
            "named": false
          }
        ]
      }
    }
  },
  {
    "type": "quantifier_expr_bool",
    "named": true,
    "fields": {
      "arg": {
        "multiple": false,
        "required": true,
        "types": [
          {
            "type": "atom",
            "named": true
          }
        ]
      },
      "quantifier": {
        "multiple": false,
        "required": true,
        "types": [
          {
            "type": "allDiff",
            "named": false
          },
          {
            "type": "and",
            "named": false
          },
          {
            "type": "or",
            "named": false
          }
        ]
      }
    }
  },
  {
    "type": "range_list",
    "named": true,
    "fields": {},
    "children": {
      "multiple": true,
      "required": true,
      "types": [
        {
          "type": "int_range",
          "named": true
        },
        {
          "type": "integer",
          "named": true
        }
      ]
    }
  },
  {
    "type": "record",
    "named": true,
    "fields": {
      "name_value_pair": {
        "multiple": true,
        "required": true,
        "types": [
          {
            "type": "name_value_pair",
            "named": true
          }
        ]
      }
    }
  },
  {
    "type": "record_domain",
    "named": true,
    "fields": {
      "name_domain_pair": {
        "multiple": true,
        "required": true,
        "types": [
          {
            "type": "name_domain_pair",
            "named": true
          }
        ]
      }
    }
  },
  {
<<<<<<< HEAD
    "type": "set_attribute",
    "named": true,
    "fields": {
      "attribute": {
        "multiple": false,
=======
    "type": "set_attributes",
    "named": true,
    "fields": {
      "attribute": {
        "multiple": true,
>>>>>>> 16ff1898
        "required": true,
        "types": [
          {
            "type": "maxSize",
            "named": false
          },
          {
            "type": "minSize",
            "named": false
          },
          {
            "type": "size",
            "named": false
          }
        ]
      },
<<<<<<< HEAD
      "attribute_value": {
        "multiple": false,
        "required": true,
=======
      "max_value": {
        "multiple": false,
        "required": false,
        "types": [
          {
            "type": "integer",
            "named": true
          }
        ]
      },
      "min_value": {
        "multiple": false,
        "required": false,
        "types": [
          {
            "type": "integer",
            "named": true
          }
        ]
      },
      "size_value": {
        "multiple": false,
        "required": false,
>>>>>>> 16ff1898
        "types": [
          {
            "type": "integer",
            "named": true
          }
        ]
      }
    }
  },
  {
    "type": "set_domain",
    "named": true,
    "fields": {
      "value_domain": {
        "multiple": false,
        "required": true,
        "types": [
          {
            "type": "domain",
            "named": true
          }
        ]
      }
    },
    "children": {
<<<<<<< HEAD
      "multiple": true,
      "required": false,
      "types": [
        {
          "type": "set_attribute",
=======
      "multiple": false,
      "required": false,
      "types": [
        {
          "type": "set_attributes",
>>>>>>> 16ff1898
          "named": true
        }
      ]
    }
  },
  {
    "type": "set_literal",
    "named": true,
    "fields": {
      "element": {
        "multiple": true,
        "required": true,
        "types": [
          {
            "type": ",",
            "named": false
          },
          {
            "type": "arithmetic_expr",
            "named": true
          },
          {
            "type": "bool_expr",
            "named": true
          },
          {
            "type": "comparison_expr",
            "named": true
          }
        ]
      }
    }
  },
  {
    "type": "set_operation",
    "named": true,
    "fields": {
      "left": {
        "multiple": false,
        "required": true,
        "types": [
          {
            "type": "atom",
            "named": true
          }
        ]
      },
      "operator": {
        "multiple": false,
        "required": true,
        "types": [
          {
            "type": "intersect",
            "named": false
          },
          {
            "type": "union",
            "named": false
          }
        ]
      },
      "right": {
        "multiple": false,
        "required": true,
        "types": [
          {
            "type": "atom",
            "named": true
          }
        ]
      }
    }
  },
  {
    "type": "set_operation_bool",
    "named": true,
    "fields": {
      "left": {
        "multiple": false,
        "required": true,
        "types": [
          {
            "type": "atom",
            "named": true
          }
        ]
      },
      "operator": {
        "multiple": false,
        "required": true,
        "types": [
          {
            "type": "in",
            "named": false
          },
          {
            "type": "subset",
            "named": false
          },
          {
            "type": "subsetEq",
            "named": false
          },
          {
            "type": "supset",
            "named": false
          },
          {
            "type": "supsetEq",
            "named": false
          }
        ]
      },
      "right": {
        "multiple": false,
        "required": true,
        "types": [
          {
            "type": "atom",
            "named": true
          }
        ]
      }
    }
  },
  {
    "type": "sub_arith_expr",
    "named": true,
    "fields": {
      "expression": {
        "multiple": false,
        "required": true,
        "types": [
          {
            "type": "arithmetic_expr",
            "named": true
          }
        ]
      }
    }
  },
  {
    "type": "sub_bool_expr",
    "named": true,
    "fields": {
      "expression": {
        "multiple": false,
        "required": true,
        "types": [
          {
            "type": "bool_expr",
            "named": true
          },
          {
            "type": "comparison_expr",
            "named": true
          }
        ]
      }
    }
  },
  {
    "type": "sum_expr",
    "named": true,
    "fields": {
      "left": {
        "multiple": false,
        "required": true,
        "types": [
          {
            "type": "arithmetic_expr",
            "named": true
          }
        ]
      },
      "operator": {
        "multiple": false,
        "required": true,
        "types": [
          {
            "type": "additive_op",
            "named": true
          }
        ]
      },
      "right": {
        "multiple": false,
        "required": true,
        "types": [
          {
            "type": "arithmetic_expr",
            "named": true
          }
        ]
      }
    }
  },
  {
    "type": "toInt_expr",
    "named": true,
    "fields": {
      "expression": {
        "multiple": false,
        "required": true,
        "types": [
          {
            "type": "bool_expr",
            "named": true
          },
          {
            "type": "comparison_expr",
            "named": true
          }
        ]
      }
    }
  },
  {
    "type": "tuple",
    "named": true,
    "fields": {
      "element": {
        "multiple": true,
        "required": true,
        "types": [
          {
            "type": ",",
            "named": false
          },
          {
            "type": "arithmetic_expr",
            "named": true
          }
        ]
      }
    }
  },
  {
    "type": "tuple_domain",
    "named": true,
    "fields": {},
    "children": {
      "multiple": true,
      "required": true,
      "types": [
        {
          "type": "domain",
          "named": true
        }
      ]
    }
  },
  {
    "type": "tuple_matrix_record_index_or_slice",
    "named": true,
    "fields": {
      "indices": {
        "multiple": false,
        "required": true,
        "types": [
          {
            "type": "indices",
            "named": true
          }
        ]
      },
      "tuple_or_matrix": {
        "multiple": false,
        "required": true,
        "types": [
          {
            "type": "identifier",
            "named": true
          },
          {
            "type": "matrix",
            "named": true
          },
          {
            "type": "tuple",
            "named": true
          }
        ]
      }
    }
  },
  {
    "type": "variable_list",
    "named": true,
    "fields": {},
    "children": {
      "multiple": true,
      "required": true,
      "types": [
        {
          "type": "identifier",
          "named": true
        }
      ]
    }
  },
  {
    "type": "!",
    "named": false
  },
  {
    "type": "!=",
    "named": false
  },
  {
    "type": "%",
    "named": false
  },
  {
    "type": "&",
    "named": false
  },
  {
    "type": "(",
    "named": false
  },
  {
    "type": ")",
    "named": false
  },
  {
    "type": "*",
    "named": false
  },
  {
    "type": "**",
    "named": false
  },
  {
    "type": "+",
    "named": false
  },
  {
    "type": ",",
    "named": false
  },
  {
    "type": "-",
    "named": false
  },
  {
    "type": "->",
    "named": false
  },
  {
    "type": "..",
    "named": false
  },
  {
    "type": "/",
    "named": false
  },
  {
    "type": "/\\",
    "named": false
  },
  {
    "type": ":",
    "named": false
  },
  {
    "type": ";",
    "named": false
  },
  {
    "type": "<",
    "named": false
  },
  {
    "type": "<-",
    "named": false
  },
  {
    "type": "<->",
    "named": false
  },
  {
    "type": "<=",
    "named": false
  },
  {
    "type": "=",
    "named": false
  },
  {
    "type": ">",
    "named": false
  },
  {
    "type": ">=",
    "named": false
  },
  {
    "type": "FALSE",
    "named": false
  },
  {
    "type": "TRUE",
    "named": false
  },
  {
    "type": "[",
    "named": false
  },
  {
    "type": "\\/",
    "named": false
  },
  {
    "type": "]",
    "named": false
  },
  {
    "type": "_FRAGMENT_EXPRESSION",
    "named": false
  },
  {
    "type": "allDiff",
    "named": false
  },
  {
    "type": "and",
    "named": false
  },
  {
    "type": "be",
    "named": false
  },
  {
    "type": "bool_domain",
    "named": true
  },
  {
    "type": "by",
    "named": false
  },
  {
    "type": "domain",
    "named": false
  },
  {
    "type": "dominanceRelation",
    "named": false
  },
  {
    "type": "false",
    "named": false
  },
  {
    "type": "find",
    "named": false
  },
  {
    "type": "fromSolution",
    "named": false
  },
  {
    "type": "identifier",
    "named": true
  },
  {
    "type": "in",
    "named": false
  },
  {
    "type": "indexed",
    "named": false
  },
  {
    "type": "int",
    "named": false
  },
  {
    "type": "intersect",
    "named": false
  },
  {
    "type": "language_declaration",
    "named": true
  },
  {
    "type": "letting",
    "named": false
  },
  {
    "type": "matrix",
    "named": false
  },
  {
    "type": "max",
    "named": false
  },
  {
    "type": "maxSize",
    "named": false
  },
  {
    "type": "min",
    "named": false
  },
  {
    "type": "minSize",
    "named": false
  },
  {
    "type": "of",
    "named": false
  },
  {
    "type": "or",
    "named": false
  },
  {
    "type": "record",
    "named": false
  },
  {
    "type": "set",
    "named": false
  },
  {
    "type": "single_line_comment",
    "named": true
  },
  {
    "type": "size",
    "named": false
  },
  {
    "type": "subset",
    "named": false
  },
  {
    "type": "subsetEq",
    "named": false
  },
  {
    "type": "such that",
    "named": false
  },
  {
    "type": "sum",
    "named": false
  },
  {
    "type": "supset",
    "named": false
  },
  {
    "type": "supsetEq",
    "named": false
  },
  {
    "type": "toInt",
    "named": false
  },
  {
    "type": "true",
    "named": false
  },
  {
    "type": "tuple",
    "named": false
  },
  {
    "type": "union",
    "named": false
  },
  {
    "type": "{",
    "named": false
  },
  {
    "type": "|",
    "named": false
  },
  {
    "type": "}",
    "named": false
  }
]<|MERGE_RESOLUTION|>--- conflicted
+++ resolved
@@ -1514,19 +1514,11 @@
     }
   },
   {
-<<<<<<< HEAD
-    "type": "set_attribute",
-    "named": true,
-    "fields": {
-      "attribute": {
-        "multiple": false,
-=======
     "type": "set_attributes",
     "named": true,
     "fields": {
       "attribute": {
         "multiple": true,
->>>>>>> 16ff1898
         "required": true,
         "types": [
           {
@@ -1543,11 +1535,6 @@
           }
         ]
       },
-<<<<<<< HEAD
-      "attribute_value": {
-        "multiple": false,
-        "required": true,
-=======
       "max_value": {
         "multiple": false,
         "required": false,
@@ -1571,7 +1558,6 @@
       "size_value": {
         "multiple": false,
         "required": false,
->>>>>>> 16ff1898
         "types": [
           {
             "type": "integer",
@@ -1597,19 +1583,11 @@
       }
     },
     "children": {
-<<<<<<< HEAD
-      "multiple": true,
-      "required": false,
-      "types": [
-        {
-          "type": "set_attribute",
-=======
       "multiple": false,
       "required": false,
       "types": [
         {
           "type": "set_attributes",
->>>>>>> 16ff1898
           "named": true
         }
       ]
