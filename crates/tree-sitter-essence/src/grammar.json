{
  "$schema": "https://tree-sitter.github.io/tree-sitter/assets/schemas/grammar.schema.json",
  "name": "essence",
  "rules": {
    "program": {
      "type": "REPEAT",
      "content": {
        "type": "CHOICE",
        "members": [
          {
            "type": "SEQ",
            "members": [
              {
                "type": "STRING",
                "value": "_FRAGMENT_EXPRESSION"
              },
              {
                "type": "SEQ",
                "members": [
                  {
                    "type": "CHOICE",
                    "members": [
                      {
                        "type": "FIELD",
                        "name": "atom",
                        "content": {
                          "type": "SYMBOL",
                          "name": "atom"
                        }
                      },
                      {
                        "type": "FIELD",
                        "name": "bool_expr",
                        "content": {
                          "type": "SYMBOL",
                          "name": "bool_expr"
                        }
                      },
                      {
                        "type": "FIELD",
                        "name": "comparison_expr",
                        "content": {
                          "type": "SYMBOL",
                          "name": "comparison_expr"
                        }
                      },
                      {
                        "type": "FIELD",
                        "name": "arithmetic_expr",
                        "content": {
                          "type": "SYMBOL",
                          "name": "arithmetic_expr"
                        }
                      }
                    ]
                  },
                  {
                    "type": "CHOICE",
                    "members": [
                      {
                        "type": "REPEAT",
                        "content": {
                          "type": "SEQ",
                          "members": [
                            {
                              "type": "STRING",
                              "value": ","
                            },
                            {
                              "type": "CHOICE",
                              "members": [
                                {
                                  "type": "FIELD",
                                  "name": "atom",
                                  "content": {
                                    "type": "SYMBOL",
                                    "name": "atom"
                                  }
                                },
                                {
                                  "type": "FIELD",
                                  "name": "bool_expr",
                                  "content": {
                                    "type": "SYMBOL",
                                    "name": "bool_expr"
                                  }
                                },
                                {
                                  "type": "FIELD",
                                  "name": "comparison_expr",
                                  "content": {
                                    "type": "SYMBOL",
                                    "name": "comparison_expr"
                                  }
                                },
                                {
                                  "type": "FIELD",
                                  "name": "arithmetic_expr",
                                  "content": {
                                    "type": "SYMBOL",
                                    "name": "arithmetic_expr"
                                  }
                                }
                              ]
                            }
                          ]
                        }
                      },
                      {
                        "type": "BLANK"
                      }
                    ]
                  },
                  {
                    "type": "CHOICE",
                    "members": [
                      {
                        "type": "STRING",
                        "value": ","
                      },
                      {
                        "type": "BLANK"
                      }
                    ]
                  }
                ]
              }
            ]
          },
          {
            "type": "SEQ",
            "members": [
              {
                "type": "STRING",
                "value": "find"
              },
              {
                "type": "SEQ",
                "members": [
                  {
                    "type": "FIELD",
                    "name": "find_statement",
                    "content": {
                      "type": "SYMBOL",
                      "name": "find_statement"
                    }
                  },
                  {
                    "type": "CHOICE",
                    "members": [
                      {
                        "type": "REPEAT",
                        "content": {
                          "type": "SEQ",
                          "members": [
                            {
                              "type": "STRING",
                              "value": ","
                            },
                            {
                              "type": "FIELD",
                              "name": "find_statement",
                              "content": {
                                "type": "SYMBOL",
                                "name": "find_statement"
                              }
                            }
                          ]
                        }
                      },
                      {
                        "type": "BLANK"
                      }
                    ]
                  },
                  {
                    "type": "CHOICE",
                    "members": [
                      {
                        "type": "STRING",
                        "value": ","
                      },
                      {
                        "type": "BLANK"
                      }
                    ]
                  }
                ]
              }
            ]
          },
          {
            "type": "SEQ",
            "members": [
              {
                "type": "STRING",
                "value": "such that"
              },
              {
                "type": "SEQ",
                "members": [
                  {
                    "type": "CHOICE",
                    "members": [
                      {
                        "type": "FIELD",
                        "name": "bool_expr",
                        "content": {
                          "type": "SYMBOL",
                          "name": "bool_expr"
                        }
                      },
                      {
                        "type": "FIELD",
                        "name": "atom",
                        "content": {
                          "type": "SYMBOL",
                          "name": "atom"
                        }
                      },
                      {
                        "type": "FIELD",
                        "name": "comparison_expr",
                        "content": {
                          "type": "SYMBOL",
                          "name": "comparison_expr"
                        }
                      }
                    ]
                  },
                  {
                    "type": "CHOICE",
                    "members": [
                      {
                        "type": "REPEAT",
                        "content": {
                          "type": "SEQ",
                          "members": [
                            {
                              "type": "STRING",
                              "value": ","
                            },
                            {
                              "type": "CHOICE",
                              "members": [
                                {
                                  "type": "FIELD",
                                  "name": "bool_expr",
                                  "content": {
                                    "type": "SYMBOL",
                                    "name": "bool_expr"
                                  }
                                },
                                {
                                  "type": "FIELD",
                                  "name": "atom",
                                  "content": {
                                    "type": "SYMBOL",
                                    "name": "atom"
                                  }
                                },
                                {
                                  "type": "FIELD",
                                  "name": "comparison_expr",
                                  "content": {
                                    "type": "SYMBOL",
                                    "name": "comparison_expr"
                                  }
                                }
                              ]
                            }
                          ]
                        }
                      },
                      {
                        "type": "BLANK"
                      }
                    ]
                  },
                  {
                    "type": "CHOICE",
                    "members": [
                      {
                        "type": "STRING",
                        "value": ","
                      },
                      {
                        "type": "BLANK"
                      }
                    ]
                  }
                ]
              }
            ]
          },
          {
            "type": "SEQ",
            "members": [
              {
                "type": "STRING",
                "value": "letting"
              },
              {
                "type": "SEQ",
                "members": [
                  {
                    "type": "FIELD",
                    "name": "letting_statement",
                    "content": {
                      "type": "SYMBOL",
                      "name": "letting_statement"
                    }
                  },
                  {
                    "type": "CHOICE",
                    "members": [
                      {
                        "type": "REPEAT",
                        "content": {
                          "type": "SEQ",
                          "members": [
                            {
                              "type": "STRING",
                              "value": ","
                            },
                            {
                              "type": "FIELD",
                              "name": "letting_statement",
                              "content": {
                                "type": "SYMBOL",
                                "name": "letting_statement"
                              }
                            }
                          ]
                        }
                      },
                      {
                        "type": "BLANK"
                      }
                    ]
                  },
                  {
                    "type": "CHOICE",
                    "members": [
                      {
                        "type": "STRING",
                        "value": ","
                      },
                      {
                        "type": "BLANK"
                      }
                    ]
                  }
                ]
              }
            ]
          },
          {
            "type": "FIELD",
            "name": "dominance_relation",
            "content": {
              "type": "SYMBOL",
              "name": "dominance_relation"
            }
          }
        ]
      }
    },
    "SUCH_THAT": {
      "type": "STRING",
      "value": "such that"
    },
    "FIND": {
      "type": "STRING",
      "value": "find"
    },
    "LETTING": {
      "type": "STRING",
      "value": "letting"
    },
    "COLON": {
      "type": "STRING",
      "value": ":"
    },
    "single_line_comment": {
      "type": "TOKEN",
      "content": {
        "type": "SEQ",
        "members": [
          {
            "type": "STRING",
            "value": "$"
          },
          {
            "type": "PATTERN",
            "value": ".*"
          }
        ]
      }
    },
    "language_declaration": {
      "type": "TOKEN",
      "content": {
        "type": "SEQ",
        "members": [
          {
            "type": "STRING",
            "value": "language"
          },
          {
            "type": "PATTERN",
            "value": ".*"
          }
        ]
      }
    },
    "constant": {
      "type": "CHOICE",
      "members": [
        {
          "type": "FIELD",
          "name": "integer",
          "content": {
            "type": "SYMBOL",
            "name": "integer"
          }
        },
        {
          "type": "FIELD",
          "name": "true",
          "content": {
            "type": "SYMBOL",
            "name": "TRUE"
          }
        },
        {
          "type": "FIELD",
          "name": "false",
          "content": {
            "type": "SYMBOL",
            "name": "FALSE"
          }
        }
      ]
    },
    "integer": {
      "type": "CHOICE",
      "members": [
        {
          "type": "PATTERN",
          "value": "[0-9]+"
        },
        {
          "type": "PATTERN",
          "value": "-[0-9]+"
        }
      ]
    },
    "TRUE": {
      "type": "CHOICE",
      "members": [
        {
          "type": "STRING",
          "value": "true"
        },
        {
          "type": "STRING",
          "value": "TRUE"
        }
      ]
    },
    "FALSE": {
      "type": "CHOICE",
      "members": [
        {
          "type": "STRING",
          "value": "false"
        },
        {
          "type": "STRING",
          "value": "FALSE"
        }
      ]
    },
    "identifier": {
      "type": "PATTERN",
      "value": "[a-zA-Z_][a-zA-Z0-9_]*"
    },
    "metavar": {
      "type": "SEQ",
      "members": [
        {
          "type": "STRING",
          "value": "&"
        },
        {
          "type": "FIELD",
          "name": "identifier",
          "content": {
            "type": "SYMBOL",
            "name": "identifier"
          }
        }
      ]
    },
    "find_statement": {
      "type": "SEQ",
      "members": [
        {
          "type": "FIELD",
          "name": "variables",
          "content": {
            "type": "SYMBOL",
            "name": "variable_list"
          }
        },
        {
          "type": "FIELD",
          "name": "colon",
          "content": {
            "type": "SYMBOL",
            "name": "COLON"
          }
        },
        {
          "type": "FIELD",
          "name": "domain",
          "content": {
            "type": "SYMBOL",
            "name": "domain"
          }
        }
      ]
    },
    "variable_list": {
      "type": "SEQ",
      "members": [
        {
          "type": "SYMBOL",
          "name": "identifier"
        },
        {
          "type": "CHOICE",
          "members": [
            {
              "type": "REPEAT",
              "content": {
                "type": "SEQ",
                "members": [
                  {
                    "type": "STRING",
                    "value": ","
                  },
                  {
                    "type": "SYMBOL",
                    "name": "identifier"
                  }
                ]
              }
            },
            {
              "type": "BLANK"
            }
          ]
        },
        {
          "type": "CHOICE",
          "members": [
            {
              "type": "STRING",
              "value": ","
            },
            {
              "type": "BLANK"
            }
          ]
        }
      ]
    },
    "domain": {
      "type": "CHOICE",
      "members": [
        {
          "type": "FIELD",
          "name": "bool_domain",
          "content": {
            "type": "SYMBOL",
            "name": "bool_domain"
          }
        },
        {
          "type": "FIELD",
          "name": "int_domain",
          "content": {
            "type": "SYMBOL",
            "name": "int_domain"
          }
        },
        {
          "type": "FIELD",
          "name": "variable_domain",
          "content": {
            "type": "SYMBOL",
            "name": "identifier"
          }
        },
        {
          "type": "FIELD",
          "name": "tuple_domain",
          "content": {
            "type": "SYMBOL",
            "name": "tuple_domain"
          }
        },
        {
          "type": "FIELD",
          "name": "matrix_domain",
          "content": {
            "type": "SYMBOL",
            "name": "matrix_domain"
          }
        },
        {
          "type": "FIELD",
          "name": "record_domain",
          "content": {
            "type": "SYMBOL",
            "name": "record_domain"
          }
        },
        {
          "type": "FIELD",
          "name": "set_domain",
          "content": {
            "type": "SYMBOL",
            "name": "set_domain"
          }
        }
      ]
    },
    "bool_domain": {
      "type": "STRING",
      "value": "bool"
    },
    "int_domain": {
      "type": "SEQ",
      "members": [
        {
          "type": "STRING",
          "value": "int"
        },
        {
          "type": "CHOICE",
          "members": [
            {
              "type": "SEQ",
              "members": [
                {
                  "type": "STRING",
                  "value": "("
                },
                {
                  "type": "FIELD",
                  "name": "ranges",
                  "content": {
                    "type": "SYMBOL",
                    "name": "range_list"
                  }
                },
                {
                  "type": "STRING",
                  "value": ")"
                }
              ]
            },
            {
              "type": "BLANK"
            }
          ]
        }
      ]
    },
    "range_list": {
      "type": "PREC",
      "value": 2,
      "content": {
        "type": "SEQ",
        "members": [
          {
            "type": "CHOICE",
            "members": [
              {
                "type": "SYMBOL",
                "name": "int_range"
              },
              {
                "type": "SYMBOL",
                "name": "integer"
              }
            ]
          },
          {
            "type": "CHOICE",
            "members": [
              {
                "type": "REPEAT",
                "content": {
                  "type": "SEQ",
                  "members": [
                    {
                      "type": "STRING",
                      "value": ","
                    },
                    {
                      "type": "CHOICE",
                      "members": [
                        {
                          "type": "SYMBOL",
                          "name": "int_range"
                        },
                        {
                          "type": "SYMBOL",
                          "name": "integer"
                        }
                      ]
                    }
                  ]
                }
              },
              {
                "type": "BLANK"
              }
            ]
          },
          {
            "type": "CHOICE",
            "members": [
              {
                "type": "STRING",
                "value": ","
              },
              {
                "type": "BLANK"
              }
            ]
          }
        ]
      }
    },
    "int_range": {
      "type": "SEQ",
      "members": [
        {
          "type": "CHOICE",
          "members": [
            {
              "type": "FIELD",
              "name": "lower",
              "content": {
                "type": "SYMBOL",
                "name": "arithmetic_expr"
              }
            },
            {
              "type": "BLANK"
            }
          ]
        },
        {
          "type": "STRING",
          "value": ".."
        },
        {
          "type": "CHOICE",
          "members": [
            {
              "type": "FIELD",
              "name": "upper",
              "content": {
                "type": "SYMBOL",
                "name": "arithmetic_expr"
              }
            },
            {
              "type": "BLANK"
            }
          ]
        }
      ]
    },
    "tuple_domain": {
      "type": "SEQ",
      "members": [
        {
          "type": "CHOICE",
          "members": [
            {
              "type": "STRING",
              "value": "tuple"
            },
            {
              "type": "BLANK"
            }
          ]
        },
        {
          "type": "STRING",
          "value": "("
        },
        {
          "type": "SEQ",
          "members": [
            {
              "type": "SYMBOL",
              "name": "domain"
            },
            {
              "type": "CHOICE",
              "members": [
                {
                  "type": "REPEAT",
                  "content": {
                    "type": "SEQ",
                    "members": [
                      {
                        "type": "STRING",
                        "value": ","
                      },
                      {
                        "type": "SYMBOL",
                        "name": "domain"
                      }
                    ]
                  }
                },
                {
                  "type": "BLANK"
                }
              ]
            },
            {
              "type": "CHOICE",
              "members": [
                {
                  "type": "STRING",
                  "value": ","
                },
                {
                  "type": "BLANK"
                }
              ]
            }
          ]
        },
        {
          "type": "STRING",
          "value": ")"
        }
      ]
    },
    "matrix_domain": {
      "type": "SEQ",
      "members": [
        {
          "type": "STRING",
          "value": "matrix"
        },
        {
          "type": "STRING",
          "value": "indexed"
        },
        {
          "type": "STRING",
          "value": "by"
        },
        {
          "type": "STRING",
          "value": "["
        },
        {
          "type": "FIELD",
          "name": "index_domain_list",
          "content": {
            "type": "SYMBOL",
            "name": "index_domain_list"
          }
        },
        {
          "type": "STRING",
          "value": "]"
        },
        {
          "type": "STRING",
          "value": "of"
        },
        {
          "type": "FIELD",
          "name": "value_domain",
          "content": {
            "type": "SYMBOL",
            "name": "domain"
          }
        }
      ]
    },
    "record_domain": {
      "type": "SEQ",
      "members": [
        {
          "type": "STRING",
          "value": "record"
        },
        {
          "type": "STRING",
          "value": "{"
        },
        {
          "type": "SEQ",
          "members": [
            {
              "type": "FIELD",
              "name": "name_domain_pair",
              "content": {
                "type": "SYMBOL",
                "name": "name_domain_pair"
              }
            },
            {
              "type": "CHOICE",
              "members": [
                {
                  "type": "REPEAT",
                  "content": {
                    "type": "SEQ",
                    "members": [
                      {
                        "type": "STRING",
                        "value": ","
                      },
                      {
                        "type": "FIELD",
                        "name": "name_domain_pair",
                        "content": {
                          "type": "SYMBOL",
                          "name": "name_domain_pair"
                        }
                      }
                    ]
                  }
                },
                {
                  "type": "BLANK"
                }
              ]
            },
            {
              "type": "CHOICE",
              "members": [
                {
                  "type": "STRING",
                  "value": ","
                },
                {
                  "type": "BLANK"
                }
              ]
            }
          ]
        },
        {
          "type": "STRING",
          "value": "}"
        }
      ]
    },
    "set_domain": {
      "type": "CHOICE",
      "members": [
        {
          "type": "SEQ",
          "members": [
            {
              "type": "STRING",
              "value": "set"
            },
            {
              "type": "CHOICE",
              "members": [
                {
                  "type": "SEQ",
                  "members": [
                    {
<<<<<<< HEAD
                      "type": "SYMBOL",
                      "name": "set_attribute"
                    },
                    {
                      "type": "CHOICE",
                      "members": [
                        {
                          "type": "REPEAT",
                          "content": {
                            "type": "SEQ",
                            "members": [
                              {
                                "type": "STRING",
                                "value": ","
                              },
                              {
                                "type": "SYMBOL",
                                "name": "set_attribute"
                              }
                            ]
                          }
                        },
                        {
                          "type": "BLANK"
                        }
                      ]
                    },
                    {
                      "type": "CHOICE",
                      "members": [
                        {
                          "type": "STRING",
                          "value": ","
                        },
                        {
                          "type": "BLANK"
                        }
                      ]
=======
                      "type": "STRING",
                      "value": "("
                    },
                    {
                      "type": "SYMBOL",
                      "name": "set_attributes"
                    },
                    {
                      "type": "STRING",
                      "value": ")"
>>>>>>> 16ff1898
                    }
                  ]
                },
                {
                  "type": "BLANK"
                }
              ]
            },
            {
              "type": "STRING",
              "value": "of"
            },
            {
              "type": "FIELD",
              "name": "value_domain",
              "content": {
                "type": "SYMBOL",
                "name": "domain"
              }
            }
          ]
        }
      ]
    },
<<<<<<< HEAD
    "set_attribute": {
      "type": "SEQ",
      "members": [
        {
          "type": "STRING",
          "value": "("
        },
        {
          "type": "FIELD",
          "name": "attribute",
          "content": {
            "type": "CHOICE",
            "members": [
              {
                "type": "STRING",
                "value": "size"
              },
              {
                "type": "STRING",
                "value": "minSize"
              },
              {
                "type": "STRING",
                "value": "maxSize"
              }
            ]
          }
        },
        {
          "type": "FIELD",
          "name": "attribute_value",
          "content": {
            "type": "SYMBOL",
            "name": "integer"
          }
        },
        {
          "type": "STRING",
          "value": ")"
=======
    "set_attributes": {
      "type": "CHOICE",
      "members": [
        {
          "type": "SEQ",
          "members": [
            {
              "type": "FIELD",
              "name": "attribute",
              "content": {
                "type": "STRING",
                "value": "size"
              }
            },
            {
              "type": "FIELD",
              "name": "size_value",
              "content": {
                "type": "SYMBOL",
                "name": "integer"
              }
            }
          ]
        },
        {
          "type": "SEQ",
          "members": [
            {
              "type": "FIELD",
              "name": "attribute",
              "content": {
                "type": "STRING",
                "value": "minSize"
              }
            },
            {
              "type": "FIELD",
              "name": "min_value",
              "content": {
                "type": "SYMBOL",
                "name": "integer"
              }
            }
          ]
        },
        {
          "type": "SEQ",
          "members": [
            {
              "type": "FIELD",
              "name": "attribute",
              "content": {
                "type": "STRING",
                "value": "maxSize"
              }
            },
            {
              "type": "FIELD",
              "name": "max_value",
              "content": {
                "type": "SYMBOL",
                "name": "integer"
              }
            }
          ]
        },
        {
          "type": "SEQ",
          "members": [
            {
              "type": "FIELD",
              "name": "attribute",
              "content": {
                "type": "STRING",
                "value": "minSize"
              }
            },
            {
              "type": "FIELD",
              "name": "min_value",
              "content": {
                "type": "SYMBOL",
                "name": "integer"
              }
            },
            {
              "type": "STRING",
              "value": ","
            },
            {
              "type": "FIELD",
              "name": "attribute",
              "content": {
                "type": "STRING",
                "value": "maxSize"
              }
            },
            {
              "type": "FIELD",
              "name": "max_value",
              "content": {
                "type": "SYMBOL",
                "name": "integer"
              }
            }
          ]
>>>>>>> 16ff1898
        }
      ]
    },
    "set_literal": {
      "type": "SEQ",
      "members": [
        {
          "type": "STRING",
          "value": "{"
        },
        {
          "type": "FIELD",
          "name": "element",
          "content": {
            "type": "SEQ",
            "members": [
              {
                "type": "CHOICE",
                "members": [
                  {
                    "type": "SYMBOL",
                    "name": "bool_expr"
                  },
                  {
                    "type": "SYMBOL",
                    "name": "arithmetic_expr"
                  },
                  {
                    "type": "SYMBOL",
                    "name": "comparison_expr"
                  }
                ]
              },
              {
                "type": "CHOICE",
                "members": [
                  {
                    "type": "REPEAT",
                    "content": {
                      "type": "SEQ",
                      "members": [
                        {
                          "type": "STRING",
                          "value": ","
                        },
                        {
                          "type": "CHOICE",
                          "members": [
                            {
                              "type": "SYMBOL",
                              "name": "bool_expr"
                            },
                            {
                              "type": "SYMBOL",
                              "name": "arithmetic_expr"
                            },
                            {
                              "type": "SYMBOL",
                              "name": "comparison_expr"
                            }
                          ]
                        }
                      ]
                    }
                  },
                  {
                    "type": "BLANK"
                  }
                ]
              },
              {
                "type": "CHOICE",
                "members": [
                  {
                    "type": "STRING",
                    "value": ","
                  },
                  {
                    "type": "BLANK"
                  }
                ]
              }
            ]
          }
        },
        {
          "type": "STRING",
          "value": "}"
        }
      ]
    },
    "name_domain_pair": {
      "type": "SEQ",
      "members": [
        {
          "type": "FIELD",
          "name": "name",
          "content": {
            "type": "SYMBOL",
            "name": "identifier"
          }
        },
        {
          "type": "STRING",
          "value": ":"
        },
        {
          "type": "FIELD",
          "name": "domain",
          "content": {
            "type": "SYMBOL",
            "name": "domain"
          }
        }
      ]
    },
    "index_domain_list": {
      "type": "SEQ",
      "members": [
        {
          "type": "CHOICE",
          "members": [
            {
              "type": "SYMBOL",
              "name": "int_domain"
            },
            {
              "type": "SYMBOL",
              "name": "bool_domain"
            }
          ]
        },
        {
          "type": "CHOICE",
          "members": [
            {
              "type": "REPEAT",
              "content": {
                "type": "SEQ",
                "members": [
                  {
                    "type": "STRING",
                    "value": ","
                  },
                  {
                    "type": "CHOICE",
                    "members": [
                      {
                        "type": "SYMBOL",
                        "name": "int_domain"
                      },
                      {
                        "type": "SYMBOL",
                        "name": "bool_domain"
                      }
                    ]
                  }
                ]
              }
            },
            {
              "type": "BLANK"
            }
          ]
        },
        {
          "type": "CHOICE",
          "members": [
            {
              "type": "STRING",
              "value": ","
            },
            {
              "type": "BLANK"
            }
          ]
        }
      ]
    },
    "letting_statement": {
      "type": "SEQ",
      "members": [
        {
          "type": "FIELD",
          "name": "variable_list",
          "content": {
            "type": "SYMBOL",
            "name": "variable_list"
          }
        },
        {
          "type": "FIELD",
          "name": "be",
          "content": {
            "type": "STRING",
            "value": "be"
          }
        },
        {
          "type": "CHOICE",
          "members": [
            {
              "type": "FIELD",
              "name": "domain",
              "content": {
                "type": "STRING",
                "value": "domain"
              }
            },
            {
              "type": "BLANK"
            }
          ]
        },
        {
          "type": "FIELD",
          "name": "expr_or_domain",
          "content": {
            "type": "CHOICE",
            "members": [
              {
                "type": "SYMBOL",
                "name": "bool_expr"
              },
              {
                "type": "SYMBOL",
                "name": "arithmetic_expr"
              },
              {
                "type": "SYMBOL",
                "name": "domain"
              }
            ]
          }
        }
      ]
    },
    "bool_expr": {
      "type": "PREC",
      "value": 2,
      "content": {
        "type": "CHOICE",
        "members": [
          {
            "type": "FIELD",
            "name": "atom",
            "content": {
              "type": "SYMBOL",
              "name": "atom"
            }
          },
          {
            "type": "FIELD",
            "name": "not_expression",
            "content": {
              "type": "SYMBOL",
              "name": "not_expr"
            }
          },
          {
            "type": "FIELD",
            "name": "and_expression",
            "content": {
              "type": "SYMBOL",
              "name": "and_expr"
            }
          },
          {
            "type": "FIELD",
            "name": "or_expression",
            "content": {
              "type": "SYMBOL",
              "name": "or_expr"
            }
          },
          {
            "type": "FIELD",
            "name": "implication",
            "content": {
              "type": "SYMBOL",
              "name": "implication"
            }
          },
          {
            "type": "FIELD",
            "name": "iff_expr",
            "content": {
              "type": "SYMBOL",
              "name": "iff_expr"
            }
          },
          {
            "type": "FIELD",
            "name": "quantifier_expression_bool",
            "content": {
              "type": "SYMBOL",
              "name": "quantifier_expr_bool"
            }
          },
          {
            "type": "FIELD",
            "name": "sub_bool_expression",
            "content": {
              "type": "SYMBOL",
              "name": "sub_bool_expr"
            }
          },
          {
            "type": "FIELD",
            "name": "set_operation_bool",
            "content": {
              "type": "SYMBOL",
              "name": "set_operation_bool"
            }
          }
        ]
      }
    },
    "not_expr": {
      "type": "PREC",
      "value": 20,
      "content": {
        "type": "SEQ",
        "members": [
          {
            "type": "STRING",
            "value": "!"
          },
          {
            "type": "FIELD",
            "name": "expression",
            "content": {
              "type": "CHOICE",
              "members": [
                {
                  "type": "SYMBOL",
                  "name": "bool_expr"
                },
                {
                  "type": "SYMBOL",
                  "name": "comparison_expr"
                },
                {
                  "type": "SYMBOL",
                  "name": "atom"
                }
              ]
            }
          }
        ]
      }
    },
    "and_expr": {
      "type": "PREC",
      "value": -1,
      "content": {
        "type": "PREC_LEFT",
        "value": 0,
        "content": {
          "type": "SEQ",
          "members": [
            {
              "type": "FIELD",
              "name": "left",
              "content": {
                "type": "CHOICE",
                "members": [
                  {
                    "type": "SYMBOL",
                    "name": "bool_expr"
                  },
                  {
                    "type": "SYMBOL",
                    "name": "comparison_expr"
                  },
                  {
                    "type": "SYMBOL",
                    "name": "atom"
                  }
                ]
              }
            },
            {
              "type": "FIELD",
              "name": "operator",
              "content": {
                "type": "STRING",
                "value": "/\\"
              }
            },
            {
              "type": "FIELD",
              "name": "right",
              "content": {
                "type": "CHOICE",
                "members": [
                  {
                    "type": "SYMBOL",
                    "name": "bool_expr"
                  },
                  {
                    "type": "SYMBOL",
                    "name": "comparison_expr"
                  },
                  {
                    "type": "SYMBOL",
                    "name": "atom"
                  }
                ]
              }
            }
          ]
        }
      }
    },
    "or_expr": {
      "type": "PREC",
      "value": -2,
      "content": {
        "type": "PREC_LEFT",
        "value": 0,
        "content": {
          "type": "SEQ",
          "members": [
            {
              "type": "FIELD",
              "name": "left",
              "content": {
                "type": "CHOICE",
                "members": [
                  {
                    "type": "SYMBOL",
                    "name": "bool_expr"
                  },
                  {
                    "type": "SYMBOL",
                    "name": "comparison_expr"
                  },
                  {
                    "type": "SYMBOL",
                    "name": "atom"
                  }
                ]
              }
            },
            {
              "type": "FIELD",
              "name": "operator",
              "content": {
                "type": "STRING",
                "value": "\\/"
              }
            },
            {
              "type": "FIELD",
              "name": "right",
              "content": {
                "type": "CHOICE",
                "members": [
                  {
                    "type": "SYMBOL",
                    "name": "bool_expr"
                  },
                  {
                    "type": "SYMBOL",
                    "name": "comparison_expr"
                  },
                  {
                    "type": "SYMBOL",
                    "name": "atom"
                  }
                ]
              }
            }
          ]
        }
      }
    },
    "implication": {
      "type": "PREC",
      "value": -4,
      "content": {
        "type": "PREC_LEFT",
        "value": 0,
        "content": {
          "type": "SEQ",
          "members": [
            {
              "type": "FIELD",
              "name": "left",
              "content": {
                "type": "CHOICE",
                "members": [
                  {
                    "type": "SYMBOL",
                    "name": "bool_expr"
                  },
                  {
                    "type": "SYMBOL",
                    "name": "comparison_expr"
                  },
                  {
                    "type": "SYMBOL",
                    "name": "atom"
                  }
                ]
              }
            },
            {
              "type": "FIELD",
              "name": "operator",
              "content": {
                "type": "STRING",
                "value": "->"
              }
            },
            {
              "type": "FIELD",
              "name": "right",
              "content": {
                "type": "CHOICE",
                "members": [
                  {
                    "type": "SYMBOL",
                    "name": "bool_expr"
                  },
                  {
                    "type": "SYMBOL",
                    "name": "comparison_expr"
                  },
                  {
                    "type": "SYMBOL",
                    "name": "atom"
                  }
                ]
              }
            }
          ]
        }
      }
    },
    "iff_expr": {
      "type": "PREC",
      "value": -4,
      "content": {
        "type": "PREC_LEFT",
        "value": 0,
        "content": {
          "type": "SEQ",
          "members": [
            {
              "type": "FIELD",
              "name": "left",
              "content": {
                "type": "CHOICE",
                "members": [
                  {
                    "type": "SYMBOL",
                    "name": "bool_expr"
                  },
                  {
                    "type": "SYMBOL",
                    "name": "comparison_expr"
                  },
                  {
                    "type": "SYMBOL",
                    "name": "atom"
                  }
                ]
              }
            },
            {
              "type": "FIELD",
              "name": "operator",
              "content": {
                "type": "STRING",
                "value": "<->"
              }
            },
            {
              "type": "FIELD",
              "name": "right",
              "content": {
                "type": "CHOICE",
                "members": [
                  {
                    "type": "SYMBOL",
                    "name": "bool_expr"
                  },
                  {
                    "type": "SYMBOL",
                    "name": "comparison_expr"
                  },
                  {
                    "type": "SYMBOL",
                    "name": "atom"
                  }
                ]
              }
            }
          ]
        }
      }
    },
    "toInt_expr": {
      "type": "SEQ",
      "members": [
        {
          "type": "STRING",
          "value": "toInt"
        },
        {
          "type": "STRING",
          "value": "("
        },
        {
          "type": "FIELD",
          "name": "expression",
          "content": {
            "type": "CHOICE",
            "members": [
              {
                "type": "SYMBOL",
                "name": "bool_expr"
              },
              {
                "type": "SYMBOL",
                "name": "comparison_expr"
              }
            ]
          }
        },
        {
          "type": "STRING",
          "value": ")"
        }
      ]
    },
    "quantifier_expr_bool": {
      "type": "PREC",
      "value": -10,
      "content": {
        "type": "SEQ",
        "members": [
          {
            "type": "FIELD",
            "name": "quantifier",
            "content": {
              "type": "CHOICE",
              "members": [
                {
                  "type": "STRING",
                  "value": "and"
                },
                {
                  "type": "STRING",
                  "value": "or"
                },
                {
                  "type": "STRING",
                  "value": "allDiff"
                }
              ]
            }
          },
          {
            "type": "STRING",
            "value": "("
          },
          {
            "type": "FIELD",
            "name": "arg",
            "content": {
              "type": "SYMBOL",
              "name": "atom"
            }
          },
          {
            "type": "STRING",
            "value": ")"
          }
        ]
      }
    },
    "from_solution": {
      "type": "SEQ",
      "members": [
        {
          "type": "STRING",
          "value": "fromSolution"
        },
        {
          "type": "STRING",
          "value": "("
        },
        {
          "type": "FIELD",
          "name": "variable",
          "content": {
            "type": "SYMBOL",
            "name": "identifier"
          }
        },
        {
          "type": "STRING",
          "value": ")"
        }
      ]
    },
    "comparison_expr": {
      "type": "PREC",
      "value": 5,
      "content": {
        "type": "PREC_LEFT",
        "value": 0,
        "content": {
          "type": "SEQ",
          "members": [
            {
              "type": "FIELD",
              "name": "left",
              "content": {
                "type": "CHOICE",
                "members": [
                  {
                    "type": "SYMBOL",
                    "name": "bool_expr"
                  },
                  {
                    "type": "SYMBOL",
                    "name": "arithmetic_expr"
                  }
                ]
              }
            },
            {
              "type": "FIELD",
              "name": "operator",
              "content": {
                "type": "CHOICE",
                "members": [
                  {
                    "type": "STRING",
                    "value": "="
                  },
                  {
                    "type": "STRING",
                    "value": "!="
                  },
                  {
                    "type": "STRING",
                    "value": "<="
                  },
                  {
                    "type": "STRING",
                    "value": ">="
                  },
                  {
                    "type": "STRING",
                    "value": "<"
                  },
                  {
                    "type": "STRING",
                    "value": ">"
                  }
                ]
              }
            },
            {
              "type": "FIELD",
              "name": "right",
              "content": {
                "type": "CHOICE",
                "members": [
                  {
                    "type": "SYMBOL",
                    "name": "bool_expr"
                  },
                  {
                    "type": "SYMBOL",
                    "name": "arithmetic_expr"
                  }
                ]
              }
            }
          ]
        }
      }
    },
    "sub_bool_expr": {
      "type": "PREC",
      "value": 1,
      "content": {
        "type": "SEQ",
        "members": [
          {
            "type": "STRING",
            "value": "("
          },
          {
            "type": "FIELD",
            "name": "expression",
            "content": {
              "type": "CHOICE",
              "members": [
                {
                  "type": "SYMBOL",
                  "name": "bool_expr"
                },
                {
                  "type": "SYMBOL",
                  "name": "comparison_expr"
                }
              ]
            }
          },
          {
            "type": "STRING",
            "value": ")"
          }
        ]
      }
    },
    "set_operation_bool": {
      "type": "SEQ",
      "members": [
        {
          "type": "FIELD",
          "name": "left",
          "content": {
            "type": "SYMBOL",
            "name": "atom"
          }
        },
        {
          "type": "FIELD",
          "name": "operator",
          "content": {
            "type": "CHOICE",
            "members": [
              {
                "type": "STRING",
                "value": "in"
              },
              {
                "type": "STRING",
                "value": "subset"
              },
              {
                "type": "STRING",
                "value": "subsetEq"
              },
              {
                "type": "STRING",
                "value": "supset"
              },
              {
                "type": "STRING",
                "value": "supsetEq"
              }
            ]
          }
        },
        {
          "type": "FIELD",
          "name": "right",
          "content": {
            "type": "SYMBOL",
            "name": "atom"
          }
        }
      ]
    },
    "arithmetic_expr": {
      "type": "PREC",
      "value": 3,
      "content": {
        "type": "CHOICE",
        "members": [
          {
            "type": "FIELD",
            "name": "atom",
            "content": {
              "type": "SYMBOL",
              "name": "atom"
            }
          },
          {
            "type": "FIELD",
            "name": "toInt_expr",
            "content": {
              "type": "SYMBOL",
              "name": "toInt_expr"
            }
          },
          {
            "type": "FIELD",
            "name": "negative_expression",
            "content": {
              "type": "SYMBOL",
              "name": "negative_expr"
            }
          },
          {
            "type": "FIELD",
            "name": "absolute_value",
            "content": {
              "type": "SYMBOL",
              "name": "abs_value"
            }
          },
          {
            "type": "FIELD",
            "name": "exponentiation",
            "content": {
              "type": "SYMBOL",
              "name": "exponent"
            }
          },
          {
            "type": "FIELD",
            "name": "product_expression",
            "content": {
              "type": "SYMBOL",
              "name": "product_expr"
            }
          },
          {
            "type": "FIELD",
            "name": "sum_expression",
            "content": {
              "type": "SYMBOL",
              "name": "sum_expr"
            }
          },
          {
            "type": "FIELD",
            "name": "sub_arith_expression",
            "content": {
              "type": "SYMBOL",
              "name": "sub_arith_expr"
            }
          },
          {
            "type": "FIELD",
            "name": "quantifier_expression_arith",
            "content": {
              "type": "SYMBOL",
              "name": "quantifier_expr_arith"
            }
          }
        ]
      }
    },
    "atom": {
      "type": "PREC",
      "value": -1,
      "content": {
        "type": "CHOICE",
        "members": [
          {
            "type": "FIELD",
            "name": "constant",
            "content": {
              "type": "SYMBOL",
              "name": "constant"
            }
          },
          {
            "type": "FIELD",
            "name": "variable",
            "content": {
              "type": "SYMBOL",
              "name": "identifier"
            }
          },
          {
            "type": "FIELD",
            "name": "metavar",
            "content": {
              "type": "SYMBOL",
              "name": "metavar"
            }
          },
          {
            "type": "FIELD",
            "name": "tuple",
            "content": {
              "type": "SYMBOL",
              "name": "tuple"
            }
          },
          {
            "type": "FIELD",
            "name": "matrix",
            "content": {
              "type": "SYMBOL",
              "name": "matrix"
            }
          },
          {
            "type": "FIELD",
            "name": "comprehension",
            "content": {
              "type": "SYMBOL",
              "name": "comprehension"
            }
          },
          {
            "type": "FIELD",
            "name": "record",
            "content": {
              "type": "SYMBOL",
              "name": "record"
            }
          },
          {
            "type": "FIELD",
            "name": "from_solution",
            "content": {
              "type": "SYMBOL",
              "name": "from_solution"
            }
          },
          {
            "type": "FIELD",
            "name": "tuple_matrix_record_index_or_slice",
            "content": {
              "type": "SYMBOL",
              "name": "tuple_matrix_record_index_or_slice"
            }
          },
          {
            "type": "FIELD",
            "name": "set_literal",
            "content": {
              "type": "SYMBOL",
              "name": "set_literal"
            }
          },
          {
            "type": "FIELD",
            "name": "set_operation",
            "content": {
              "type": "SYMBOL",
              "name": "set_operation"
            }
          }
        ]
      }
    },
    "tuple": {
      "type": "PREC",
      "value": -5,
      "content": {
        "type": "SEQ",
        "members": [
          {
            "type": "STRING",
            "value": "("
          },
          {
            "type": "FIELD",
            "name": "element",
            "content": {
              "type": "SYMBOL",
              "name": "arithmetic_expr"
            }
          },
          {
            "type": "STRING",
            "value": ","
          },
          {
            "type": "FIELD",
            "name": "element",
            "content": {
              "type": "SEQ",
              "members": [
                {
                  "type": "SYMBOL",
                  "name": "arithmetic_expr"
                },
                {
                  "type": "CHOICE",
                  "members": [
                    {
                      "type": "REPEAT",
                      "content": {
                        "type": "SEQ",
                        "members": [
                          {
                            "type": "STRING",
                            "value": ","
                          },
                          {
                            "type": "SYMBOL",
                            "name": "arithmetic_expr"
                          }
                        ]
                      }
                    },
                    {
                      "type": "BLANK"
                    }
                  ]
                },
                {
                  "type": "CHOICE",
                  "members": [
                    {
                      "type": "STRING",
                      "value": ","
                    },
                    {
                      "type": "BLANK"
                    }
                  ]
                }
              ]
            }
          },
          {
            "type": "STRING",
            "value": ")"
          }
        ]
      }
    },
    "matrix": {
      "type": "SEQ",
      "members": [
        {
          "type": "STRING",
          "value": "["
        },
        {
          "type": "CHOICE",
          "members": [
            {
              "type": "FIELD",
              "name": "elements",
              "content": {
                "type": "SEQ",
                "members": [
                  {
                    "type": "SYMBOL",
                    "name": "arithmetic_expr"
                  },
                  {
                    "type": "CHOICE",
                    "members": [
                      {
                        "type": "REPEAT",
                        "content": {
                          "type": "SEQ",
                          "members": [
                            {
                              "type": "STRING",
                              "value": ","
                            },
                            {
                              "type": "SYMBOL",
                              "name": "arithmetic_expr"
                            }
                          ]
                        }
                      },
                      {
                        "type": "BLANK"
                      }
                    ]
                  },
                  {
                    "type": "CHOICE",
                    "members": [
                      {
                        "type": "STRING",
                        "value": ","
                      },
                      {
                        "type": "BLANK"
                      }
                    ]
                  }
                ]
              }
            },
            {
              "type": "BLANK"
            }
          ]
        },
        {
          "type": "CHOICE",
          "members": [
            {
              "type": "SEQ",
              "members": [
                {
                  "type": "STRING",
                  "value": ";"
                },
                {
                  "type": "FIELD",
                  "name": "domain",
                  "content": {
                    "type": "CHOICE",
                    "members": [
                      {
                        "type": "SYMBOL",
                        "name": "int_domain"
                      },
                      {
                        "type": "SYMBOL",
                        "name": "bool_domain"
                      }
                    ]
                  }
                }
              ]
            },
            {
              "type": "BLANK"
            }
          ]
        },
        {
          "type": "STRING",
          "value": "]"
        }
      ]
    },
    "comprehension": {
      "type": "PREC",
      "value": 1,
      "content": {
        "type": "SEQ",
        "members": [
          {
            "type": "STRING",
            "value": "["
          },
          {
            "type": "FIELD",
            "name": "expression",
            "content": {
              "type": "CHOICE",
              "members": [
                {
                  "type": "SYMBOL",
                  "name": "arithmetic_expr"
                },
                {
                  "type": "SYMBOL",
                  "name": "bool_expr"
                },
                {
                  "type": "SYMBOL",
                  "name": "comparison_expr"
                }
              ]
            }
          },
          {
            "type": "STRING",
            "value": "|"
          },
          {
            "type": "FIELD",
            "name": "generator_or_condition",
            "content": {
              "type": "SEQ",
              "members": [
                {
                  "type": "CHOICE",
                  "members": [
                    {
                      "type": "SYMBOL",
                      "name": "generator"
                    },
                    {
                      "type": "SYMBOL",
                      "name": "condition"
                    }
                  ]
                },
                {
                  "type": "CHOICE",
                  "members": [
                    {
                      "type": "REPEAT",
                      "content": {
                        "type": "SEQ",
                        "members": [
                          {
                            "type": "STRING",
                            "value": ","
                          },
                          {
                            "type": "CHOICE",
                            "members": [
                              {
                                "type": "SYMBOL",
                                "name": "generator"
                              },
                              {
                                "type": "SYMBOL",
                                "name": "condition"
                              }
                            ]
                          }
                        ]
                      }
                    },
                    {
                      "type": "BLANK"
                    }
                  ]
                },
                {
                  "type": "CHOICE",
                  "members": [
                    {
                      "type": "STRING",
                      "value": ","
                    },
                    {
                      "type": "BLANK"
                    }
                  ]
                }
              ]
            }
          },
          {
            "type": "STRING",
            "value": "]"
          }
        ]
      }
    },
    "generator": {
      "type": "CHOICE",
      "members": [
        {
          "type": "SEQ",
          "members": [
            {
              "type": "FIELD",
              "name": "variable",
              "content": {
                "type": "CHOICE",
                "members": [
                  {
                    "type": "SYMBOL",
                    "name": "identifier"
                  },
                  {
                    "type": "SYMBOL",
                    "name": "tuple"
                  }
                ]
              }
            },
            {
              "type": "STRING",
              "value": ":"
            },
            {
              "type": "FIELD",
              "name": "domain",
              "content": {
                "type": "SYMBOL",
                "name": "domain"
              }
            }
          ]
        },
        {
          "type": "SEQ",
          "members": [
            {
              "type": "FIELD",
              "name": "variable",
              "content": {
                "type": "CHOICE",
                "members": [
                  {
                    "type": "SYMBOL",
                    "name": "identifier"
                  },
                  {
                    "type": "SYMBOL",
                    "name": "tuple"
                  }
                ]
              }
            },
            {
              "type": "STRING",
              "value": "<-"
            },
            {
              "type": "FIELD",
              "name": "collection",
              "content": {
                "type": "CHOICE",
                "members": [
                  {
                    "type": "SYMBOL",
                    "name": "arithmetic_expr"
                  },
                  {
                    "type": "SYMBOL",
                    "name": "identifier"
                  },
                  {
                    "type": "SYMBOL",
                    "name": "matrix"
                  }
                ]
              }
            }
          ]
        }
      ]
    },
    "condition": {
      "type": "FIELD",
      "name": "expression",
      "content": {
        "type": "CHOICE",
        "members": [
          {
            "type": "SYMBOL",
            "name": "bool_expr"
          },
          {
            "type": "SYMBOL",
            "name": "comparison_expr"
          }
        ]
      }
    },
    "record": {
      "type": "SEQ",
      "members": [
        {
          "type": "STRING",
          "value": "record"
        },
        {
          "type": "STRING",
          "value": "{"
        },
        {
          "type": "SEQ",
          "members": [
            {
              "type": "FIELD",
              "name": "name_value_pair",
              "content": {
                "type": "SYMBOL",
                "name": "name_value_pair"
              }
            },
            {
              "type": "CHOICE",
              "members": [
                {
                  "type": "REPEAT",
                  "content": {
                    "type": "SEQ",
                    "members": [
                      {
                        "type": "STRING",
                        "value": ","
                      },
                      {
                        "type": "FIELD",
                        "name": "name_value_pair",
                        "content": {
                          "type": "SYMBOL",
                          "name": "name_value_pair"
                        }
                      }
                    ]
                  }
                },
                {
                  "type": "BLANK"
                }
              ]
            },
            {
              "type": "CHOICE",
              "members": [
                {
                  "type": "STRING",
                  "value": ","
                },
                {
                  "type": "BLANK"
                }
              ]
            }
          ]
        },
        {
          "type": "STRING",
          "value": "}"
        }
      ]
    },
    "name_value_pair": {
      "type": "SEQ",
      "members": [
        {
          "type": "FIELD",
          "name": "name",
          "content": {
            "type": "SYMBOL",
            "name": "identifier"
          }
        },
        {
          "type": "STRING",
          "value": "="
        },
        {
          "type": "FIELD",
          "name": "value",
          "content": {
            "type": "CHOICE",
            "members": [
              {
                "type": "SYMBOL",
                "name": "arithmetic_expr"
              },
              {
                "type": "SYMBOL",
                "name": "bool_expr"
              },
              {
                "type": "SYMBOL",
                "name": "comparison_expr"
              }
            ]
          }
        }
      ]
    },
    "tuple_matrix_record_index_or_slice": {
      "type": "SEQ",
      "members": [
        {
          "type": "FIELD",
          "name": "tuple_or_matrix",
          "content": {
            "type": "CHOICE",
            "members": [
              {
                "type": "SYMBOL",
                "name": "identifier"
              },
              {
                "type": "SYMBOL",
                "name": "tuple"
              },
              {
                "type": "SYMBOL",
                "name": "matrix"
              }
            ]
          }
        },
        {
          "type": "STRING",
          "value": "["
        },
        {
          "type": "FIELD",
          "name": "indices",
          "content": {
            "type": "SYMBOL",
            "name": "indices"
          }
        },
        {
          "type": "STRING",
          "value": "]"
        }
      ]
    },
    "set_operation": {
      "type": "PREC_LEFT",
      "value": 0,
      "content": {
        "type": "SEQ",
        "members": [
          {
            "type": "FIELD",
            "name": "left",
            "content": {
              "type": "SYMBOL",
              "name": "atom"
            }
          },
          {
            "type": "FIELD",
            "name": "operator",
            "content": {
              "type": "CHOICE",
              "members": [
                {
                  "type": "STRING",
                  "value": "union"
                },
                {
                  "type": "STRING",
                  "value": "intersect"
                }
              ]
            }
          },
          {
            "type": "FIELD",
            "name": "right",
            "content": {
              "type": "SYMBOL",
              "name": "atom"
            }
          }
        ]
      }
    },
    "indices": {
      "type": "SEQ",
      "members": [
        {
          "type": "CHOICE",
          "members": [
            {
              "type": "FIELD",
              "name": "index",
              "content": {
                "type": "SYMBOL",
                "name": "arithmetic_expr"
              }
            },
            {
              "type": "FIELD",
              "name": "null_index",
              "content": {
                "type": "SYMBOL",
                "name": "null_index"
              }
            }
          ]
        },
        {
          "type": "CHOICE",
          "members": [
            {
              "type": "REPEAT",
              "content": {
                "type": "SEQ",
                "members": [
                  {
                    "type": "STRING",
                    "value": ","
                  },
                  {
                    "type": "CHOICE",
                    "members": [
                      {
                        "type": "FIELD",
                        "name": "index",
                        "content": {
                          "type": "SYMBOL",
                          "name": "arithmetic_expr"
                        }
                      },
                      {
                        "type": "FIELD",
                        "name": "null_index",
                        "content": {
                          "type": "SYMBOL",
                          "name": "null_index"
                        }
                      }
                    ]
                  }
                ]
              }
            },
            {
              "type": "BLANK"
            }
          ]
        },
        {
          "type": "CHOICE",
          "members": [
            {
              "type": "STRING",
              "value": ","
            },
            {
              "type": "BLANK"
            }
          ]
        }
      ]
    },
    "null_index": {
      "type": "STRING",
      "value": ".."
    },
    "sub_arith_expr": {
      "type": "SEQ",
      "members": [
        {
          "type": "STRING",
          "value": "("
        },
        {
          "type": "FIELD",
          "name": "expression",
          "content": {
            "type": "SYMBOL",
            "name": "arithmetic_expr"
          }
        },
        {
          "type": "STRING",
          "value": ")"
        }
      ]
    },
    "negative_expr": {
      "type": "PREC",
      "value": 15,
      "content": {
        "type": "PREC_LEFT",
        "value": 0,
        "content": {
          "type": "SEQ",
          "members": [
            {
              "type": "STRING",
              "value": "-"
            },
            {
              "type": "FIELD",
              "name": "expression",
              "content": {
                "type": "SYMBOL",
                "name": "arithmetic_expr"
              }
            }
          ]
        }
      }
    },
    "abs_value": {
      "type": "PREC",
      "value": 20,
      "content": {
        "type": "SEQ",
        "members": [
          {
            "type": "STRING",
            "value": "|"
          },
          {
            "type": "FIELD",
            "name": "expression",
            "content": {
              "type": "SYMBOL",
              "name": "arithmetic_expr"
            }
          },
          {
            "type": "STRING",
            "value": "|"
          }
        ]
      }
    },
    "exponent": {
      "type": "PREC",
      "value": 18,
      "content": {
        "type": "PREC_RIGHT",
        "value": 0,
        "content": {
          "type": "SEQ",
          "members": [
            {
              "type": "FIELD",
              "name": "left",
              "content": {
                "type": "SYMBOL",
                "name": "arithmetic_expr"
              }
            },
            {
              "type": "FIELD",
              "name": "operator",
              "content": {
                "type": "STRING",
                "value": "**"
              }
            },
            {
              "type": "FIELD",
              "name": "right",
              "content": {
                "type": "SYMBOL",
                "name": "arithmetic_expr"
              }
            }
          ]
        }
      }
    },
    "product_expr": {
      "type": "PREC",
      "value": 10,
      "content": {
        "type": "PREC_LEFT",
        "value": 0,
        "content": {
          "type": "SEQ",
          "members": [
            {
              "type": "FIELD",
              "name": "left",
              "content": {
                "type": "SYMBOL",
                "name": "arithmetic_expr"
              }
            },
            {
              "type": "FIELD",
              "name": "operator",
              "content": {
                "type": "SYMBOL",
                "name": "mulitcative_op"
              }
            },
            {
              "type": "FIELD",
              "name": "right",
              "content": {
                "type": "SYMBOL",
                "name": "arithmetic_expr"
              }
            }
          ]
        }
      }
    },
    "mulitcative_op": {
      "type": "CHOICE",
      "members": [
        {
          "type": "STRING",
          "value": "*"
        },
        {
          "type": "STRING",
          "value": "/"
        },
        {
          "type": "STRING",
          "value": "%"
        }
      ]
    },
    "sum_expr": {
      "type": "PREC",
      "value": 1,
      "content": {
        "type": "PREC_LEFT",
        "value": 0,
        "content": {
          "type": "SEQ",
          "members": [
            {
              "type": "FIELD",
              "name": "left",
              "content": {
                "type": "SYMBOL",
                "name": "arithmetic_expr"
              }
            },
            {
              "type": "FIELD",
              "name": "operator",
              "content": {
                "type": "SYMBOL",
                "name": "additive_op"
              }
            },
            {
              "type": "FIELD",
              "name": "right",
              "content": {
                "type": "SYMBOL",
                "name": "arithmetic_expr"
              }
            }
          ]
        }
      }
    },
    "additive_op": {
      "type": "CHOICE",
      "members": [
        {
          "type": "STRING",
          "value": "+"
        },
        {
          "type": "STRING",
          "value": "-"
        }
      ]
    },
    "quantifier_expr_arith": {
      "type": "PREC",
      "value": -10,
      "content": {
        "type": "SEQ",
        "members": [
          {
            "type": "FIELD",
            "name": "quantifier",
            "content": {
              "type": "CHOICE",
              "members": [
                {
                  "type": "STRING",
                  "value": "min"
                },
                {
                  "type": "STRING",
                  "value": "max"
                },
                {
                  "type": "STRING",
                  "value": "sum"
                }
              ]
            }
          },
          {
            "type": "STRING",
            "value": "("
          },
          {
            "type": "FIELD",
            "name": "arg",
            "content": {
              "type": "SYMBOL",
              "name": "atom"
            }
          },
          {
            "type": "STRING",
            "value": ")"
          }
        ]
      }
    },
    "dominance_relation": {
      "type": "SEQ",
      "members": [
        {
          "type": "STRING",
          "value": "dominanceRelation"
        },
        {
          "type": "FIELD",
          "name": "expression",
          "content": {
            "type": "CHOICE",
            "members": [
              {
                "type": "SYMBOL",
                "name": "bool_expr"
              },
              {
                "type": "SYMBOL",
                "name": "comparison_expr"
              },
              {
                "type": "SYMBOL",
                "name": "arithmetic_expr"
              }
            ]
          }
        }
      ]
    }
  },
  "extras": [
    {
      "type": "SYMBOL",
      "name": "single_line_comment"
    },
    {
      "type": "PATTERN",
      "value": "\\s"
    },
    {
      "type": "SYMBOL",
      "name": "language_declaration"
    }
  ],
  "conflicts": [],
  "precedences": [],
  "externals": [],
  "inline": [],
  "supertypes": []
}<|MERGE_RESOLUTION|>--- conflicted
+++ resolved
@@ -635,6 +635,14 @@
             "type": "SYMBOL",
             "name": "set_domain"
           }
+        },
+        {
+          "type": "FIELD",
+          "name": "set_domain",
+          "content": {
+            "type": "SYMBOL",
+            "name": "set_domain"
+          }
         }
       ]
     },
@@ -990,46 +998,6 @@
                   "type": "SEQ",
                   "members": [
                     {
-<<<<<<< HEAD
-                      "type": "SYMBOL",
-                      "name": "set_attribute"
-                    },
-                    {
-                      "type": "CHOICE",
-                      "members": [
-                        {
-                          "type": "REPEAT",
-                          "content": {
-                            "type": "SEQ",
-                            "members": [
-                              {
-                                "type": "STRING",
-                                "value": ","
-                              },
-                              {
-                                "type": "SYMBOL",
-                                "name": "set_attribute"
-                              }
-                            ]
-                          }
-                        },
-                        {
-                          "type": "BLANK"
-                        }
-                      ]
-                    },
-                    {
-                      "type": "CHOICE",
-                      "members": [
-                        {
-                          "type": "STRING",
-                          "value": ","
-                        },
-                        {
-                          "type": "BLANK"
-                        }
-                      ]
-=======
                       "type": "STRING",
                       "value": "("
                     },
@@ -1040,7 +1008,6 @@
                     {
                       "type": "STRING",
                       "value": ")"
->>>>>>> 16ff1898
                     }
                   ]
                 },
@@ -1065,47 +1032,6 @@
         }
       ]
     },
-<<<<<<< HEAD
-    "set_attribute": {
-      "type": "SEQ",
-      "members": [
-        {
-          "type": "STRING",
-          "value": "("
-        },
-        {
-          "type": "FIELD",
-          "name": "attribute",
-          "content": {
-            "type": "CHOICE",
-            "members": [
-              {
-                "type": "STRING",
-                "value": "size"
-              },
-              {
-                "type": "STRING",
-                "value": "minSize"
-              },
-              {
-                "type": "STRING",
-                "value": "maxSize"
-              }
-            ]
-          }
-        },
-        {
-          "type": "FIELD",
-          "name": "attribute_value",
-          "content": {
-            "type": "SYMBOL",
-            "name": "integer"
-          }
-        },
-        {
-          "type": "STRING",
-          "value": ")"
-=======
     "set_attributes": {
       "type": "CHOICE",
       "members": [
@@ -1212,7 +1138,6 @@
               }
             }
           ]
->>>>>>> 16ff1898
         }
       ]
     },
