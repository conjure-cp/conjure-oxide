--- conflicted
+++ resolved
@@ -898,6 +898,30 @@
           ]
         },
         {
+          "type": "CHOICE",
+          "members": [
+            {
+              "type": "STRING",
+              "value": "indexed"
+            },
+            {
+              "type": "BLANK"
+            }
+          ]
+        },
+        {
+          "type": "CHOICE",
+          "members": [
+            {
+              "type": "STRING",
+              "value": "by"
+            },
+            {
+              "type": "BLANK"
+            }
+          ]
+        },
+        {
           "type": "STRING",
           "value": "["
         },
@@ -1269,18 +1293,8 @@
       "type": "SEQ",
       "members": [
         {
-<<<<<<< HEAD
           "type": "SYMBOL",
           "name": "domain"
-=======
-          "type": "CHOICE",
-          "members": [
-            {
-              "type": "SYMBOL",
-              "name": "domain"
-            }
-          ]
->>>>>>> b5d2605d
         },
         {
           "type": "CHOICE",
@@ -1295,18 +1309,8 @@
                     "value": ","
                   },
                   {
-<<<<<<< HEAD
                     "type": "SYMBOL",
                     "name": "domain"
-=======
-                    "type": "CHOICE",
-                    "members": [
-                      {
-                        "type": "SYMBOL",
-                        "name": "domain"
-                      }
-                    ]
->>>>>>> b5d2605d
                   }
                 ]
               }
