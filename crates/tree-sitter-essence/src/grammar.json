{
  "$schema": "https://tree-sitter.github.io/tree-sitter/assets/schemas/grammar.schema.json",
  "name": "essence",
  "rules": {
    "program": {
      "type": "REPEAT",
      "content": {
        "type": "CHOICE",
        "members": [
          {
            "type": "SEQ",
            "members": [
              {
                "type": "STRING",
                "value": "_FRAGMENT_EXPRESSION"
              },
              {
                "type": "SEQ",
                "members": [
                  {
                    "type": "CHOICE",
                    "members": [
                      {
                        "type": "FIELD",
                        "name": "atom",
                        "content": {
                          "type": "SYMBOL",
                          "name": "atom"
                        }
                      },
                      {
                        "type": "FIELD",
                        "name": "bool_expr",
                        "content": {
                          "type": "SYMBOL",
                          "name": "bool_expr"
                        }
                      },
                      {
                        "type": "FIELD",
                        "name": "comparison_expr",
                        "content": {
                          "type": "SYMBOL",
                          "name": "comparison_expr"
                        }
                      },
                      {
                        "type": "FIELD",
                        "name": "arithmetic_expr",
                        "content": {
                          "type": "SYMBOL",
                          "name": "arithmetic_expr"
                        }
                      }
                    ]
                  },
                  {
                    "type": "CHOICE",
                    "members": [
                      {
                        "type": "REPEAT",
                        "content": {
                          "type": "SEQ",
                          "members": [
                            {
                              "type": "STRING",
                              "value": ","
                            },
                            {
                              "type": "CHOICE",
                              "members": [
                                {
                                  "type": "FIELD",
                                  "name": "atom",
                                  "content": {
                                    "type": "SYMBOL",
                                    "name": "atom"
                                  }
                                },
                                {
                                  "type": "FIELD",
                                  "name": "bool_expr",
                                  "content": {
                                    "type": "SYMBOL",
                                    "name": "bool_expr"
                                  }
                                },
                                {
                                  "type": "FIELD",
                                  "name": "comparison_expr",
                                  "content": {
                                    "type": "SYMBOL",
                                    "name": "comparison_expr"
                                  }
                                },
                                {
                                  "type": "FIELD",
                                  "name": "arithmetic_expr",
                                  "content": {
                                    "type": "SYMBOL",
                                    "name": "arithmetic_expr"
                                  }
                                }
                              ]
                            }
                          ]
                        }
                      },
                      {
                        "type": "BLANK"
                      }
                    ]
                  },
                  {
                    "type": "CHOICE",
                    "members": [
                      {
                        "type": "STRING",
                        "value": ","
                      },
                      {
                        "type": "BLANK"
                      }
                    ]
                  }
                ]
              }
            ]
          },
          {
            "type": "SEQ",
            "members": [
              {
                "type": "STRING",
                "value": "find"
              },
              {
                "type": "SEQ",
                "members": [
                  {
                    "type": "FIELD",
                    "name": "find_statement",
                    "content": {
                      "type": "SYMBOL",
                      "name": "find_statement"
                    }
                  },
                  {
                    "type": "CHOICE",
                    "members": [
                      {
                        "type": "REPEAT",
                        "content": {
                          "type": "SEQ",
                          "members": [
                            {
                              "type": "STRING",
                              "value": ","
                            },
                            {
                              "type": "FIELD",
                              "name": "find_statement",
                              "content": {
                                "type": "SYMBOL",
                                "name": "find_statement"
                              }
                            }
                          ]
                        }
                      },
                      {
                        "type": "BLANK"
                      }
                    ]
                  },
                  {
                    "type": "CHOICE",
                    "members": [
                      {
                        "type": "STRING",
                        "value": ","
                      },
                      {
                        "type": "BLANK"
                      }
                    ]
                  }
                ]
              }
            ]
          },
          {
            "type": "SEQ",
            "members": [
              {
                "type": "STRING",
                "value": "such that"
              },
              {
                "type": "SEQ",
                "members": [
                  {
                    "type": "CHOICE",
                    "members": [
                      {
                        "type": "FIELD",
                        "name": "bool_expr",
                        "content": {
                          "type": "SYMBOL",
                          "name": "bool_expr"
                        }
                      },
                      {
                        "type": "FIELD",
                        "name": "atom",
                        "content": {
                          "type": "SYMBOL",
                          "name": "atom"
                        }
                      },
                      {
                        "type": "FIELD",
                        "name": "comparison_expr",
                        "content": {
                          "type": "SYMBOL",
                          "name": "comparison_expr"
                        }
                      }
                    ]
                  },
                  {
                    "type": "CHOICE",
                    "members": [
                      {
                        "type": "REPEAT",
                        "content": {
                          "type": "SEQ",
                          "members": [
                            {
                              "type": "STRING",
                              "value": ","
                            },
                            {
                              "type": "CHOICE",
                              "members": [
                                {
                                  "type": "FIELD",
                                  "name": "bool_expr",
                                  "content": {
                                    "type": "SYMBOL",
                                    "name": "bool_expr"
                                  }
                                },
                                {
                                  "type": "FIELD",
                                  "name": "atom",
                                  "content": {
                                    "type": "SYMBOL",
                                    "name": "atom"
                                  }
                                },
                                {
                                  "type": "FIELD",
                                  "name": "comparison_expr",
                                  "content": {
                                    "type": "SYMBOL",
                                    "name": "comparison_expr"
                                  }
                                }
                              ]
                            }
                          ]
                        }
                      },
                      {
                        "type": "BLANK"
                      }
                    ]
                  },
                  {
                    "type": "CHOICE",
                    "members": [
                      {
                        "type": "STRING",
                        "value": ","
                      },
                      {
                        "type": "BLANK"
                      }
                    ]
                  }
                ]
              }
            ]
          },
          {
            "type": "SEQ",
            "members": [
              {
                "type": "STRING",
                "value": "letting"
              },
              {
                "type": "SEQ",
                "members": [
                  {
                    "type": "FIELD",
                    "name": "letting_statement",
                    "content": {
                      "type": "SYMBOL",
                      "name": "letting_statement"
                    }
                  },
                  {
                    "type": "CHOICE",
                    "members": [
                      {
                        "type": "REPEAT",
                        "content": {
                          "type": "SEQ",
                          "members": [
                            {
                              "type": "STRING",
                              "value": ","
                            },
                            {
                              "type": "FIELD",
                              "name": "letting_statement",
                              "content": {
                                "type": "SYMBOL",
                                "name": "letting_statement"
                              }
                            }
                          ]
                        }
                      },
                      {
                        "type": "BLANK"
                      }
                    ]
                  },
                  {
                    "type": "CHOICE",
                    "members": [
                      {
                        "type": "STRING",
                        "value": ","
                      },
                      {
                        "type": "BLANK"
                      }
                    ]
                  }
                ]
              }
            ]
          },
          {
            "type": "FIELD",
            "name": "dominance_relation",
            "content": {
              "type": "SYMBOL",
              "name": "dominance_relation"
            }
          }
        ]
      }
    },
    "SUCH_THAT": {
      "type": "STRING",
      "value": "such that"
    },
    "FIND": {
      "type": "STRING",
      "value": "find"
    },
    "LETTING": {
      "type": "STRING",
      "value": "letting"
    },
    "COLON": {
      "type": "STRING",
      "value": ":"
    },
    "single_line_comment": {
      "type": "TOKEN",
      "content": {
        "type": "SEQ",
        "members": [
          {
            "type": "STRING",
            "value": "$"
          },
          {
            "type": "PATTERN",
            "value": ".*"
          }
        ]
      }
    },
    "language_declaration": {
      "type": "TOKEN",
      "content": {
        "type": "SEQ",
        "members": [
          {
            "type": "STRING",
            "value": "language"
          },
          {
            "type": "PATTERN",
            "value": ".*"
          }
        ]
      }
    },
    "constant": {
      "type": "CHOICE",
      "members": [
        {
          "type": "FIELD",
          "name": "integer",
          "content": {
            "type": "SYMBOL",
            "name": "integer"
          }
        },
        {
          "type": "FIELD",
          "name": "true",
          "content": {
            "type": "SYMBOL",
            "name": "TRUE"
          }
        },
        {
          "type": "FIELD",
          "name": "false",
          "content": {
            "type": "SYMBOL",
            "name": "FALSE"
          }
        }
      ]
    },
    "integer": {
      "type": "CHOICE",
      "members": [
        {
          "type": "PATTERN",
          "value": "[0-9]+"
        },
        {
          "type": "PATTERN",
          "value": "-[0-9]+"
        }
      ]
    },
    "TRUE": {
      "type": "CHOICE",
      "members": [
        {
          "type": "STRING",
          "value": "true"
        },
        {
          "type": "STRING",
          "value": "TRUE"
        }
      ]
    },
    "FALSE": {
      "type": "CHOICE",
      "members": [
        {
          "type": "STRING",
          "value": "false"
        },
        {
          "type": "STRING",
          "value": "FALSE"
        }
      ]
    },
    "identifier": {
      "type": "PATTERN",
      "value": "[a-zA-Z_][a-zA-Z0-9_]*"
    },
    "metavar": {
      "type": "SEQ",
      "members": [
        {
          "type": "STRING",
          "value": "&"
        },
        {
          "type": "FIELD",
          "name": "identifier",
          "content": {
            "type": "SYMBOL",
            "name": "identifier"
          }
        }
      ]
    },
    "find_statement": {
      "type": "SEQ",
      "members": [
        {
          "type": "FIELD",
          "name": "variables",
          "content": {
            "type": "SYMBOL",
            "name": "variable_list"
          }
        },
        {
          "type": "FIELD",
          "name": "colon",
          "content": {
            "type": "SYMBOL",
            "name": "COLON"
          }
        },
        {
          "type": "FIELD",
          "name": "domain",
          "content": {
            "type": "SYMBOL",
            "name": "domain"
          }
        }
      ]
    },
    "variable_list": {
      "type": "SEQ",
      "members": [
        {
          "type": "SYMBOL",
          "name": "identifier"
        },
        {
          "type": "CHOICE",
          "members": [
            {
              "type": "REPEAT",
              "content": {
                "type": "SEQ",
                "members": [
                  {
                    "type": "STRING",
                    "value": ","
                  },
                  {
                    "type": "SYMBOL",
                    "name": "identifier"
                  }
                ]
              }
            },
            {
              "type": "BLANK"
            }
          ]
        },
        {
          "type": "CHOICE",
          "members": [
            {
              "type": "STRING",
              "value": ","
            },
            {
              "type": "BLANK"
            }
          ]
        }
      ]
    },
    "domain": {
      "type": "CHOICE",
      "members": [
        {
          "type": "FIELD",
          "name": "bool_domain",
          "content": {
            "type": "SYMBOL",
            "name": "bool_domain"
          }
        },
        {
          "type": "FIELD",
          "name": "int_domain",
          "content": {
            "type": "SYMBOL",
            "name": "int_domain"
          }
        },
        {
          "type": "FIELD",
          "name": "variable_domain",
          "content": {
            "type": "SYMBOL",
            "name": "identifier"
          }
        },
        {
          "type": "FIELD",
          "name": "tuple_domain",
          "content": {
            "type": "SYMBOL",
            "name": "tuple_domain"
          }
        },
        {
          "type": "FIELD",
          "name": "matrix_domain",
          "content": {
            "type": "SYMBOL",
            "name": "matrix_domain"
          }
        },
        {
          "type": "FIELD",
          "name": "record_domain",
          "content": {
            "type": "SYMBOL",
            "name": "record_domain"
          }
        },
        {
          "type": "FIELD",
          "name": "set_domain",
          "content": {
            "type": "SYMBOL",
            "name": "set_domain"
          }
        },
        {
          "type": "FIELD",
          "name": "set_domain",
          "content": {
            "type": "SYMBOL",
            "name": "set_domain"
          }
        }
      ]
    },
    "bool_domain": {
      "type": "STRING",
      "value": "bool"
    },
    "int_domain": {
      "type": "SEQ",
      "members": [
        {
          "type": "STRING",
          "value": "int"
        },
        {
          "type": "CHOICE",
          "members": [
            {
              "type": "SEQ",
              "members": [
                {
                  "type": "STRING",
                  "value": "("
                },
                {
                  "type": "FIELD",
                  "name": "ranges",
                  "content": {
                    "type": "SYMBOL",
                    "name": "range_list"
                  }
                },
                {
                  "type": "STRING",
                  "value": ")"
                }
              ]
            },
            {
              "type": "BLANK"
            }
          ]
        }
      ]
    },
    "range_list": {
      "type": "PREC",
      "value": 2,
      "content": {
        "type": "SEQ",
        "members": [
          {
            "type": "CHOICE",
            "members": [
              {
                "type": "SYMBOL",
                "name": "int_range"
              },
              {
                "type": "SYMBOL",
                "name": "arithmetic_expr"
              }
            ]
          },
          {
            "type": "CHOICE",
            "members": [
              {
                "type": "REPEAT",
                "content": {
                  "type": "SEQ",
                  "members": [
                    {
                      "type": "STRING",
                      "value": ","
                    },
                    {
                      "type": "CHOICE",
                      "members": [
                        {
                          "type": "SYMBOL",
                          "name": "int_range"
                        },
                        {
                          "type": "SYMBOL",
                          "name": "arithmetic_expr"
                        }
                      ]
                    }
                  ]
                }
              },
              {
                "type": "BLANK"
              }
            ]
          },
          {
            "type": "CHOICE",
            "members": [
              {
                "type": "STRING",
                "value": ","
              },
              {
                "type": "BLANK"
              }
            ]
          }
        ]
      }
    },
    "int_range": {
      "type": "SEQ",
      "members": [
        {
          "type": "CHOICE",
          "members": [
            {
              "type": "FIELD",
              "name": "lower",
              "content": {
                "type": "SYMBOL",
                "name": "arithmetic_expr"
              }
            },
            {
              "type": "BLANK"
            }
          ]
        },
        {
          "type": "STRING",
          "value": ".."
        },
        {
          "type": "CHOICE",
          "members": [
            {
              "type": "FIELD",
              "name": "upper",
              "content": {
                "type": "SYMBOL",
                "name": "arithmetic_expr"
              }
            },
            {
              "type": "BLANK"
            }
          ]
        }
      ]
    },
    "tuple_domain": {
      "type": "SEQ",
      "members": [
        {
          "type": "CHOICE",
          "members": [
            {
              "type": "STRING",
              "value": "tuple"
            },
            {
              "type": "BLANK"
            }
          ]
        },
        {
          "type": "STRING",
          "value": "("
        },
        {
          "type": "SEQ",
          "members": [
            {
              "type": "SYMBOL",
              "name": "domain"
            },
            {
              "type": "CHOICE",
              "members": [
                {
                  "type": "REPEAT",
                  "content": {
                    "type": "SEQ",
                    "members": [
                      {
                        "type": "STRING",
                        "value": ","
                      },
                      {
                        "type": "SYMBOL",
                        "name": "domain"
                      }
                    ]
                  }
                },
                {
                  "type": "BLANK"
                }
              ]
            },
            {
              "type": "CHOICE",
              "members": [
                {
                  "type": "STRING",
                  "value": ","
                },
                {
                  "type": "BLANK"
                }
              ]
            }
          ]
        },
        {
          "type": "STRING",
          "value": ")"
        }
      ]
    },
    "matrix_domain": {
      "type": "SEQ",
      "members": [
        {
          "type": "STRING",
          "value": "matrix"
        },
        {
          "type": "STRING",
          "value": "indexed"
        },
        {
          "type": "STRING",
          "value": "by"
        },
        {
          "type": "STRING",
          "value": "["
        },
        {
          "type": "FIELD",
          "name": "index_domain_list",
          "content": {
            "type": "SYMBOL",
            "name": "index_domain_list"
          }
        },
        {
          "type": "STRING",
          "value": "]"
        },
        {
          "type": "STRING",
          "value": "of"
        },
        {
          "type": "FIELD",
          "name": "value_domain",
          "content": {
            "type": "SYMBOL",
            "name": "domain"
          }
        }
      ]
    },
    "record_domain": {
      "type": "SEQ",
      "members": [
        {
          "type": "STRING",
          "value": "record"
        },
        {
          "type": "STRING",
          "value": "{"
        },
        {
          "type": "SEQ",
          "members": [
            {
              "type": "FIELD",
              "name": "name_domain_pair",
              "content": {
                "type": "SYMBOL",
                "name": "name_domain_pair"
              }
            },
            {
              "type": "CHOICE",
              "members": [
                {
                  "type": "REPEAT",
                  "content": {
                    "type": "SEQ",
                    "members": [
                      {
                        "type": "STRING",
                        "value": ","
                      },
                      {
                        "type": "FIELD",
                        "name": "name_domain_pair",
                        "content": {
                          "type": "SYMBOL",
                          "name": "name_domain_pair"
                        }
                      }
                    ]
                  }
                },
                {
                  "type": "BLANK"
                }
              ]
            },
            {
              "type": "CHOICE",
              "members": [
                {
                  "type": "STRING",
                  "value": ","
                },
                {
                  "type": "BLANK"
                }
              ]
            }
          ]
        },
        {
          "type": "STRING",
          "value": "}"
        }
      ]
    },
    "set_domain": {
      "type": "SEQ",
      "members": [
        {
          "type": "STRING",
          "value": "set"
        },
        {
          "type": "CHOICE",
          "members": [
            {
              "type": "SEQ",
              "members": [
                {
                  "type": "STRING",
                  "value": "("
                },
                {
                  "type": "SYMBOL",
                  "name": "set_attributes"
                },
                {
                  "type": "STRING",
                  "value": ")"
                }
              ]
            },
            {
              "type": "BLANK"
            }
          ]
        },
        {
          "type": "STRING",
          "value": "of"
        },
        {
          "type": "FIELD",
          "name": "value_domain",
          "content": {
            "type": "SYMBOL",
            "name": "domain"
          }
        }
      ]
    },
    "set_attributes": {
      "type": "CHOICE",
      "members": [
        {
          "type": "SEQ",
          "members": [
            {
              "type": "FIELD",
              "name": "attribute",
              "content": {
                "type": "STRING",
                "value": "size"
              }
            },
            {
              "type": "FIELD",
              "name": "size_value",
              "content": {
                "type": "SYMBOL",
                "name": "integer"
              }
            }
          ]
        },
        {
          "type": "SEQ",
          "members": [
            {
              "type": "FIELD",
              "name": "attribute",
              "content": {
                "type": "STRING",
                "value": "minSize"
              }
            },
            {
              "type": "FIELD",
              "name": "min_value",
              "content": {
                "type": "SYMBOL",
                "name": "integer"
              }
            }
          ]
        },
        {
          "type": "SEQ",
          "members": [
            {
              "type": "FIELD",
              "name": "attribute",
              "content": {
                "type": "STRING",
                "value": "maxSize"
              }
            },
            {
              "type": "FIELD",
              "name": "max_value",
              "content": {
                "type": "SYMBOL",
                "name": "integer"
              }
            }
          ]
        },
        {
          "type": "SEQ",
          "members": [
            {
              "type": "FIELD",
              "name": "attribute",
              "content": {
                "type": "STRING",
                "value": "minSize"
              }
            },
            {
              "type": "FIELD",
              "name": "min_value",
              "content": {
                "type": "SYMBOL",
                "name": "integer"
              }
            },
            {
              "type": "STRING",
              "value": ","
            },
            {
              "type": "FIELD",
              "name": "attribute",
              "content": {
                "type": "STRING",
                "value": "maxSize"
              }
            },
            {
              "type": "FIELD",
              "name": "max_value",
              "content": {
                "type": "SYMBOL",
                "name": "integer"
              }
            }
          ]
        }
      ]
    },
    "set_literal": {
      "type": "SEQ",
      "members": [
        {
          "type": "STRING",
          "value": "{"
        },
        {
          "type": "FIELD",
          "name": "element",
          "content": {
            "type": "SEQ",
            "members": [
              {
                "type": "CHOICE",
                "members": [
                  {
                    "type": "SYMBOL",
                    "name": "bool_expr"
                  },
                  {
                    "type": "SYMBOL",
                    "name": "arithmetic_expr"
                  },
                  {
                    "type": "SYMBOL",
                    "name": "comparison_expr"
                  }
                ]
              },
              {
                "type": "CHOICE",
                "members": [
                  {
                    "type": "REPEAT",
                    "content": {
                      "type": "SEQ",
                      "members": [
                        {
                          "type": "STRING",
                          "value": ","
                        },
                        {
                          "type": "CHOICE",
                          "members": [
                            {
                              "type": "SYMBOL",
                              "name": "bool_expr"
                            },
                            {
                              "type": "SYMBOL",
                              "name": "arithmetic_expr"
                            },
                            {
                              "type": "SYMBOL",
                              "name": "comparison_expr"
                            }
                          ]
                        }
                      ]
                    }
                  },
                  {
                    "type": "BLANK"
                  }
                ]
              },
              {
                "type": "CHOICE",
                "members": [
                  {
                    "type": "STRING",
                    "value": ","
                  },
                  {
                    "type": "BLANK"
                  }
                ]
              }
            ]
          }
        },
        {
          "type": "STRING",
          "value": "}"
        }
      ]
    },
    "name_domain_pair": {
      "type": "SEQ",
      "members": [
        {
          "type": "FIELD",
          "name": "name",
          "content": {
            "type": "SYMBOL",
            "name": "identifier"
          }
        },
        {
          "type": "STRING",
          "value": ":"
        },
        {
          "type": "FIELD",
          "name": "domain",
          "content": {
            "type": "SYMBOL",
            "name": "domain"
          }
        }
      ]
    },
    "index_domain_list": {
      "type": "SEQ",
      "members": [
        {
          "type": "CHOICE",
          "members": [
            {
              "type": "SYMBOL",
              "name": "int_domain"
            },
            {
              "type": "SYMBOL",
              "name": "bool_domain"
            },
            {
              "type": "SYMBOL",
              "name": "identifier"
            }
          ]
        },
        {
          "type": "CHOICE",
          "members": [
            {
              "type": "REPEAT",
              "content": {
                "type": "SEQ",
                "members": [
                  {
                    "type": "STRING",
                    "value": ","
                  },
                  {
                    "type": "CHOICE",
                    "members": [
                      {
                        "type": "SYMBOL",
                        "name": "int_domain"
                      },
                      {
                        "type": "SYMBOL",
                        "name": "bool_domain"
                      },
                      {
                        "type": "SYMBOL",
                        "name": "identifier"
                      }
                    ]
                  }
                ]
              }
            },
            {
              "type": "BLANK"
            }
          ]
        },
        {
          "type": "CHOICE",
          "members": [
            {
              "type": "STRING",
              "value": ","
            },
            {
              "type": "BLANK"
            }
          ]
        }
      ]
    },
    "letting_statement": {
      "type": "SEQ",
      "members": [
        {
          "type": "FIELD",
          "name": "variable_list",
          "content": {
            "type": "SYMBOL",
            "name": "variable_list"
          }
        },
        {
          "type": "FIELD",
          "name": "be",
          "content": {
            "type": "STRING",
            "value": "be"
          }
        },
        {
          "type": "CHOICE",
          "members": [
            {
              "type": "FIELD",
              "name": "domain",
              "content": {
                "type": "STRING",
                "value": "domain"
              }
            },
            {
              "type": "BLANK"
            }
          ]
        },
        {
          "type": "FIELD",
          "name": "expr_or_domain",
          "content": {
            "type": "CHOICE",
            "members": [
              {
                "type": "SYMBOL",
                "name": "bool_expr"
              },
              {
                "type": "SYMBOL",
                "name": "arithmetic_expr"
              },
              {
                "type": "SYMBOL",
                "name": "domain"
              }
            ]
          }
        }
      ]
    },
    "bool_expr": {
      "type": "PREC",
      "value": 2,
      "content": {
        "type": "CHOICE",
        "members": [
          {
            "type": "FIELD",
            "name": "atom",
            "content": {
              "type": "SYMBOL",
              "name": "atom"
            }
          },
          {
            "type": "FIELD",
            "name": "not_expression",
            "content": {
              "type": "SYMBOL",
              "name": "not_expr"
            }
          },
          {
            "type": "FIELD",
            "name": "and_expression",
            "content": {
              "type": "SYMBOL",
              "name": "and_expr"
            }
          },
          {
            "type": "FIELD",
            "name": "or_expression",
            "content": {
              "type": "SYMBOL",
              "name": "or_expr"
            }
          },
          {
            "type": "FIELD",
            "name": "implication",
            "content": {
              "type": "SYMBOL",
              "name": "implication"
            }
          },
          {
            "type": "FIELD",
            "name": "iff_expr",
            "content": {
              "type": "SYMBOL",
              "name": "iff_expr"
            }
          },
          {
            "type": "FIELD",
            "name": "list_combining_expression_bool",
            "content": {
              "type": "SYMBOL",
              "name": "list_combining_expr_bool"
            }
          },
          {
            "type": "FIELD",
            "name": "sub_bool_expression",
            "content": {
              "type": "SYMBOL",
              "name": "sub_bool_expr"
            }
          },
          {
            "type": "FIELD",
            "name": "set_operation_bool",
            "content": {
              "type": "SYMBOL",
              "name": "set_operation_bool"
            }
          },
          {
            "type": "FIELD",
            "name": "quantifier_expression",
            "content": {
              "type": "SYMBOL",
              "name": "quantifier_expr"
            }
          }
        ]
      }
    },
    "not_expr": {
      "type": "PREC",
      "value": 20,
      "content": {
        "type": "SEQ",
        "members": [
          {
            "type": "STRING",
            "value": "!"
          },
          {
            "type": "FIELD",
            "name": "expression",
            "content": {
              "type": "CHOICE",
              "members": [
                {
                  "type": "SYMBOL",
                  "name": "bool_expr"
                },
                {
                  "type": "SYMBOL",
                  "name": "comparison_expr"
                },
                {
                  "type": "SYMBOL",
                  "name": "atom"
                }
              ]
            }
          }
        ]
      }
    },
    "and_expr": {
      "type": "PREC",
      "value": -1,
      "content": {
        "type": "PREC_LEFT",
        "value": 0,
        "content": {
          "type": "SEQ",
          "members": [
            {
              "type": "FIELD",
              "name": "left",
              "content": {
                "type": "CHOICE",
                "members": [
                  {
                    "type": "SYMBOL",
                    "name": "bool_expr"
                  },
                  {
                    "type": "SYMBOL",
                    "name": "comparison_expr"
                  },
                  {
                    "type": "SYMBOL",
                    "name": "atom"
                  }
                ]
              }
            },
            {
              "type": "FIELD",
              "name": "operator",
              "content": {
                "type": "STRING",
                "value": "/\\"
              }
            },
            {
              "type": "FIELD",
              "name": "right",
              "content": {
                "type": "CHOICE",
                "members": [
                  {
                    "type": "SYMBOL",
                    "name": "bool_expr"
                  },
                  {
                    "type": "SYMBOL",
                    "name": "comparison_expr"
                  },
                  {
                    "type": "SYMBOL",
                    "name": "atom"
                  }
                ]
              }
            }
          ]
        }
      }
    },
    "or_expr": {
      "type": "PREC",
      "value": -2,
      "content": {
        "type": "PREC_LEFT",
        "value": 0,
        "content": {
          "type": "SEQ",
          "members": [
            {
              "type": "FIELD",
              "name": "left",
              "content": {
                "type": "CHOICE",
                "members": [
                  {
                    "type": "SYMBOL",
                    "name": "bool_expr"
                  },
                  {
                    "type": "SYMBOL",
                    "name": "comparison_expr"
                  },
                  {
                    "type": "SYMBOL",
                    "name": "atom"
                  }
                ]
              }
            },
            {
              "type": "FIELD",
              "name": "operator",
              "content": {
                "type": "STRING",
                "value": "\\/"
              }
            },
            {
              "type": "FIELD",
              "name": "right",
              "content": {
                "type": "CHOICE",
                "members": [
                  {
                    "type": "SYMBOL",
                    "name": "bool_expr"
                  },
                  {
                    "type": "SYMBOL",
                    "name": "comparison_expr"
                  },
                  {
                    "type": "SYMBOL",
                    "name": "atom"
                  }
                ]
              }
            }
          ]
        }
      }
    },
    "implication": {
      "type": "PREC",
      "value": -4,
      "content": {
        "type": "PREC_LEFT",
        "value": 0,
        "content": {
          "type": "SEQ",
          "members": [
            {
              "type": "FIELD",
              "name": "left",
              "content": {
                "type": "CHOICE",
                "members": [
                  {
                    "type": "SYMBOL",
                    "name": "bool_expr"
                  },
                  {
                    "type": "SYMBOL",
                    "name": "comparison_expr"
                  },
                  {
                    "type": "SYMBOL",
                    "name": "atom"
                  }
                ]
              }
            },
            {
              "type": "FIELD",
              "name": "operator",
              "content": {
                "type": "STRING",
                "value": "->"
              }
            },
            {
              "type": "FIELD",
              "name": "right",
              "content": {
                "type": "CHOICE",
                "members": [
                  {
                    "type": "SYMBOL",
                    "name": "bool_expr"
                  },
                  {
                    "type": "SYMBOL",
                    "name": "comparison_expr"
                  },
                  {
                    "type": "SYMBOL",
                    "name": "atom"
                  }
                ]
              }
            }
          ]
        }
      }
    },
    "iff_expr": {
      "type": "PREC",
      "value": -4,
      "content": {
        "type": "PREC_LEFT",
        "value": 0,
        "content": {
          "type": "SEQ",
          "members": [
            {
              "type": "FIELD",
              "name": "left",
              "content": {
                "type": "CHOICE",
                "members": [
                  {
                    "type": "SYMBOL",
                    "name": "bool_expr"
                  },
                  {
                    "type": "SYMBOL",
                    "name": "comparison_expr"
                  },
                  {
                    "type": "SYMBOL",
                    "name": "sub_bool_expr"
                  },
                  {
                    "type": "SYMBOL",
                    "name": "atom"
                  }
                ]
              }
            },
            {
              "type": "FIELD",
              "name": "operator",
              "content": {
                "type": "STRING",
                "value": "<->"
              }
            },
            {
              "type": "FIELD",
              "name": "right",
              "content": {
                "type": "CHOICE",
                "members": [
                  {
                    "type": "SYMBOL",
                    "name": "bool_expr"
                  },
                  {
                    "type": "SYMBOL",
                    "name": "comparison_expr"
                  },
                  {
                    "type": "SYMBOL",
                    "name": "sub_bool_expr"
                  },
                  {
                    "type": "SYMBOL",
                    "name": "atom"
                  }
                ]
              }
            }
          ]
        }
      }
    },
    "toInt_expr": {
      "type": "SEQ",
      "members": [
        {
          "type": "STRING",
          "value": "toInt"
        },
        {
          "type": "STRING",
          "value": "("
        },
        {
          "type": "FIELD",
          "name": "expression",
          "content": {
            "type": "CHOICE",
            "members": [
              {
                "type": "SYMBOL",
                "name": "bool_expr"
              },
              {
                "type": "SYMBOL",
                "name": "comparison_expr"
              }
            ]
          }
        },
        {
          "type": "STRING",
          "value": ")"
        }
      ]
    },
    "list_combining_expr_bool": {
      "type": "PREC",
      "value": -10,
      "content": {
        "type": "SEQ",
        "members": [
          {
            "type": "FIELD",
            "name": "operator",
            "content": {
              "type": "CHOICE",
              "members": [
                {
                  "type": "STRING",
                  "value": "and"
                },
                {
                  "type": "STRING",
                  "value": "or"
                },
                {
                  "type": "STRING",
                  "value": "allDiff"
                }
              ]
            }
          },
          {
            "type": "STRING",
            "value": "("
          },
          {
            "type": "FIELD",
            "name": "arg",
            "content": {
              "type": "SYMBOL",
              "name": "atom"
            }
          },
          {
            "type": "STRING",
            "value": ")"
          }
        ]
      }
    },
    "quantifier_expr": {
      "type": "PREC",
      "value": -5,
      "content": {
        "type": "SEQ",
        "members": [
          {
            "type": "FIELD",
            "name": "quantifier",
            "content": {
              "type": "CHOICE",
              "members": [
                {
                  "type": "STRING",
                  "value": "forAll"
                },
                {
                  "type": "STRING",
                  "value": "exists"
                }
              ]
            }
          },
          {
            "type": "FIELD",
            "name": "variables",
            "content": {
              "type": "SEQ",
              "members": [
                {
                  "type": "SYMBOL",
                  "name": "identifier"
                },
                {
                  "type": "CHOICE",
                  "members": [
                    {
                      "type": "REPEAT",
                      "content": {
                        "type": "SEQ",
                        "members": [
                          {
                            "type": "STRING",
                            "value": ","
                          },
                          {
                            "type": "SYMBOL",
                            "name": "identifier"
                          }
                        ]
                      }
                    },
                    {
                      "type": "BLANK"
                    }
                  ]
                },
                {
                  "type": "CHOICE",
                  "members": [
                    {
                      "type": "STRING",
                      "value": ","
                    },
                    {
                      "type": "BLANK"
                    }
                  ]
                }
              ]
            }
          },
          {
            "type": "CHOICE",
            "members": [
              {
                "type": "SEQ",
                "members": [
                  {
                    "type": "STRING",
                    "value": "in"
                  },
                  {
                    "type": "FIELD",
                    "name": "collection",
                    "content": {
                      "type": "CHOICE",
                      "members": [
                        {
                          "type": "SYMBOL",
                          "name": "set_literal"
                        },
                        {
                          "type": "SYMBOL",
                          "name": "matrix"
                        },
                        {
                          "type": "SYMBOL",
                          "name": "tuple"
                        },
                        {
                          "type": "SYMBOL",
                          "name": "record"
                        },
                        {
                          "type": "SYMBOL",
                          "name": "identifier"
                        },
                        {
                          "type": "SYMBOL",
                          "name": "tuple_matrix_record_index_or_slice"
                        }
                      ]
                    }
                  }
                ]
              },
              {
                "type": "SEQ",
                "members": [
                  {
                    "type": "STRING",
                    "value": ":"
                  },
                  {
                    "type": "FIELD",
                    "name": "domain",
                    "content": {
                      "type": "SYMBOL",
                      "name": "domain"
                    }
                  }
                ]
              }
            ]
          },
          {
            "type": "STRING",
            "value": "."
          },
          {
            "type": "FIELD",
            "name": "expression",
            "content": {
              "type": "CHOICE",
              "members": [
                {
                  "type": "SYMBOL",
                  "name": "bool_expr"
                },
                {
                  "type": "SYMBOL",
                  "name": "comparison_expr"
                }
              ]
            }
          }
        ]
      }
    },
<<<<<<< HEAD
    "aggregate_expr": {
      "type": "PREC",
      "value": -5,
      "content": {
        "type": "SEQ",
        "members": [
          {
            "type": "FIELD",
            "name": "operator",
            "content": {
              "type": "CHOICE",
              "members": [
                {
                  "type": "STRING",
                  "value": "sum"
                },
                {
                  "type": "STRING",
                  "value": "min"
                },
                {
                  "type": "STRING",
                  "value": "max"
                }
              ]
            }
          },
          {
            "type": "FIELD",
            "name": "variables",
            "content": {
              "type": "SEQ",
              "members": [
                {
                  "type": "SYMBOL",
                  "name": "identifier"
                },
                {
                  "type": "CHOICE",
                  "members": [
                    {
                      "type": "REPEAT",
                      "content": {
                        "type": "SEQ",
                        "members": [
                          {
                            "type": "STRING",
                            "value": ","
                          },
                          {
                            "type": "SYMBOL",
                            "name": "identifier"
                          }
                        ]
                      }
                    },
                    {
                      "type": "BLANK"
                    }
                  ]
                },
                {
                  "type": "CHOICE",
                  "members": [
                    {
                      "type": "STRING",
                      "value": ","
                    },
                    {
                      "type": "BLANK"
                    }
                  ]
                }
              ]
            }
          },
          {
            "type": "CHOICE",
            "members": [
              {
                "type": "SEQ",
                "members": [
                  {
                    "type": "STRING",
                    "value": "in"
                  },
                  {
                    "type": "FIELD",
                    "name": "collection",
                    "content": {
                      "type": "CHOICE",
                      "members": [
                        {
                          "type": "SYMBOL",
                          "name": "set_literal"
                        },
                        {
                          "type": "SYMBOL",
                          "name": "matrix"
                        },
                        {
                          "type": "SYMBOL",
                          "name": "tuple"
                        },
                        {
                          "type": "SYMBOL",
                          "name": "record"
                        },
                        {
                          "type": "SYMBOL",
                          "name": "identifier"
                        },
                        {
                          "type": "SYMBOL",
                          "name": "tuple_matrix_record_index_or_slice"
                        }
                      ]
                    }
                  }
                ]
              },
              {
                "type": "SEQ",
                "members": [
                  {
                    "type": "STRING",
                    "value": ":"
                  },
                  {
                    "type": "FIELD",
                    "name": "domain",
                    "content": {
                      "type": "SYMBOL",
                      "name": "domain"
                    }
                  }
                ]
              }
            ]
          },
          {
            "type": "STRING",
            "value": "."
          },
          {
            "type": "FIELD",
            "name": "expression",
            "content": {
              "type": "SYMBOL",
              "name": "arithmetic_expr"
            }
          }
        ]
      }
    },
=======
>>>>>>> 62b7559e
    "from_solution": {
      "type": "SEQ",
      "members": [
        {
          "type": "STRING",
          "value": "fromSolution"
        },
        {
          "type": "STRING",
          "value": "("
        },
        {
          "type": "FIELD",
          "name": "variable",
          "content": {
            "type": "SYMBOL",
            "name": "identifier"
          }
        },
        {
          "type": "STRING",
          "value": ")"
        }
      ]
    },
    "comparison_expr": {
      "type": "PREC",
      "value": 5,
      "content": {
        "type": "PREC_LEFT",
        "value": 0,
        "content": {
          "type": "SEQ",
          "members": [
            {
              "type": "FIELD",
              "name": "left",
              "content": {
                "type": "CHOICE",
                "members": [
                  {
                    "type": "SYMBOL",
                    "name": "bool_expr"
                  },
                  {
                    "type": "SYMBOL",
                    "name": "arithmetic_expr"
                  }
                ]
              }
            },
            {
              "type": "FIELD",
              "name": "operator",
              "content": {
                "type": "CHOICE",
                "members": [
                  {
                    "type": "STRING",
                    "value": "="
                  },
                  {
                    "type": "STRING",
                    "value": "!="
                  },
                  {
                    "type": "STRING",
                    "value": "<="
                  },
                  {
                    "type": "STRING",
                    "value": ">="
                  },
                  {
                    "type": "STRING",
                    "value": "<"
                  },
                  {
                    "type": "STRING",
                    "value": ">"
                  }
                ]
              }
            },
            {
              "type": "FIELD",
              "name": "right",
              "content": {
                "type": "CHOICE",
                "members": [
                  {
                    "type": "SYMBOL",
                    "name": "bool_expr"
                  },
                  {
                    "type": "SYMBOL",
                    "name": "arithmetic_expr"
                  }
                ]
              }
            }
          ]
        }
      }
    },
    "sub_bool_expr": {
      "type": "PREC",
      "value": 10,
      "content": {
        "type": "SEQ",
        "members": [
          {
            "type": "STRING",
            "value": "("
          },
          {
            "type": "FIELD",
            "name": "expression",
            "content": {
              "type": "CHOICE",
              "members": [
                {
                  "type": "SYMBOL",
                  "name": "bool_expr"
                },
                {
                  "type": "SYMBOL",
                  "name": "comparison_expr"
                },
                {
                  "type": "SYMBOL",
                  "name": "atom"
                }
              ]
            }
          },
          {
            "type": "STRING",
            "value": ")"
          }
        ]
      }
    },
    "set_operation_bool": {
      "type": "SEQ",
      "members": [
        {
          "type": "FIELD",
          "name": "left",
          "content": {
            "type": "SYMBOL",
            "name": "atom"
          }
        },
        {
          "type": "FIELD",
          "name": "operator",
          "content": {
            "type": "CHOICE",
            "members": [
              {
                "type": "STRING",
                "value": "in"
              },
              {
                "type": "STRING",
                "value": "subset"
              },
              {
                "type": "STRING",
                "value": "subsetEq"
              },
              {
                "type": "STRING",
                "value": "supset"
              },
              {
                "type": "STRING",
                "value": "supsetEq"
              }
            ]
          }
        },
        {
          "type": "FIELD",
          "name": "right",
          "content": {
            "type": "SYMBOL",
            "name": "atom"
          }
        }
      ]
    },
    "arithmetic_expr": {
      "type": "PREC",
      "value": 3,
      "content": {
        "type": "CHOICE",
        "members": [
          {
            "type": "FIELD",
            "name": "atom",
            "content": {
              "type": "SYMBOL",
              "name": "atom"
            }
          },
          {
            "type": "FIELD",
            "name": "toInt_expr",
            "content": {
              "type": "SYMBOL",
              "name": "toInt_expr"
            }
          },
          {
            "type": "FIELD",
            "name": "negative_expression",
            "content": {
              "type": "SYMBOL",
              "name": "negative_expr"
            }
          },
          {
            "type": "FIELD",
            "name": "absolute_value",
            "content": {
              "type": "SYMBOL",
              "name": "abs_value"
            }
          },
          {
            "type": "FIELD",
            "name": "exponentiation",
            "content": {
              "type": "SYMBOL",
              "name": "exponent"
            }
          },
          {
            "type": "FIELD",
            "name": "product_expression",
            "content": {
              "type": "SYMBOL",
              "name": "product_expr"
            }
          },
          {
            "type": "FIELD",
            "name": "sum_expression",
            "content": {
              "type": "SYMBOL",
              "name": "sum_expr"
            }
          },
          {
            "type": "FIELD",
            "name": "sub_arith_expression",
            "content": {
              "type": "SYMBOL",
              "name": "sub_arith_expr"
            }
          },
          {
            "type": "FIELD",
            "name": "list_combining_expression_arith",
<<<<<<< HEAD
            "content": {
              "type": "SYMBOL",
              "name": "list_combining_expr_arith"
            }
          },
          {
            "type": "FIELD",
            "name": "aggregate_expression",
            "content": {
              "type": "SYMBOL",
              "name": "aggregate_expr"
=======
            "content": {
              "type": "SYMBOL",
              "name": "list_combining_expr_arith"
>>>>>>> 62b7559e
            }
          }
        ]
      }
    },
    "atom": {
      "type": "PREC",
      "value": -1,
      "content": {
        "type": "CHOICE",
        "members": [
          {
            "type": "FIELD",
            "name": "constant",
            "content": {
              "type": "SYMBOL",
              "name": "constant"
            }
          },
          {
            "type": "FIELD",
            "name": "variable",
            "content": {
              "type": "SYMBOL",
              "name": "identifier"
            }
          },
          {
            "type": "FIELD",
            "name": "metavar",
            "content": {
              "type": "SYMBOL",
              "name": "metavar"
            }
          },
          {
            "type": "FIELD",
            "name": "tuple",
            "content": {
              "type": "SYMBOL",
              "name": "tuple"
            }
          },
          {
            "type": "FIELD",
            "name": "matrix",
            "content": {
              "type": "SYMBOL",
              "name": "matrix"
            }
          },
          {
            "type": "FIELD",
            "name": "comprehension",
            "content": {
              "type": "SYMBOL",
              "name": "comprehension"
            }
          },
          {
            "type": "FIELD",
            "name": "record",
            "content": {
              "type": "SYMBOL",
              "name": "record"
            }
          },
          {
            "type": "FIELD",
            "name": "from_solution",
            "content": {
              "type": "SYMBOL",
              "name": "from_solution"
            }
          },
          {
            "type": "FIELD",
            "name": "tuple_matrix_record_index_or_slice",
            "content": {
              "type": "SYMBOL",
              "name": "tuple_matrix_record_index_or_slice"
            }
          },
          {
            "type": "FIELD",
            "name": "set_literal",
            "content": {
              "type": "SYMBOL",
              "name": "set_literal"
            }
          },
          {
            "type": "FIELD",
            "name": "set_operation",
            "content": {
              "type": "SYMBOL",
              "name": "set_operation"
            }
          }
        ]
      }
    },
    "tuple": {
      "type": "PREC",
      "value": -5,
      "content": {
        "type": "SEQ",
        "members": [
          {
            "type": "STRING",
            "value": "("
          },
          {
            "type": "FIELD",
            "name": "element",
            "content": {
              "type": "SYMBOL",
              "name": "arithmetic_expr"
            }
          },
          {
            "type": "STRING",
            "value": ","
          },
          {
            "type": "FIELD",
            "name": "element",
            "content": {
              "type": "SEQ",
              "members": [
                {
                  "type": "SYMBOL",
                  "name": "arithmetic_expr"
                },
                {
                  "type": "CHOICE",
                  "members": [
                    {
                      "type": "REPEAT",
                      "content": {
                        "type": "SEQ",
                        "members": [
                          {
                            "type": "STRING",
                            "value": ","
                          },
                          {
                            "type": "SYMBOL",
                            "name": "arithmetic_expr"
                          }
                        ]
                      }
                    },
                    {
                      "type": "BLANK"
                    }
                  ]
                },
                {
                  "type": "CHOICE",
                  "members": [
                    {
                      "type": "STRING",
                      "value": ","
                    },
                    {
                      "type": "BLANK"
                    }
                  ]
                }
              ]
            }
          },
          {
            "type": "STRING",
            "value": ")"
          }
        ]
      }
    },
    "matrix": {
      "type": "SEQ",
      "members": [
        {
          "type": "STRING",
          "value": "["
        },
        {
          "type": "CHOICE",
          "members": [
            {
              "type": "FIELD",
              "name": "elements",
              "content": {
                "type": "SEQ",
                "members": [
                  {
                    "type": "SYMBOL",
                    "name": "arithmetic_expr"
                  },
                  {
                    "type": "CHOICE",
                    "members": [
                      {
                        "type": "REPEAT",
                        "content": {
                          "type": "SEQ",
                          "members": [
                            {
                              "type": "STRING",
                              "value": ","
                            },
                            {
                              "type": "SYMBOL",
                              "name": "arithmetic_expr"
                            }
                          ]
                        }
                      },
                      {
                        "type": "BLANK"
                      }
                    ]
                  },
                  {
                    "type": "CHOICE",
                    "members": [
                      {
                        "type": "STRING",
                        "value": ","
                      },
                      {
                        "type": "BLANK"
                      }
                    ]
                  }
                ]
              }
            },
            {
              "type": "BLANK"
            }
          ]
        },
        {
          "type": "CHOICE",
          "members": [
            {
              "type": "SEQ",
              "members": [
                {
                  "type": "STRING",
                  "value": ";"
                },
                {
                  "type": "FIELD",
                  "name": "domain",
                  "content": {
                    "type": "CHOICE",
                    "members": [
                      {
                        "type": "SYMBOL",
                        "name": "int_domain"
                      },
                      {
                        "type": "SYMBOL",
                        "name": "bool_domain"
                      }
                    ]
                  }
                }
              ]
            },
            {
              "type": "BLANK"
            }
          ]
        },
        {
          "type": "STRING",
          "value": "]"
        }
      ]
    },
    "comprehension": {
      "type": "PREC",
      "value": 1,
      "content": {
        "type": "SEQ",
        "members": [
          {
            "type": "STRING",
            "value": "["
          },
          {
            "type": "FIELD",
            "name": "expression",
            "content": {
              "type": "CHOICE",
              "members": [
                {
                  "type": "SYMBOL",
                  "name": "arithmetic_expr"
                },
                {
                  "type": "SYMBOL",
                  "name": "bool_expr"
                },
                {
                  "type": "SYMBOL",
                  "name": "comparison_expr"
                }
              ]
            }
          },
          {
            "type": "STRING",
            "value": "|"
          },
          {
            "type": "FIELD",
            "name": "generator_or_condition",
            "content": {
              "type": "SEQ",
              "members": [
                {
                  "type": "CHOICE",
                  "members": [
                    {
                      "type": "SYMBOL",
                      "name": "generator"
                    },
                    {
                      "type": "SYMBOL",
                      "name": "condition"
                    }
                  ]
                },
                {
                  "type": "CHOICE",
                  "members": [
                    {
                      "type": "REPEAT",
                      "content": {
                        "type": "SEQ",
                        "members": [
                          {
                            "type": "STRING",
                            "value": ","
                          },
                          {
                            "type": "CHOICE",
                            "members": [
                              {
                                "type": "SYMBOL",
                                "name": "generator"
                              },
                              {
                                "type": "SYMBOL",
                                "name": "condition"
                              }
                            ]
                          }
                        ]
                      }
                    },
                    {
                      "type": "BLANK"
                    }
                  ]
                },
                {
                  "type": "CHOICE",
                  "members": [
                    {
                      "type": "STRING",
                      "value": ","
                    },
                    {
                      "type": "BLANK"
                    }
                  ]
                }
              ]
            }
          },
          {
            "type": "STRING",
            "value": "]"
          }
        ]
      }
    },
    "generator": {
      "type": "CHOICE",
      "members": [
        {
          "type": "SEQ",
          "members": [
            {
              "type": "FIELD",
              "name": "variable",
              "content": {
                "type": "CHOICE",
                "members": [
                  {
                    "type": "SYMBOL",
                    "name": "identifier"
                  },
                  {
                    "type": "SYMBOL",
                    "name": "tuple"
                  }
                ]
              }
            },
            {
              "type": "STRING",
              "value": ":"
            },
            {
              "type": "FIELD",
              "name": "domain",
              "content": {
                "type": "SYMBOL",
                "name": "domain"
              }
            }
          ]
        },
        {
          "type": "SEQ",
          "members": [
            {
              "type": "FIELD",
              "name": "variable",
              "content": {
                "type": "CHOICE",
                "members": [
                  {
                    "type": "SYMBOL",
                    "name": "identifier"
                  },
                  {
                    "type": "SYMBOL",
                    "name": "tuple"
                  }
                ]
              }
            },
            {
              "type": "STRING",
              "value": "<-"
            },
            {
              "type": "FIELD",
              "name": "collection",
              "content": {
                "type": "CHOICE",
                "members": [
                  {
                    "type": "SYMBOL",
                    "name": "arithmetic_expr"
                  },
                  {
                    "type": "SYMBOL",
                    "name": "identifier"
                  },
                  {
                    "type": "SYMBOL",
                    "name": "matrix"
                  }
                ]
              }
            }
          ]
        }
      ]
    },
    "condition": {
      "type": "FIELD",
      "name": "expression",
      "content": {
        "type": "CHOICE",
        "members": [
          {
            "type": "SYMBOL",
            "name": "bool_expr"
          },
          {
            "type": "SYMBOL",
            "name": "comparison_expr"
          }
        ]
      }
    },
    "record": {
      "type": "SEQ",
      "members": [
        {
          "type": "STRING",
          "value": "record"
        },
        {
          "type": "STRING",
          "value": "{"
        },
        {
          "type": "SEQ",
          "members": [
            {
              "type": "FIELD",
              "name": "name_value_pair",
              "content": {
                "type": "SYMBOL",
                "name": "name_value_pair"
              }
            },
            {
              "type": "CHOICE",
              "members": [
                {
                  "type": "REPEAT",
                  "content": {
                    "type": "SEQ",
                    "members": [
                      {
                        "type": "STRING",
                        "value": ","
                      },
                      {
                        "type": "FIELD",
                        "name": "name_value_pair",
                        "content": {
                          "type": "SYMBOL",
                          "name": "name_value_pair"
                        }
                      }
                    ]
                  }
                },
                {
                  "type": "BLANK"
                }
              ]
            },
            {
              "type": "CHOICE",
              "members": [
                {
                  "type": "STRING",
                  "value": ","
                },
                {
                  "type": "BLANK"
                }
              ]
            }
          ]
        },
        {
          "type": "STRING",
          "value": "}"
        }
      ]
    },
    "name_value_pair": {
      "type": "SEQ",
      "members": [
        {
          "type": "FIELD",
          "name": "name",
          "content": {
            "type": "SYMBOL",
            "name": "identifier"
          }
        },
        {
          "type": "STRING",
          "value": "="
        },
        {
          "type": "FIELD",
          "name": "value",
          "content": {
            "type": "CHOICE",
            "members": [
              {
                "type": "SYMBOL",
                "name": "arithmetic_expr"
              },
              {
                "type": "SYMBOL",
                "name": "bool_expr"
              },
              {
                "type": "SYMBOL",
                "name": "comparison_expr"
              }
            ]
          }
        }
      ]
    },
    "tuple_matrix_record_index_or_slice": {
      "type": "SEQ",
      "members": [
        {
          "type": "FIELD",
          "name": "tuple_or_matrix",
          "content": {
            "type": "CHOICE",
            "members": [
              {
                "type": "SYMBOL",
                "name": "identifier"
              },
              {
                "type": "SYMBOL",
                "name": "tuple"
              },
              {
                "type": "SYMBOL",
                "name": "matrix"
              }
            ]
          }
        },
        {
          "type": "STRING",
          "value": "["
        },
        {
          "type": "FIELD",
          "name": "indices",
          "content": {
            "type": "SYMBOL",
            "name": "indices"
          }
        },
        {
          "type": "STRING",
          "value": "]"
        }
      ]
    },
    "set_operation": {
      "type": "PREC_LEFT",
      "value": 0,
      "content": {
        "type": "SEQ",
        "members": [
          {
            "type": "FIELD",
            "name": "left",
            "content": {
              "type": "SYMBOL",
              "name": "atom"
            }
          },
          {
            "type": "FIELD",
            "name": "operator",
            "content": {
              "type": "CHOICE",
              "members": [
                {
                  "type": "STRING",
                  "value": "union"
                },
                {
                  "type": "STRING",
                  "value": "intersect"
                }
              ]
            }
          },
          {
            "type": "FIELD",
            "name": "right",
            "content": {
              "type": "SYMBOL",
              "name": "atom"
            }
          }
        ]
      }
    },
    "indices": {
      "type": "SEQ",
      "members": [
        {
          "type": "CHOICE",
          "members": [
            {
              "type": "FIELD",
              "name": "index",
              "content": {
                "type": "SYMBOL",
                "name": "arithmetic_expr"
              }
            },
            {
              "type": "FIELD",
              "name": "null_index",
              "content": {
                "type": "SYMBOL",
                "name": "null_index"
              }
            }
          ]
        },
        {
          "type": "CHOICE",
          "members": [
            {
              "type": "REPEAT",
              "content": {
                "type": "SEQ",
                "members": [
                  {
                    "type": "STRING",
                    "value": ","
                  },
                  {
                    "type": "CHOICE",
                    "members": [
                      {
                        "type": "FIELD",
                        "name": "index",
                        "content": {
                          "type": "SYMBOL",
                          "name": "arithmetic_expr"
                        }
                      },
                      {
                        "type": "FIELD",
                        "name": "null_index",
                        "content": {
                          "type": "SYMBOL",
                          "name": "null_index"
                        }
                      }
                    ]
                  }
                ]
              }
            },
            {
              "type": "BLANK"
            }
          ]
        },
        {
          "type": "CHOICE",
          "members": [
            {
              "type": "STRING",
              "value": ","
            },
            {
              "type": "BLANK"
            }
          ]
        }
      ]
    },
    "null_index": {
      "type": "STRING",
      "value": ".."
    },
    "sub_arith_expr": {
      "type": "SEQ",
      "members": [
        {
          "type": "STRING",
          "value": "("
        },
        {
          "type": "FIELD",
          "name": "expression",
          "content": {
            "type": "SYMBOL",
            "name": "arithmetic_expr"
          }
        },
        {
          "type": "STRING",
          "value": ")"
        }
      ]
    },
    "negative_expr": {
      "type": "PREC",
      "value": 15,
      "content": {
        "type": "PREC_LEFT",
        "value": 0,
        "content": {
          "type": "SEQ",
          "members": [
            {
              "type": "STRING",
              "value": "-"
            },
            {
              "type": "FIELD",
              "name": "expression",
              "content": {
                "type": "SYMBOL",
                "name": "arithmetic_expr"
              }
            }
          ]
        }
      }
    },
    "abs_value": {
      "type": "PREC",
      "value": 20,
      "content": {
        "type": "SEQ",
        "members": [
          {
            "type": "STRING",
            "value": "|"
          },
          {
            "type": "FIELD",
            "name": "expression",
            "content": {
              "type": "SYMBOL",
              "name": "arithmetic_expr"
            }
          },
          {
            "type": "STRING",
            "value": "|"
          }
        ]
      }
    },
    "exponent": {
      "type": "PREC",
      "value": 18,
      "content": {
        "type": "PREC_RIGHT",
        "value": 0,
        "content": {
          "type": "SEQ",
          "members": [
            {
              "type": "FIELD",
              "name": "left",
              "content": {
                "type": "SYMBOL",
                "name": "arithmetic_expr"
              }
            },
            {
              "type": "FIELD",
              "name": "operator",
              "content": {
                "type": "STRING",
                "value": "**"
              }
            },
            {
              "type": "FIELD",
              "name": "right",
              "content": {
                "type": "SYMBOL",
                "name": "arithmetic_expr"
              }
            }
          ]
        }
      }
    },
    "product_expr": {
      "type": "PREC",
      "value": 10,
      "content": {
        "type": "PREC_LEFT",
        "value": 0,
        "content": {
          "type": "SEQ",
          "members": [
            {
              "type": "FIELD",
              "name": "left",
              "content": {
                "type": "SYMBOL",
                "name": "arithmetic_expr"
              }
            },
            {
              "type": "FIELD",
              "name": "operator",
              "content": {
                "type": "SYMBOL",
                "name": "mulitcative_op"
              }
            },
            {
              "type": "FIELD",
              "name": "right",
              "content": {
                "type": "SYMBOL",
                "name": "arithmetic_expr"
              }
            }
          ]
        }
      }
    },
    "mulitcative_op": {
      "type": "CHOICE",
      "members": [
        {
          "type": "STRING",
          "value": "*"
        },
        {
          "type": "STRING",
          "value": "/"
        },
        {
          "type": "STRING",
          "value": "%"
        }
      ]
    },
    "sum_expr": {
      "type": "PREC",
      "value": 1,
      "content": {
        "type": "PREC_LEFT",
        "value": 0,
        "content": {
          "type": "SEQ",
          "members": [
            {
              "type": "FIELD",
              "name": "left",
              "content": {
                "type": "SYMBOL",
                "name": "arithmetic_expr"
              }
            },
            {
              "type": "FIELD",
              "name": "operator",
              "content": {
                "type": "SYMBOL",
                "name": "additive_op"
              }
            },
            {
              "type": "FIELD",
              "name": "right",
              "content": {
                "type": "SYMBOL",
                "name": "arithmetic_expr"
              }
            }
          ]
        }
      }
    },
    "additive_op": {
      "type": "CHOICE",
      "members": [
        {
          "type": "STRING",
          "value": "+"
        },
        {
          "type": "STRING",
          "value": "-"
        }
      ]
    },
    "list_combining_expr_arith": {
      "type": "PREC",
      "value": -10,
      "content": {
        "type": "SEQ",
        "members": [
          {
            "type": "FIELD",
            "name": "operator",
            "content": {
              "type": "CHOICE",
              "members": [
                {
                  "type": "STRING",
                  "value": "min"
                },
                {
                  "type": "STRING",
                  "value": "max"
                },
                {
                  "type": "STRING",
                  "value": "sum"
                }
              ]
            }
          },
          {
            "type": "STRING",
            "value": "("
          },
          {
            "type": "FIELD",
            "name": "arg",
            "content": {
              "type": "SYMBOL",
              "name": "atom"
            }
          },
          {
            "type": "STRING",
            "value": ")"
          }
        ]
      }
    },
    "dominance_relation": {
      "type": "SEQ",
      "members": [
        {
          "type": "STRING",
          "value": "dominanceRelation"
        },
        {
          "type": "FIELD",
          "name": "expression",
          "content": {
            "type": "CHOICE",
            "members": [
              {
                "type": "SYMBOL",
                "name": "bool_expr"
              },
              {
                "type": "SYMBOL",
                "name": "comparison_expr"
              },
              {
                "type": "SYMBOL",
                "name": "arithmetic_expr"
              }
            ]
          }
        }
      ]
    }
  },
  "extras": [
    {
      "type": "SYMBOL",
      "name": "single_line_comment"
    },
    {
      "type": "PATTERN",
      "value": "\\s"
    },
    {
      "type": "SYMBOL",
      "name": "language_declaration"
    }
  ],
  "conflicts": [],
  "precedences": [],
  "externals": [],
  "inline": [],
  "supertypes": []
}<|MERGE_RESOLUTION|>--- conflicted
+++ resolved
@@ -2001,7 +2001,6 @@
         ]
       }
     },
-<<<<<<< HEAD
     "aggregate_expr": {
       "type": "PREC",
       "value": -5,
@@ -2157,8 +2156,6 @@
         ]
       }
     },
-=======
->>>>>>> 62b7559e
     "from_solution": {
       "type": "SEQ",
       "members": [
@@ -2425,7 +2422,6 @@
           {
             "type": "FIELD",
             "name": "list_combining_expression_arith",
-<<<<<<< HEAD
             "content": {
               "type": "SYMBOL",
               "name": "list_combining_expr_arith"
@@ -2437,11 +2433,6 @@
             "content": {
               "type": "SYMBOL",
               "name": "aggregate_expr"
-=======
-            "content": {
-              "type": "SYMBOL",
-              "name": "list_combining_expr_arith"
->>>>>>> 62b7559e
             }
           }
         ]
