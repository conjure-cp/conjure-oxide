{
  "$schema": "https://tree-sitter.github.io/tree-sitter/assets/schemas/grammar.schema.json",
  "name": "essence",
  "rules": {
    "program": {
      "type": "REPEAT",
      "content": {
        "type": "CHOICE",
        "members": [
          {
            "type": "SEQ",
            "members": [
              {
                "type": "STRING",
                "value": "_FRAGMENT_EXPRESSION"
              },
              {
                "type": "SEQ",
                "members": [
                  {
                    "type": "CHOICE",
                    "members": [
                      {
                        "type": "FIELD",
                        "name": "atom",
                        "content": {
                          "type": "SYMBOL",
                          "name": "atom"
                        }
                      },
                      {
                        "type": "FIELD",
                        "name": "bool_expr",
                        "content": {
                          "type": "SYMBOL",
                          "name": "bool_expr"
                        }
                      },
                      {
                        "type": "FIELD",
                        "name": "comparison_expr",
                        "content": {
                          "type": "SYMBOL",
                          "name": "comparison_expr"
                        }
                      },
                      {
                        "type": "FIELD",
                        "name": "arithmetic_expr",
                        "content": {
                          "type": "SYMBOL",
                          "name": "arithmetic_expr"
                        }
                      }
                    ]
                  },
                  {
                    "type": "CHOICE",
                    "members": [
                      {
                        "type": "REPEAT",
                        "content": {
                          "type": "SEQ",
                          "members": [
                            {
                              "type": "STRING",
                              "value": ","
                            },
                            {
                              "type": "CHOICE",
                              "members": [
                                {
                                  "type": "FIELD",
                                  "name": "atom",
                                  "content": {
                                    "type": "SYMBOL",
                                    "name": "atom"
                                  }
                                },
                                {
                                  "type": "FIELD",
                                  "name": "bool_expr",
                                  "content": {
                                    "type": "SYMBOL",
                                    "name": "bool_expr"
                                  }
                                },
                                {
                                  "type": "FIELD",
                                  "name": "comparison_expr",
                                  "content": {
                                    "type": "SYMBOL",
                                    "name": "comparison_expr"
                                  }
                                },
                                {
                                  "type": "FIELD",
                                  "name": "arithmetic_expr",
                                  "content": {
                                    "type": "SYMBOL",
                                    "name": "arithmetic_expr"
                                  }
                                }
                              ]
                            }
                          ]
                        }
                      },
                      {
                        "type": "BLANK"
                      }
                    ]
                  },
                  {
                    "type": "CHOICE",
                    "members": [
                      {
                        "type": "STRING",
                        "value": ","
                      },
                      {
                        "type": "BLANK"
                      }
                    ]
                  }
                ]
              }
            ]
          },
          {
            "type": "SEQ",
            "members": [
              {
                "type": "STRING",
                "value": "find"
              },
              {
                "type": "SEQ",
                "members": [
                  {
                    "type": "FIELD",
                    "name": "find_statement",
                    "content": {
                      "type": "SYMBOL",
                      "name": "find_statement"
                    }
                  },
                  {
                    "type": "CHOICE",
                    "members": [
                      {
                        "type": "REPEAT",
                        "content": {
                          "type": "SEQ",
                          "members": [
                            {
                              "type": "STRING",
                              "value": ","
                            },
                            {
                              "type": "FIELD",
                              "name": "find_statement",
                              "content": {
                                "type": "SYMBOL",
                                "name": "find_statement"
                              }
                            }
                          ]
                        }
                      },
                      {
                        "type": "BLANK"
                      }
                    ]
                  },
                  {
                    "type": "CHOICE",
                    "members": [
                      {
                        "type": "STRING",
                        "value": ","
                      },
                      {
                        "type": "BLANK"
                      }
                    ]
                  }
                ]
              }
            ]
          },
          {
            "type": "SEQ",
            "members": [
              {
                "type": "STRING",
                "value": "such that"
              },
              {
                "type": "SEQ",
                "members": [
                  {
                    "type": "CHOICE",
                    "members": [
                      {
                        "type": "FIELD",
                        "name": "bool_expr",
                        "content": {
                          "type": "SYMBOL",
                          "name": "bool_expr"
                        }
                      },
                      {
                        "type": "FIELD",
                        "name": "atom",
                        "content": {
                          "type": "SYMBOL",
                          "name": "atom"
                        }
                      },
                      {
                        "type": "FIELD",
                        "name": "comparison_expr",
                        "content": {
                          "type": "SYMBOL",
                          "name": "comparison_expr"
                        }
                      }
                    ]
                  },
                  {
                    "type": "CHOICE",
                    "members": [
                      {
                        "type": "REPEAT",
                        "content": {
                          "type": "SEQ",
                          "members": [
                            {
                              "type": "STRING",
                              "value": ","
                            },
                            {
                              "type": "CHOICE",
                              "members": [
                                {
                                  "type": "FIELD",
                                  "name": "bool_expr",
                                  "content": {
                                    "type": "SYMBOL",
                                    "name": "bool_expr"
                                  }
                                },
                                {
                                  "type": "FIELD",
                                  "name": "atom",
                                  "content": {
                                    "type": "SYMBOL",
                                    "name": "atom"
                                  }
                                },
                                {
                                  "type": "FIELD",
                                  "name": "comparison_expr",
                                  "content": {
                                    "type": "SYMBOL",
                                    "name": "comparison_expr"
                                  }
                                }
                              ]
                            }
                          ]
                        }
                      },
                      {
                        "type": "BLANK"
                      }
                    ]
                  },
                  {
                    "type": "CHOICE",
                    "members": [
                      {
                        "type": "STRING",
                        "value": ","
                      },
                      {
                        "type": "BLANK"
                      }
                    ]
                  }
                ]
              }
            ]
          },
          {
            "type": "SEQ",
            "members": [
              {
                "type": "STRING",
                "value": "letting"
              },
              {
                "type": "SEQ",
                "members": [
                  {
                    "type": "FIELD",
                    "name": "letting_statement",
                    "content": {
                      "type": "SYMBOL",
                      "name": "letting_statement"
                    }
                  },
                  {
                    "type": "CHOICE",
                    "members": [
                      {
                        "type": "REPEAT",
                        "content": {
                          "type": "SEQ",
                          "members": [
                            {
                              "type": "STRING",
                              "value": ","
                            },
                            {
                              "type": "FIELD",
                              "name": "letting_statement",
                              "content": {
                                "type": "SYMBOL",
                                "name": "letting_statement"
                              }
                            }
                          ]
                        }
                      },
                      {
                        "type": "BLANK"
                      }
                    ]
                  },
                  {
                    "type": "CHOICE",
                    "members": [
                      {
                        "type": "STRING",
                        "value": ","
                      },
                      {
                        "type": "BLANK"
                      }
                    ]
                  }
                ]
              }
            ]
          },
          {
            "type": "FIELD",
            "name": "dominance_relation",
            "content": {
              "type": "SYMBOL",
              "name": "dominance_relation"
            }
          }
        ]
      }
    },
    "SUCH_THAT": {
      "type": "STRING",
      "value": "such that"
    },
    "FIND": {
      "type": "STRING",
      "value": "find"
    },
    "LETTING": {
      "type": "STRING",
      "value": "letting"
    },
    "COLON": {
      "type": "STRING",
      "value": ":"
    },
    "single_line_comment": {
      "type": "TOKEN",
      "content": {
        "type": "SEQ",
        "members": [
          {
            "type": "STRING",
            "value": "$"
          },
          {
            "type": "PATTERN",
            "value": ".*"
          }
        ]
      }
    },
    "language_declaration": {
      "type": "TOKEN",
      "content": {
        "type": "SEQ",
        "members": [
          {
            "type": "STRING",
            "value": "language"
          },
          {
            "type": "PATTERN",
            "value": ".*"
          }
        ]
      }
    },
    "constant": {
      "type": "CHOICE",
      "members": [
        {
          "type": "FIELD",
          "name": "integer",
          "content": {
            "type": "SYMBOL",
            "name": "integer"
          }
        },
        {
          "type": "FIELD",
          "name": "true",
          "content": {
            "type": "SYMBOL",
            "name": "TRUE"
          }
        },
        {
          "type": "FIELD",
          "name": "false",
          "content": {
            "type": "SYMBOL",
            "name": "FALSE"
          }
        }
      ]
    },
    "integer": {
      "type": "CHOICE",
      "members": [
        {
          "type": "PATTERN",
          "value": "[0-9]+"
        },
        {
          "type": "PATTERN",
          "value": "-[0-9]+"
        }
      ]
    },
    "TRUE": {
      "type": "CHOICE",
      "members": [
        {
          "type": "STRING",
          "value": "true"
        },
        {
          "type": "STRING",
          "value": "TRUE"
        }
      ]
    },
    "FALSE": {
      "type": "CHOICE",
      "members": [
        {
          "type": "STRING",
          "value": "false"
        },
        {
          "type": "STRING",
          "value": "FALSE"
        }
      ]
    },
    "identifier": {
      "type": "PATTERN",
      "value": "[a-zA-Z_][a-zA-Z0-9_]*"
    },
    "metavar": {
      "type": "SEQ",
      "members": [
        {
          "type": "STRING",
          "value": "&"
        },
        {
          "type": "FIELD",
          "name": "identifier",
          "content": {
            "type": "SYMBOL",
            "name": "identifier"
          }
        }
      ]
    },
    "find_statement": {
      "type": "SEQ",
      "members": [
        {
          "type": "FIELD",
          "name": "variables",
          "content": {
            "type": "SYMBOL",
            "name": "variable_list"
          }
        },
        {
          "type": "FIELD",
          "name": "colon",
          "content": {
            "type": "SYMBOL",
            "name": "COLON"
          }
        },
        {
          "type": "FIELD",
          "name": "domain",
          "content": {
            "type": "SYMBOL",
            "name": "domain"
          }
        }
      ]
    },
    "variable_list": {
      "type": "SEQ",
      "members": [
        {
          "type": "SYMBOL",
          "name": "identifier"
        },
        {
          "type": "CHOICE",
          "members": [
            {
              "type": "REPEAT",
              "content": {
                "type": "SEQ",
                "members": [
                  {
                    "type": "STRING",
                    "value": ","
                  },
                  {
                    "type": "SYMBOL",
                    "name": "identifier"
                  }
                ]
              }
            },
            {
              "type": "BLANK"
            }
          ]
        },
        {
          "type": "CHOICE",
          "members": [
            {
              "type": "STRING",
              "value": ","
            },
            {
              "type": "BLANK"
            }
          ]
        }
      ]
    },
    "domain": {
      "type": "CHOICE",
      "members": [
        {
          "type": "FIELD",
          "name": "bool_domain",
          "content": {
            "type": "SYMBOL",
            "name": "bool_domain"
          }
        },
        {
          "type": "FIELD",
          "name": "int_domain",
          "content": {
            "type": "SYMBOL",
            "name": "int_domain"
          }
        },
        {
          "type": "FIELD",
          "name": "variable_domain",
          "content": {
            "type": "SYMBOL",
            "name": "identifier"
          }
        },
        {
          "type": "FIELD",
          "name": "tuple_domain",
          "content": {
            "type": "SYMBOL",
            "name": "tuple_domain"
          }
        },
        {
          "type": "FIELD",
          "name": "matrix_domain",
          "content": {
            "type": "SYMBOL",
            "name": "matrix_domain"
          }
        },
        {
          "type": "FIELD",
          "name": "record_domain",
          "content": {
            "type": "SYMBOL",
            "name": "record_domain"
          }
        },
        {
          "type": "FIELD",
          "name": "set_domain",
          "content": {
            "type": "SYMBOL",
            "name": "set_domain"
          }
        },
        {
          "type": "FIELD",
          "name": "set_domain",
          "content": {
            "type": "SYMBOL",
            "name": "set_domain"
          }
        }
      ]
    },
    "bool_domain": {
      "type": "STRING",
      "value": "bool"
    },
    "int_domain": {
      "type": "SEQ",
      "members": [
        {
          "type": "STRING",
          "value": "int"
        },
        {
          "type": "CHOICE",
          "members": [
            {
              "type": "SEQ",
              "members": [
                {
                  "type": "STRING",
                  "value": "("
                },
                {
                  "type": "FIELD",
                  "name": "ranges",
                  "content": {
                    "type": "SYMBOL",
                    "name": "range_list"
                  }
                },
                {
                  "type": "STRING",
                  "value": ")"
                }
              ]
            },
            {
              "type": "BLANK"
            }
          ]
        }
      ]
    },
    "range_list": {
      "type": "PREC",
      "value": 2,
      "content": {
        "type": "SEQ",
        "members": [
          {
            "type": "CHOICE",
            "members": [
              {
                "type": "SYMBOL",
                "name": "int_range"
              },
              {
                "type": "SYMBOL",
                "name": "atom"
              }
            ]
          },
          {
            "type": "CHOICE",
            "members": [
              {
                "type": "REPEAT",
                "content": {
                  "type": "SEQ",
                  "members": [
                    {
                      "type": "STRING",
                      "value": ","
                    },
                    {
                      "type": "CHOICE",
                      "members": [
                        {
                          "type": "SYMBOL",
                          "name": "int_range"
                        },
                        {
                          "type": "SYMBOL",
                          "name": "atom"
                        }
                      ]
                    }
                  ]
                }
              },
              {
                "type": "BLANK"
              }
            ]
          },
          {
            "type": "CHOICE",
            "members": [
              {
                "type": "STRING",
                "value": ","
              },
              {
                "type": "BLANK"
              }
            ]
          }
        ]
      }
    },
    "int_range": {
      "type": "SEQ",
      "members": [
        {
          "type": "CHOICE",
          "members": [
            {
              "type": "FIELD",
              "name": "lower",
              "content": {
                "type": "SYMBOL",
                "name": "atom"
              }
            },
            {
              "type": "BLANK"
            }
          ]
        },
        {
          "type": "STRING",
          "value": ".."
        },
        {
          "type": "CHOICE",
          "members": [
            {
              "type": "FIELD",
              "name": "upper",
              "content": {
                "type": "SYMBOL",
                "name": "atom"
              }
            },
            {
              "type": "BLANK"
            }
          ]
        }
      ]
    },
    "tuple_domain": {
      "type": "SEQ",
      "members": [
        {
          "type": "CHOICE",
          "members": [
            {
              "type": "STRING",
              "value": "tuple"
            },
            {
              "type": "BLANK"
            }
          ]
        },
        {
          "type": "STRING",
          "value": "("
        },
        {
          "type": "SEQ",
          "members": [
            {
              "type": "SYMBOL",
              "name": "domain"
            },
            {
              "type": "CHOICE",
              "members": [
                {
                  "type": "REPEAT",
                  "content": {
                    "type": "SEQ",
                    "members": [
                      {
                        "type": "STRING",
                        "value": ","
                      },
                      {
                        "type": "SYMBOL",
                        "name": "domain"
                      }
                    ]
                  }
                },
                {
                  "type": "BLANK"
                }
              ]
            },
            {
              "type": "CHOICE",
              "members": [
                {
                  "type": "STRING",
                  "value": ","
                },
                {
                  "type": "BLANK"
                }
              ]
            }
          ]
        },
        {
          "type": "STRING",
          "value": ")"
        }
      ]
    },
    "matrix_domain": {
      "type": "SEQ",
      "members": [
        {
          "type": "STRING",
          "value": "matrix"
        },
        {
          "type": "CHOICE",
          "members": [
            {
              "type": "STRING",
              "value": "indexed"
            },
            {
              "type": "BLANK"
            }
          ]
        },
        {
          "type": "CHOICE",
          "members": [
            {
              "type": "STRING",
              "value": "by"
            },
            {
              "type": "BLANK"
            }
          ]
        },
        {
          "type": "CHOICE",
          "members": [
            {
              "type": "STRING",
              "value": "indexed"
            },
            {
              "type": "BLANK"
            }
          ]
        },
        {
          "type": "CHOICE",
          "members": [
            {
              "type": "STRING",
              "value": "by"
            },
            {
              "type": "BLANK"
            }
          ]
        },
        {
          "type": "STRING",
          "value": "["
        },
        {
          "type": "FIELD",
          "name": "index_domain_list",
          "content": {
            "type": "SYMBOL",
            "name": "index_domain_list"
          }
        },
        {
          "type": "STRING",
          "value": "]"
        },
        {
          "type": "STRING",
          "value": "of"
        },
        {
          "type": "FIELD",
          "name": "value_domain",
          "content": {
            "type": "SYMBOL",
            "name": "domain"
          }
        }
      ]
    },
    "record_domain": {
      "type": "SEQ",
      "members": [
        {
          "type": "STRING",
          "value": "record"
        },
        {
          "type": "STRING",
          "value": "{"
        },
        {
          "type": "SEQ",
          "members": [
            {
              "type": "FIELD",
              "name": "name_domain_pair",
              "content": {
                "type": "SYMBOL",
                "name": "name_domain_pair"
              }
            },
            {
              "type": "CHOICE",
              "members": [
                {
                  "type": "REPEAT",
                  "content": {
                    "type": "SEQ",
                    "members": [
                      {
                        "type": "STRING",
                        "value": ","
                      },
                      {
                        "type": "FIELD",
                        "name": "name_domain_pair",
                        "content": {
                          "type": "SYMBOL",
                          "name": "name_domain_pair"
                        }
                      }
                    ]
                  }
                },
                {
                  "type": "BLANK"
                }
              ]
            },
            {
              "type": "CHOICE",
              "members": [
                {
                  "type": "STRING",
                  "value": ","
                },
                {
                  "type": "BLANK"
                }
              ]
            }
          ]
        },
        {
          "type": "STRING",
          "value": "}"
        }
      ]
    },
    "set_domain": {
      "type": "SEQ",
      "members": [
        {
          "type": "STRING",
          "value": "set"
        },
        {
          "type": "CHOICE",
          "members": [
            {
              "type": "SEQ",
              "members": [
                {
                  "type": "STRING",
                  "value": "("
                },
                {
                  "type": "SYMBOL",
                  "name": "set_attributes"
                },
                {
                  "type": "STRING",
                  "value": ")"
                }
              ]
            },
            {
              "type": "BLANK"
            }
          ]
        },
        {
          "type": "STRING",
          "value": "of"
        },
        {
          "type": "FIELD",
          "name": "value_domain",
          "content": {
            "type": "SYMBOL",
            "name": "domain"
          }
        }
      ]
    },
    "set_attributes": {
      "type": "CHOICE",
      "members": [
        {
          "type": "SEQ",
          "members": [
            {
              "type": "FIELD",
              "name": "attribute",
              "content": {
                "type": "STRING",
                "value": "size"
              }
            },
            {
              "type": "FIELD",
              "name": "size_value",
              "content": {
                "type": "SYMBOL",
                "name": "integer"
              }
            }
          ]
        },
        {
          "type": "SEQ",
          "members": [
            {
              "type": "FIELD",
              "name": "attribute",
              "content": {
                "type": "STRING",
                "value": "minSize"
              }
            },
            {
              "type": "FIELD",
              "name": "min_value",
              "content": {
                "type": "SYMBOL",
                "name": "integer"
              }
            }
          ]
        },
        {
          "type": "SEQ",
          "members": [
            {
              "type": "FIELD",
              "name": "attribute",
              "content": {
                "type": "STRING",
                "value": "maxSize"
              }
            },
            {
              "type": "FIELD",
              "name": "max_value",
              "content": {
                "type": "SYMBOL",
                "name": "integer"
              }
            }
          ]
        },
        {
          "type": "SEQ",
          "members": [
            {
              "type": "FIELD",
              "name": "attribute",
              "content": {
                "type": "STRING",
                "value": "minSize"
              }
            },
            {
              "type": "FIELD",
              "name": "min_value",
              "content": {
                "type": "SYMBOL",
                "name": "integer"
              }
            },
            {
              "type": "STRING",
              "value": ","
            },
            {
              "type": "FIELD",
              "name": "attribute",
              "content": {
                "type": "STRING",
                "value": "maxSize"
              }
            },
            {
              "type": "FIELD",
              "name": "max_value",
              "content": {
                "type": "SYMBOL",
                "name": "integer"
              }
            }
          ]
        }
      ]
    },
    "set_literal": {
      "type": "SEQ",
      "members": [
        {
          "type": "STRING",
          "value": "{"
        },
        {
          "type": "FIELD",
          "name": "element",
          "content": {
            "type": "SEQ",
            "members": [
              {
                "type": "CHOICE",
                "members": [
                  {
                    "type": "SYMBOL",
                    "name": "bool_expr"
                  },
                  {
                    "type": "SYMBOL",
                    "name": "arithmetic_expr"
                  },
                  {
                    "type": "SYMBOL",
                    "name": "comparison_expr"
                  },
                  {
                    "type": "SYMBOL",
                    "name": "atom"
                  }
                ]
              },
              {
                "type": "CHOICE",
                "members": [
                  {
                    "type": "REPEAT",
                    "content": {
                      "type": "SEQ",
                      "members": [
                        {
                          "type": "STRING",
                          "value": ","
                        },
                        {
                          "type": "CHOICE",
                          "members": [
                            {
                              "type": "SYMBOL",
                              "name": "bool_expr"
                            },
                            {
                              "type": "SYMBOL",
                              "name": "arithmetic_expr"
                            },
                            {
                              "type": "SYMBOL",
                              "name": "comparison_expr"
                            },
                            {
                              "type": "SYMBOL",
                              "name": "atom"
                            }
                          ]
                        }
                      ]
                    }
                  },
                  {
                    "type": "BLANK"
                  }
                ]
              },
              {
                "type": "CHOICE",
                "members": [
                  {
                    "type": "STRING",
                    "value": ","
                  },
                  {
                    "type": "BLANK"
                  }
                ]
              }
            ]
          }
        },
        {
          "type": "STRING",
          "value": "}"
        }
      ]
    },
    "name_domain_pair": {
      "type": "SEQ",
      "members": [
        {
          "type": "FIELD",
          "name": "name",
          "content": {
            "type": "SYMBOL",
            "name": "identifier"
          }
        },
        {
          "type": "STRING",
          "value": ":"
        },
        {
          "type": "FIELD",
          "name": "domain",
          "content": {
            "type": "SYMBOL",
            "name": "domain"
          }
        }
      ]
    },
    "index_domain_list": {
      "type": "SEQ",
      "members": [
        {
          "type": "SYMBOL",
          "name": "domain"
        },
        {
          "type": "CHOICE",
          "members": [
            {
              "type": "REPEAT",
              "content": {
                "type": "SEQ",
                "members": [
                  {
                    "type": "STRING",
                    "value": ","
                  },
                  {
                    "type": "SYMBOL",
                    "name": "domain"
                  }
                ]
              }
            },
            {
              "type": "BLANK"
            }
          ]
        },
        {
          "type": "CHOICE",
          "members": [
            {
              "type": "STRING",
              "value": ","
            },
            {
              "type": "BLANK"
            }
          ]
        }
      ]
    },
    "letting_statement": {
      "type": "SEQ",
      "members": [
        {
          "type": "FIELD",
          "name": "variable_list",
          "content": {
            "type": "SYMBOL",
            "name": "variable_list"
          }
        },
        {
          "type": "FIELD",
          "name": "be",
          "content": {
            "type": "STRING",
            "value": "be"
          }
        },
        {
          "type": "CHOICE",
          "members": [
            {
              "type": "FIELD",
              "name": "domain",
              "content": {
                "type": "STRING",
                "value": "domain"
              }
            },
            {
              "type": "BLANK"
            }
          ]
        },
        {
          "type": "FIELD",
          "name": "expr_or_domain",
          "content": {
            "type": "CHOICE",
            "members": [
              {
                "type": "SYMBOL",
                "name": "bool_expr"
              },
              {
                "type": "SYMBOL",
                "name": "arithmetic_expr"
              },
              {
                "type": "SYMBOL",
                "name": "domain"
              },
              {
                "type": "SYMBOL",
                "name": "atom"
              }
            ]
          }
        }
      ]
    },
    "bool_expr": {
      "type": "PREC",
      "value": 2,
      "content": {
        "type": "CHOICE",
        "members": [
          {
            "type": "FIELD",
            "name": "not_expression",
            "content": {
              "type": "SYMBOL",
              "name": "not_expr"
            }
          },
          {
            "type": "FIELD",
            "name": "and_expression",
            "content": {
              "type": "SYMBOL",
              "name": "and_expr"
            }
          },
          {
            "type": "FIELD",
            "name": "or_expression",
            "content": {
              "type": "SYMBOL",
              "name": "or_expr"
            }
          },
          {
            "type": "FIELD",
            "name": "implication",
            "content": {
              "type": "SYMBOL",
              "name": "implication"
            }
          },
          {
            "type": "FIELD",
            "name": "iff_expr",
            "content": {
              "type": "SYMBOL",
              "name": "iff_expr"
            }
          },
          {
            "type": "FIELD",
            "name": "list_combining_expression_bool",
            "content": {
              "type": "SYMBOL",
              "name": "list_combining_expr_bool"
            }
          },
          {
            "type": "FIELD",
            "name": "sub_bool_expression",
            "content": {
              "type": "SYMBOL",
              "name": "sub_bool_expr"
            }
          },
          {
            "type": "FIELD",
            "name": "set_operation_bool",
            "content": {
              "type": "SYMBOL",
              "name": "set_operation_bool"
            }
          },
          {
            "type": "FIELD",
            "name": "quantifier_expression",
            "content": {
              "type": "SYMBOL",
              "name": "quantifier_expr"
            }
          }
        ]
      }
    },
    "not_expr": {
      "type": "PREC",
      "value": 20,
      "content": {
        "type": "SEQ",
        "members": [
          {
            "type": "STRING",
            "value": "!"
          },
          {
            "type": "FIELD",
            "name": "expression",
            "content": {
              "type": "CHOICE",
              "members": [
                {
                  "type": "SYMBOL",
                  "name": "bool_expr"
                },
                {
                  "type": "SYMBOL",
                  "name": "comparison_expr"
                },
                {
                  "type": "SYMBOL",
                  "name": "atom"
                }
              ]
            }
          }
        ]
      }
    },
    "and_expr": {
      "type": "PREC",
      "value": -1,
      "content": {
        "type": "PREC_LEFT",
        "value": 0,
        "content": {
          "type": "SEQ",
          "members": [
            {
              "type": "FIELD",
              "name": "left",
              "content": {
                "type": "CHOICE",
                "members": [
                  {
                    "type": "SYMBOL",
                    "name": "bool_expr"
                  },
                  {
                    "type": "SYMBOL",
                    "name": "comparison_expr"
                  },
                  {
                    "type": "SYMBOL",
                    "name": "atom"
                  }
                ]
              }
            },
            {
              "type": "FIELD",
              "name": "operator",
              "content": {
                "type": "STRING",
                "value": "/\\"
              }
            },
            {
              "type": "FIELD",
              "name": "right",
              "content": {
                "type": "CHOICE",
                "members": [
                  {
                    "type": "SYMBOL",
                    "name": "bool_expr"
                  },
                  {
                    "type": "SYMBOL",
                    "name": "comparison_expr"
                  },
                  {
                    "type": "SYMBOL",
                    "name": "atom"
                  }
                ]
              }
            }
          ]
        }
      }
    },
    "or_expr": {
      "type": "PREC",
      "value": -2,
      "content": {
        "type": "PREC_LEFT",
        "value": 0,
        "content": {
          "type": "SEQ",
          "members": [
            {
              "type": "FIELD",
              "name": "left",
              "content": {
                "type": "CHOICE",
                "members": [
                  {
                    "type": "SYMBOL",
                    "name": "bool_expr"
                  },
                  {
                    "type": "SYMBOL",
                    "name": "comparison_expr"
                  },
                  {
                    "type": "SYMBOL",
                    "name": "atom"
                  }
                ]
              }
            },
            {
              "type": "FIELD",
              "name": "operator",
              "content": {
                "type": "STRING",
                "value": "\\/"
              }
            },
            {
              "type": "FIELD",
              "name": "right",
              "content": {
                "type": "CHOICE",
                "members": [
                  {
                    "type": "SYMBOL",
                    "name": "bool_expr"
                  },
                  {
                    "type": "SYMBOL",
                    "name": "comparison_expr"
                  },
                  {
                    "type": "SYMBOL",
                    "name": "atom"
                  }
                ]
              }
            }
          ]
        }
      }
    },
    "implication": {
      "type": "PREC",
      "value": -4,
      "content": {
        "type": "PREC_LEFT",
        "value": 0,
        "content": {
          "type": "SEQ",
          "members": [
            {
              "type": "FIELD",
              "name": "left",
              "content": {
                "type": "CHOICE",
                "members": [
                  {
                    "type": "SYMBOL",
                    "name": "bool_expr"
                  },
                  {
                    "type": "SYMBOL",
                    "name": "comparison_expr"
                  },
                  {
                    "type": "SYMBOL",
                    "name": "atom"
                  }
                ]
              }
            },
            {
              "type": "FIELD",
              "name": "operator",
              "content": {
                "type": "STRING",
                "value": "->"
              }
            },
            {
              "type": "FIELD",
              "name": "right",
              "content": {
                "type": "CHOICE",
                "members": [
                  {
                    "type": "SYMBOL",
                    "name": "bool_expr"
                  },
                  {
                    "type": "SYMBOL",
                    "name": "comparison_expr"
                  },
                  {
                    "type": "SYMBOL",
                    "name": "atom"
                  }
                ]
              }
            }
          ]
        }
      }
    },
    "iff_expr": {
      "type": "PREC",
      "value": -4,
      "content": {
        "type": "PREC_LEFT",
        "value": 0,
        "content": {
          "type": "SEQ",
          "members": [
            {
              "type": "FIELD",
              "name": "left",
              "content": {
                "type": "CHOICE",
                "members": [
                  {
                    "type": "SYMBOL",
                    "name": "bool_expr"
                  },
                  {
                    "type": "SYMBOL",
                    "name": "comparison_expr"
                  },
                  {
                    "type": "SYMBOL",
                    "name": "atom"
                  }
                ]
              }
            },
            {
              "type": "FIELD",
              "name": "operator",
              "content": {
                "type": "STRING",
                "value": "<->"
              }
            },
            {
              "type": "FIELD",
              "name": "right",
              "content": {
                "type": "CHOICE",
                "members": [
                  {
                    "type": "SYMBOL",
                    "name": "bool_expr"
                  },
                  {
                    "type": "SYMBOL",
                    "name": "comparison_expr"
                  },
                  {
                    "type": "SYMBOL",
                    "name": "atom"
                  }
                ]
              }
            }
          ]
        }
      }
    },
    "toInt_expr": {
      "type": "SEQ",
      "members": [
        {
          "type": "STRING",
          "value": "toInt"
        },
        {
          "type": "STRING",
          "value": "("
        },
        {
          "type": "FIELD",
          "name": "expression",
          "content": {
            "type": "CHOICE",
            "members": [
              {
                "type": "SYMBOL",
                "name": "bool_expr"
              },
              {
                "type": "SYMBOL",
                "name": "comparison_expr"
              },
              {
                "type": "SYMBOL",
                "name": "atom"
              }
            ]
          }
        },
        {
          "type": "STRING",
          "value": ")"
        }
      ]
    },
    "list_combining_expr_bool": {
      "type": "PREC",
      "value": -10,
      "content": {
        "type": "SEQ",
        "members": [
          {
            "type": "FIELD",
            "name": "operator",
            "content": {
              "type": "CHOICE",
              "members": [
                {
                  "type": "STRING",
                  "value": "and"
                },
                {
                  "type": "STRING",
                  "value": "or"
                },
                {
                  "type": "STRING",
                  "value": "allDiff"
                }
              ]
            }
          },
          {
            "type": "STRING",
            "value": "("
          },
          {
            "type": "FIELD",
            "name": "arg",
            "content": {
              "type": "SYMBOL",
              "name": "atom"
            }
          },
          {
            "type": "STRING",
            "value": ")"
          }
        ]
      }
    },
    "quantifier_expr": {
      "type": "PREC",
      "value": -5,
      "content": {
        "type": "SEQ",
        "members": [
          {
            "type": "FIELD",
            "name": "operator",
            "content": {
              "type": "CHOICE",
              "members": [
                {
                  "type": "STRING",
                  "value": "forAll"
                },
                {
                  "type": "STRING",
                  "value": "exists"
                }
              ]
            }
          },
          {
            "type": "FIELD",
            "name": "variables",
            "content": {
              "type": "SEQ",
              "members": [
                {
                  "type": "SYMBOL",
                  "name": "identifier"
                },
                {
                  "type": "CHOICE",
                  "members": [
                    {
                      "type": "REPEAT",
                      "content": {
                        "type": "SEQ",
                        "members": [
                          {
                            "type": "STRING",
                            "value": ","
                          },
                          {
                            "type": "SYMBOL",
                            "name": "identifier"
                          }
                        ]
                      }
                    },
                    {
                      "type": "BLANK"
                    }
                  ]
                },
                {
                  "type": "CHOICE",
                  "members": [
                    {
                      "type": "STRING",
                      "value": ","
                    },
                    {
                      "type": "BLANK"
                    }
                  ]
                }
              ]
            }
          },
          {
            "type": "CHOICE",
            "members": [
              {
                "type": "SEQ",
                "members": [
                  {
                    "type": "STRING",
                    "value": "in"
                  },
                  {
                    "type": "FIELD",
                    "name": "collection",
                    "content": {
                      "type": "CHOICE",
                      "members": [
                        {
                          "type": "SYMBOL",
                          "name": "set_literal"
                        },
                        {
                          "type": "SYMBOL",
                          "name": "matrix"
                        },
                        {
                          "type": "SYMBOL",
                          "name": "tuple"
                        },
                        {
                          "type": "SYMBOL",
                          "name": "record"
                        },
                        {
                          "type": "SYMBOL",
                          "name": "identifier"
                        },
                        {
                          "type": "SYMBOL",
                          "name": "tuple_matrix_record_index_or_slice"
                        }
                      ]
                    }
                  }
                ]
              },
              {
                "type": "SEQ",
                "members": [
                  {
                    "type": "STRING",
                    "value": ":"
                  },
                  {
                    "type": "FIELD",
                    "name": "domain",
                    "content": {
                      "type": "SYMBOL",
                      "name": "domain"
                    }
                  }
                ]
              }
            ]
          },
          {
            "type": "STRING",
            "value": "."
          },
          {
            "type": "FIELD",
            "name": "expression",
            "content": {
              "type": "CHOICE",
              "members": [
                {
                  "type": "SYMBOL",
                  "name": "bool_expr"
                },
                {
                  "type": "SYMBOL",
                  "name": "comparison_expr"
                }
              ]
            }
          }
        ]
      }
    },
    "aggregate_expr": {
      "type": "PREC",
      "value": -5,
      "content": {
        "type": "SEQ",
        "members": [
          {
            "type": "FIELD",
            "name": "operator",
            "content": {
              "type": "CHOICE",
              "members": [
                {
                  "type": "STRING",
                  "value": "sum"
                },
                {
                  "type": "STRING",
                  "value": "min"
                },
                {
                  "type": "STRING",
                  "value": "max"
                }
              ]
            }
          },
          {
            "type": "FIELD",
            "name": "variables",
            "content": {
              "type": "SEQ",
              "members": [
                {
                  "type": "SYMBOL",
                  "name": "identifier"
                },
                {
                  "type": "CHOICE",
                  "members": [
                    {
                      "type": "REPEAT",
                      "content": {
                        "type": "SEQ",
                        "members": [
                          {
                            "type": "STRING",
                            "value": ","
                          },
                          {
                            "type": "SYMBOL",
                            "name": "identifier"
                          }
                        ]
                      }
                    },
                    {
                      "type": "BLANK"
                    }
                  ]
                },
                {
                  "type": "CHOICE",
                  "members": [
                    {
                      "type": "STRING",
                      "value": ","
                    },
                    {
                      "type": "BLANK"
                    }
                  ]
                }
              ]
            }
          },
          {
            "type": "CHOICE",
            "members": [
              {
                "type": "SEQ",
                "members": [
                  {
                    "type": "STRING",
                    "value": "in"
                  },
                  {
                    "type": "FIELD",
                    "name": "collection",
                    "content": {
                      "type": "CHOICE",
                      "members": [
                        {
                          "type": "SYMBOL",
                          "name": "set_literal"
                        },
                        {
                          "type": "SYMBOL",
                          "name": "matrix"
                        },
                        {
                          "type": "SYMBOL",
                          "name": "tuple"
                        },
                        {
                          "type": "SYMBOL",
                          "name": "record"
                        },
                        {
                          "type": "SYMBOL",
                          "name": "identifier"
                        },
                        {
                          "type": "SYMBOL",
                          "name": "tuple_matrix_record_index_or_slice"
                        }
                      ]
                    }
                  }
                ]
              },
              {
                "type": "SEQ",
                "members": [
                  {
                    "type": "STRING",
                    "value": ":"
                  },
                  {
                    "type": "FIELD",
                    "name": "domain",
                    "content": {
                      "type": "SYMBOL",
                      "name": "domain"
                    }
                  }
                ]
              }
            ]
          },
          {
            "type": "STRING",
            "value": "."
          },
          {
            "type": "FIELD",
            "name": "expression",
            "content": {
              "type": "SYMBOL",
              "name": "arithmetic_expr"
            }
          }
        ]
      }
    },
    "from_solution": {
      "type": "SEQ",
      "members": [
        {
          "type": "STRING",
          "value": "fromSolution"
        },
        {
          "type": "STRING",
          "value": "("
        },
        {
          "type": "FIELD",
          "name": "variable",
          "content": {
            "type": "SYMBOL",
            "name": "identifier"
          }
        },
        {
          "type": "STRING",
          "value": ")"
        }
      ]
    },
    "comparison_expr": {
      "type": "PREC",
      "value": 5,
      "content": {
        "type": "PREC_LEFT",
        "value": 0,
        "content": {
          "type": "SEQ",
          "members": [
            {
              "type": "FIELD",
              "name": "left",
              "content": {
                "type": "CHOICE",
                "members": [
                  {
                    "type": "SYMBOL",
                    "name": "bool_expr"
                  },
                  {
                    "type": "SYMBOL",
                    "name": "arithmetic_expr"
                  },
                  {
                    "type": "SYMBOL",
                    "name": "atom"
                  }
                ]
              }
            },
            {
              "type": "FIELD",
              "name": "operator",
              "content": {
                "type": "CHOICE",
                "members": [
                  {
                    "type": "STRING",
                    "value": "="
                  },
                  {
                    "type": "STRING",
                    "value": "!="
                  },
                  {
                    "type": "STRING",
                    "value": "<lex"
                  },
                  {
                    "type": "STRING",
                    "value": "<=lex"
                  },
                  {
                    "type": "STRING",
                    "value": ">lex"
                  },
                  {
                    "type": "STRING",
                    "value": ">=lex"
                  },
                  {
                    "type": "STRING",
                    "value": "<="
                  },
                  {
                    "type": "STRING",
                    "value": ">="
                  },
                  {
                    "type": "STRING",
                    "value": "<"
                  },
                  {
                    "type": "STRING",
                    "value": ">"
                  }
                ]
              }
            },
            {
              "type": "FIELD",
              "name": "right",
              "content": {
                "type": "CHOICE",
                "members": [
                  {
                    "type": "SYMBOL",
                    "name": "bool_expr"
                  },
                  {
                    "type": "SYMBOL",
                    "name": "arithmetic_expr"
                  },
                  {
                    "type": "SYMBOL",
                    "name": "atom"
                  }
                ]
              }
            }
          ]
        }
      }
    },
    "sub_bool_expr": {
      "type": "SEQ",
      "members": [
        {
          "type": "STRING",
          "value": "("
        },
        {
          "type": "FIELD",
          "name": "expression",
          "content": {
            "type": "CHOICE",
            "members": [
              {
                "type": "SYMBOL",
                "name": "bool_expr"
              },
              {
                "type": "SYMBOL",
                "name": "comparison_expr"
              }
            ]
          }
        },
        {
          "type": "STRING",
          "value": ")"
        }
      ]
    },
    "set_operation_bool": {
      "type": "SEQ",
      "members": [
        {
          "type": "FIELD",
          "name": "left",
          "content": {
            "type": "SYMBOL",
            "name": "atom"
          }
        },
        {
          "type": "FIELD",
          "name": "operator",
          "content": {
            "type": "CHOICE",
            "members": [
              {
                "type": "STRING",
                "value": "in"
              },
              {
                "type": "STRING",
                "value": "subset"
              },
              {
                "type": "STRING",
                "value": "subsetEq"
              },
              {
                "type": "STRING",
                "value": "supset"
              },
              {
                "type": "STRING",
                "value": "supsetEq"
              }
            ]
          }
        },
        {
          "type": "FIELD",
          "name": "right",
          "content": {
            "type": "SYMBOL",
            "name": "atom"
          }
        }
      ]
    },
    "arithmetic_expr": {
      "type": "PREC",
      "value": 3,
      "content": {
        "type": "CHOICE",
        "members": [
          {
            "type": "FIELD",
            "name": "toInt_expr",
            "content": {
              "type": "SYMBOL",
              "name": "toInt_expr"
            }
          },
          {
            "type": "FIELD",
            "name": "negative_expression",
            "content": {
              "type": "SYMBOL",
              "name": "negative_expr"
            }
          },
          {
            "type": "FIELD",
            "name": "absolute_value",
            "content": {
              "type": "SYMBOL",
              "name": "abs_value"
            }
          },
          {
            "type": "FIELD",
            "name": "exponentiation",
            "content": {
              "type": "SYMBOL",
              "name": "exponent"
            }
          },
          {
            "type": "FIELD",
            "name": "product_expression",
            "content": {
              "type": "SYMBOL",
              "name": "product_expr"
            }
          },
          {
            "type": "FIELD",
            "name": "sum_expression",
            "content": {
              "type": "SYMBOL",
              "name": "sum_expr"
            }
          },
          {
            "type": "FIELD",
            "name": "quantifier_expression_arith",
            "content": {
              "type": "SYMBOL",
              "name": "quantifier_expr_arith"
            }
          },
          {
            "type": "FIELD",
<<<<<<< HEAD
            "name": "sub_arith_expression",
            "content": {
              "type": "SYMBOL",
              "name": "sub_arith_expr"
=======
            "name": "list_combining_expression_arith",
            "content": {
              "type": "SYMBOL",
              "name": "list_combining_expr_arith"
            }
          },
          {
            "type": "FIELD",
            "name": "aggregate_expression",
            "content": {
              "type": "SYMBOL",
              "name": "aggregate_expr"
>>>>>>> 906f97c8
            }
          }
        ]
      }
    },
    "atom": {
      "type": "PREC",
      "value": -1,
      "content": {
        "type": "CHOICE",
        "members": [
          {
            "type": "FIELD",
            "name": "sub_atom_expression",
            "content": {
              "type": "SYMBOL",
              "name": "sub_atom_expr"
            }
          },
          {
            "type": "FIELD",
            "name": "constant",
            "content": {
              "type": "SYMBOL",
              "name": "constant"
            }
          },
          {
            "type": "FIELD",
            "name": "variable",
            "content": {
              "type": "SYMBOL",
              "name": "identifier"
            }
          },
          {
            "type": "FIELD",
            "name": "metavar",
            "content": {
              "type": "SYMBOL",
              "name": "metavar"
            }
          },
          {
            "type": "FIELD",
            "name": "tuple",
            "content": {
              "type": "SYMBOL",
              "name": "tuple"
            }
          },
          {
            "type": "FIELD",
            "name": "matrix",
            "content": {
              "type": "SYMBOL",
              "name": "matrix"
            }
          },
          {
            "type": "FIELD",
            "name": "comprehension",
            "content": {
              "type": "SYMBOL",
              "name": "comprehension"
            }
          },
          {
            "type": "FIELD",
            "name": "record",
            "content": {
              "type": "SYMBOL",
              "name": "record"
            }
          },
          {
            "type": "FIELD",
            "name": "from_solution",
            "content": {
              "type": "SYMBOL",
              "name": "from_solution"
            }
          },
          {
            "type": "FIELD",
            "name": "tuple_matrix_record_index_or_slice",
            "content": {
              "type": "SYMBOL",
              "name": "tuple_matrix_record_index_or_slice"
            }
          },
          {
            "type": "FIELD",
            "name": "set_literal",
            "content": {
              "type": "SYMBOL",
              "name": "set_literal"
            }
          },
          {
            "type": "FIELD",
            "name": "set_operation",
            "content": {
              "type": "SYMBOL",
              "name": "set_operation"
            }
          }
        ]
      }
    },
    "sub_atom_expr": {
      "type": "SEQ",
      "members": [
        {
          "type": "STRING",
          "value": "("
        },
        {
          "type": "FIELD",
          "name": "expression",
          "content": {
            "type": "SYMBOL",
            "name": "atom"
          }
        },
        {
          "type": "STRING",
          "value": ")"
        }
      ]
    },
    "tuple": {
      "type": "PREC",
      "value": -5,
      "content": {
        "type": "SEQ",
        "members": [
          {
            "type": "STRING",
            "value": "("
          },
          {
            "type": "FIELD",
            "name": "element",
            "content": {
              "type": "CHOICE",
              "members": [
                {
                  "type": "SYMBOL",
                  "name": "arithmetic_expr"
                },
                {
                  "type": "SYMBOL",
                  "name": "atom"
                }
              ]
            }
          },
          {
            "type": "STRING",
            "value": ","
          },
          {
            "type": "FIELD",
            "name": "element",
            "content": {
              "type": "SEQ",
              "members": [
                {
                  "type": "CHOICE",
                  "members": [
                    {
                      "type": "SYMBOL",
                      "name": "arithmetic_expr"
                    },
                    {
                      "type": "SYMBOL",
                      "name": "atom"
                    }
                  ]
                },
                {
                  "type": "CHOICE",
                  "members": [
                    {
                      "type": "REPEAT",
                      "content": {
                        "type": "SEQ",
                        "members": [
                          {
                            "type": "STRING",
                            "value": ","
                          },
                          {
                            "type": "CHOICE",
                            "members": [
                              {
                                "type": "SYMBOL",
                                "name": "arithmetic_expr"
                              },
                              {
                                "type": "SYMBOL",
                                "name": "atom"
                              }
                            ]
                          }
                        ]
                      }
                    },
                    {
                      "type": "BLANK"
                    }
                  ]
                },
                {
                  "type": "CHOICE",
                  "members": [
                    {
                      "type": "STRING",
                      "value": ","
                    },
                    {
                      "type": "BLANK"
                    }
                  ]
                }
              ]
            }
          },
          {
            "type": "STRING",
            "value": ")"
          }
        ]
      }
    },
    "matrix": {
      "type": "SEQ",
      "members": [
        {
          "type": "STRING",
          "value": "["
        },
        {
          "type": "CHOICE",
          "members": [
            {
              "type": "FIELD",
              "name": "elements",
              "content": {
                "type": "SEQ",
                "members": [
                  {
                    "type": "CHOICE",
                    "members": [
                      {
                        "type": "SYMBOL",
<<<<<<< HEAD
=======
                        "name": "bool_expr"
                      },
                      {
                        "type": "SYMBOL",
>>>>>>> 906f97c8
                        "name": "arithmetic_expr"
                      },
                      {
                        "type": "SYMBOL",
<<<<<<< HEAD
                        "name": "atom"
=======
                        "name": "comparison_expr"
>>>>>>> 906f97c8
                      }
                    ]
                  },
                  {
                    "type": "CHOICE",
                    "members": [
                      {
                        "type": "REPEAT",
                        "content": {
                          "type": "SEQ",
                          "members": [
                            {
                              "type": "STRING",
                              "value": ","
                            },
                            {
                              "type": "CHOICE",
                              "members": [
                                {
                                  "type": "SYMBOL",
<<<<<<< HEAD
=======
                                  "name": "bool_expr"
                                },
                                {
                                  "type": "SYMBOL",
>>>>>>> 906f97c8
                                  "name": "arithmetic_expr"
                                },
                                {
                                  "type": "SYMBOL",
<<<<<<< HEAD
                                  "name": "atom"
=======
                                  "name": "comparison_expr"
>>>>>>> 906f97c8
                                }
                              ]
                            }
                          ]
                        }
                      },
                      {
                        "type": "BLANK"
                      }
                    ]
                  },
                  {
                    "type": "CHOICE",
                    "members": [
                      {
                        "type": "STRING",
                        "value": ","
                      },
                      {
                        "type": "BLANK"
                      }
                    ]
                  }
                ]
              }
            },
            {
              "type": "BLANK"
            }
          ]
        },
        {
          "type": "CHOICE",
          "members": [
            {
              "type": "SEQ",
              "members": [
                {
                  "type": "STRING",
                  "value": ";"
                },
                {
                  "type": "FIELD",
                  "name": "domain",
                  "content": {
                    "type": "CHOICE",
                    "members": [
                      {
                        "type": "SYMBOL",
                        "name": "int_domain"
                      },
                      {
                        "type": "SYMBOL",
                        "name": "bool_domain"
                      }
                    ]
                  }
                }
              ]
            },
            {
              "type": "BLANK"
            }
          ]
        },
        {
          "type": "STRING",
          "value": "]"
        }
      ]
    },
    "comprehension": {
      "type": "PREC",
      "value": 1,
      "content": {
        "type": "SEQ",
        "members": [
          {
            "type": "STRING",
            "value": "["
          },
          {
            "type": "FIELD",
            "name": "expression",
            "content": {
              "type": "CHOICE",
              "members": [
                {
                  "type": "SYMBOL",
                  "name": "arithmetic_expr"
                },
                {
                  "type": "SYMBOL",
                  "name": "bool_expr"
                },
                {
                  "type": "SYMBOL",
                  "name": "comparison_expr"
                },
                {
                  "type": "SYMBOL",
                  "name": "atom"
                }
              ]
            }
          },
          {
            "type": "STRING",
            "value": "|"
          },
          {
            "type": "FIELD",
            "name": "generator_or_condition",
            "content": {
              "type": "SEQ",
              "members": [
                {
                  "type": "CHOICE",
                  "members": [
                    {
                      "type": "SYMBOL",
                      "name": "generator"
                    },
                    {
                      "type": "SYMBOL",
                      "name": "condition"
                    }
                  ]
                },
                {
                  "type": "CHOICE",
                  "members": [
                    {
                      "type": "REPEAT",
                      "content": {
                        "type": "SEQ",
                        "members": [
                          {
                            "type": "STRING",
                            "value": ","
                          },
                          {
                            "type": "CHOICE",
                            "members": [
                              {
                                "type": "SYMBOL",
                                "name": "generator"
                              },
                              {
                                "type": "SYMBOL",
                                "name": "condition"
                              }
                            ]
                          }
                        ]
                      }
                    },
                    {
                      "type": "BLANK"
                    }
                  ]
                },
                {
                  "type": "CHOICE",
                  "members": [
                    {
                      "type": "STRING",
                      "value": ","
                    },
                    {
                      "type": "BLANK"
                    }
                  ]
                }
              ]
            }
          },
          {
            "type": "STRING",
            "value": "]"
          }
        ]
      }
    },
    "generator": {
      "type": "CHOICE",
      "members": [
        {
          "type": "SEQ",
          "members": [
            {
              "type": "FIELD",
              "name": "variable",
              "content": {
                "type": "CHOICE",
                "members": [
                  {
                    "type": "SYMBOL",
                    "name": "identifier"
                  },
                  {
                    "type": "SYMBOL",
                    "name": "tuple"
                  }
                ]
              }
            },
            {
              "type": "STRING",
              "value": ":"
            },
            {
              "type": "FIELD",
              "name": "domain",
              "content": {
                "type": "SYMBOL",
                "name": "domain"
              }
            }
          ]
        },
        {
          "type": "SEQ",
          "members": [
            {
              "type": "FIELD",
              "name": "variable",
              "content": {
                "type": "CHOICE",
                "members": [
                  {
                    "type": "SYMBOL",
                    "name": "identifier"
                  },
                  {
                    "type": "SYMBOL",
                    "name": "tuple"
                  }
                ]
              }
            },
            {
              "type": "STRING",
              "value": "<-"
            },
            {
              "type": "FIELD",
              "name": "collection",
              "content": {
                "type": "CHOICE",
                "members": [
                  {
                    "type": "SYMBOL",
                    "name": "arithmetic_expr"
                  },
                  {
                    "type": "SYMBOL",
                    "name": "identifier"
                  },
                  {
                    "type": "SYMBOL",
                    "name": "matrix"
                  }
                ]
              }
            }
          ]
        }
      ]
    },
    "condition": {
      "type": "FIELD",
      "name": "expression",
      "content": {
        "type": "CHOICE",
        "members": [
          {
            "type": "SYMBOL",
            "name": "bool_expr"
          },
          {
            "type": "SYMBOL",
            "name": "comparison_expr"
          },
          {
            "type": "SYMBOL",
            "name": "atom"
          }
        ]
      }
    },
    "record": {
      "type": "SEQ",
      "members": [
        {
          "type": "STRING",
          "value": "record"
        },
        {
          "type": "STRING",
          "value": "{"
        },
        {
          "type": "SEQ",
          "members": [
            {
              "type": "FIELD",
              "name": "name_value_pair",
              "content": {
                "type": "SYMBOL",
                "name": "name_value_pair"
              }
            },
            {
              "type": "CHOICE",
              "members": [
                {
                  "type": "REPEAT",
                  "content": {
                    "type": "SEQ",
                    "members": [
                      {
                        "type": "STRING",
                        "value": ","
                      },
                      {
                        "type": "FIELD",
                        "name": "name_value_pair",
                        "content": {
                          "type": "SYMBOL",
                          "name": "name_value_pair"
                        }
                      }
                    ]
                  }
                },
                {
                  "type": "BLANK"
                }
              ]
            },
            {
              "type": "CHOICE",
              "members": [
                {
                  "type": "STRING",
                  "value": ","
                },
                {
                  "type": "BLANK"
                }
              ]
            }
          ]
        },
        {
          "type": "STRING",
          "value": "}"
        }
      ]
    },
    "name_value_pair": {
      "type": "SEQ",
      "members": [
        {
          "type": "FIELD",
          "name": "name",
          "content": {
            "type": "SYMBOL",
            "name": "identifier"
          }
        },
        {
          "type": "STRING",
          "value": "="
        },
        {
          "type": "FIELD",
          "name": "value",
          "content": {
            "type": "CHOICE",
            "members": [
              {
                "type": "SYMBOL",
                "name": "arithmetic_expr"
              },
              {
                "type": "SYMBOL",
                "name": "bool_expr"
              },
              {
                "type": "SYMBOL",
                "name": "comparison_expr"
              },
              {
                "type": "SYMBOL",
                "name": "atom"
              }
            ]
          }
        }
      ]
    },
    "tuple_matrix_record_index_or_slice": {
      "type": "SEQ",
      "members": [
        {
          "type": "FIELD",
          "name": "tuple_or_matrix",
          "content": {
            "type": "CHOICE",
            "members": [
              {
                "type": "SYMBOL",
                "name": "identifier"
              },
              {
                "type": "SYMBOL",
                "name": "tuple"
              },
              {
                "type": "SYMBOL",
                "name": "matrix"
              }
            ]
          }
        },
        {
          "type": "STRING",
          "value": "["
        },
        {
          "type": "FIELD",
          "name": "indices",
          "content": {
            "type": "SYMBOL",
            "name": "indices"
          }
        },
        {
          "type": "STRING",
          "value": "]"
        }
      ]
    },
    "set_operation": {
      "type": "PREC_LEFT",
      "value": 0,
      "content": {
        "type": "SEQ",
        "members": [
          {
            "type": "FIELD",
            "name": "left",
            "content": {
              "type": "SYMBOL",
              "name": "atom"
            }
          },
          {
            "type": "FIELD",
            "name": "operator",
            "content": {
              "type": "CHOICE",
              "members": [
                {
                  "type": "STRING",
                  "value": "union"
                },
                {
                  "type": "STRING",
                  "value": "intersect"
                }
              ]
            }
          },
          {
            "type": "FIELD",
            "name": "right",
            "content": {
              "type": "SYMBOL",
              "name": "atom"
            }
          }
        ]
      }
    },
    "indices": {
      "type": "SEQ",
      "members": [
        {
          "type": "CHOICE",
          "members": [
            {
              "type": "FIELD",
              "name": "index",
              "content": {
                "type": "CHOICE",
                "members": [
                  {
                    "type": "SYMBOL",
                    "name": "arithmetic_expr"
                  },
                  {
                    "type": "SYMBOL",
                    "name": "atom"
                  }
                ]
              }
            },
            {
              "type": "FIELD",
              "name": "null_index",
              "content": {
                "type": "SYMBOL",
                "name": "null_index"
              }
            }
          ]
        },
        {
          "type": "CHOICE",
          "members": [
            {
              "type": "REPEAT",
              "content": {
                "type": "SEQ",
                "members": [
                  {
                    "type": "STRING",
                    "value": ","
                  },
                  {
                    "type": "CHOICE",
                    "members": [
                      {
                        "type": "FIELD",
                        "name": "index",
                        "content": {
                          "type": "CHOICE",
                          "members": [
                            {
                              "type": "SYMBOL",
                              "name": "arithmetic_expr"
                            },
                            {
                              "type": "SYMBOL",
                              "name": "atom"
                            }
                          ]
                        }
                      },
                      {
                        "type": "FIELD",
                        "name": "null_index",
                        "content": {
                          "type": "SYMBOL",
                          "name": "null_index"
                        }
                      }
                    ]
                  }
                ]
              }
            },
            {
              "type": "BLANK"
            }
          ]
        },
        {
          "type": "CHOICE",
          "members": [
            {
              "type": "STRING",
              "value": ","
            },
            {
              "type": "BLANK"
            }
          ]
        }
      ]
    },
    "null_index": {
      "type": "STRING",
      "value": ".."
    },
    "sub_arith_expr": {
      "type": "SEQ",
      "members": [
        {
          "type": "STRING",
          "value": "("
        },
        {
          "type": "FIELD",
          "name": "expression",
          "content": {
            "type": "SYMBOL",
            "name": "arithmetic_expr"
          }
        },
        {
          "type": "STRING",
          "value": ")"
        }
      ]
    },
    "negative_expr": {
      "type": "PREC",
      "value": 15,
      "content": {
        "type": "PREC_LEFT",
        "value": 0,
        "content": {
          "type": "SEQ",
          "members": [
            {
              "type": "STRING",
              "value": "-"
            },
            {
              "type": "FIELD",
              "name": "expression",
              "content": {
                "type": "CHOICE",
                "members": [
                  {
                    "type": "SYMBOL",
                    "name": "arithmetic_expr"
                  },
                  {
                    "type": "SYMBOL",
                    "name": "atom"
                  }
                ]
              }
            }
          ]
        }
      }
    },
    "abs_value": {
      "type": "PREC",
      "value": 20,
      "content": {
        "type": "SEQ",
        "members": [
          {
            "type": "STRING",
            "value": "|"
          },
          {
            "type": "FIELD",
            "name": "expression",
            "content": {
              "type": "CHOICE",
              "members": [
                {
                  "type": "SYMBOL",
                  "name": "arithmetic_expr"
                },
                {
                  "type": "SYMBOL",
                  "name": "atom"
                }
              ]
            }
          },
          {
            "type": "STRING",
            "value": "|"
          }
        ]
      }
    },
    "exponent": {
      "type": "PREC",
      "value": 18,
      "content": {
        "type": "PREC_RIGHT",
        "value": 0,
        "content": {
          "type": "SEQ",
          "members": [
            {
              "type": "FIELD",
              "name": "left",
              "content": {
                "type": "CHOICE",
                "members": [
                  {
                    "type": "SYMBOL",
                    "name": "arithmetic_expr"
                  },
                  {
                    "type": "SYMBOL",
                    "name": "atom"
                  }
                ]
              }
            },
            {
              "type": "FIELD",
              "name": "operator",
              "content": {
                "type": "STRING",
                "value": "**"
              }
            },
            {
              "type": "FIELD",
              "name": "right",
              "content": {
                "type": "CHOICE",
                "members": [
                  {
                    "type": "SYMBOL",
                    "name": "arithmetic_expr"
                  },
                  {
                    "type": "SYMBOL",
                    "name": "atom"
                  }
                ]
              }
            }
          ]
        }
      }
    },
    "product_expr": {
      "type": "PREC",
      "value": 10,
      "content": {
        "type": "PREC_LEFT",
        "value": 0,
        "content": {
          "type": "SEQ",
          "members": [
            {
              "type": "FIELD",
              "name": "left",
              "content": {
                "type": "CHOICE",
                "members": [
                  {
                    "type": "SYMBOL",
                    "name": "arithmetic_expr"
                  },
                  {
                    "type": "SYMBOL",
                    "name": "atom"
                  }
                ]
              }
            },
            {
              "type": "FIELD",
              "name": "operator",
              "content": {
                "type": "SYMBOL",
                "name": "mulitcative_op"
              }
            },
            {
              "type": "FIELD",
              "name": "right",
              "content": {
                "type": "CHOICE",
                "members": [
                  {
                    "type": "SYMBOL",
                    "name": "arithmetic_expr"
                  },
                  {
                    "type": "SYMBOL",
                    "name": "atom"
                  }
                ]
              }
            }
          ]
        }
      }
    },
    "mulitcative_op": {
      "type": "CHOICE",
      "members": [
        {
          "type": "STRING",
          "value": "*"
        },
        {
          "type": "STRING",
          "value": "/"
        },
        {
          "type": "STRING",
          "value": "%"
        }
      ]
    },
    "sum_expr": {
      "type": "PREC",
      "value": 1,
      "content": {
        "type": "PREC_LEFT",
        "value": 0,
        "content": {
          "type": "SEQ",
          "members": [
            {
              "type": "FIELD",
              "name": "left",
              "content": {
                "type": "CHOICE",
                "members": [
                  {
                    "type": "SYMBOL",
                    "name": "arithmetic_expr"
                  },
                  {
                    "type": "SYMBOL",
                    "name": "atom"
                  }
                ]
              }
            },
            {
              "type": "FIELD",
              "name": "operator",
              "content": {
                "type": "SYMBOL",
                "name": "additive_op"
              }
            },
            {
              "type": "FIELD",
              "name": "right",
              "content": {
                "type": "CHOICE",
                "members": [
                  {
                    "type": "SYMBOL",
                    "name": "arithmetic_expr"
                  },
                  {
                    "type": "SYMBOL",
                    "name": "atom"
                  }
                ]
              }
            }
          ]
        }
      }
    },
    "additive_op": {
      "type": "CHOICE",
      "members": [
        {
          "type": "STRING",
          "value": "+"
        },
        {
          "type": "STRING",
          "value": "-"
        }
      ]
    },
    "list_combining_expr_arith": {
      "type": "PREC",
      "value": -10,
      "content": {
        "type": "SEQ",
        "members": [
          {
            "type": "FIELD",
            "name": "operator",
            "content": {
              "type": "CHOICE",
              "members": [
                {
                  "type": "STRING",
                  "value": "min"
                },
                {
                  "type": "STRING",
                  "value": "max"
                },
                {
                  "type": "STRING",
                  "value": "sum"
                }
              ]
            }
          },
          {
            "type": "STRING",
            "value": "("
          },
          {
            "type": "FIELD",
            "name": "arg",
            "content": {
              "type": "SYMBOL",
              "name": "atom"
            }
          },
          {
            "type": "STRING",
            "value": ")"
          }
        ]
      }
    },
    "dominance_relation": {
      "type": "SEQ",
      "members": [
        {
          "type": "STRING",
          "value": "dominanceRelation"
        },
        {
          "type": "FIELD",
          "name": "expression",
          "content": {
            "type": "CHOICE",
            "members": [
              {
                "type": "SYMBOL",
                "name": "bool_expr"
              },
              {
                "type": "SYMBOL",
                "name": "comparison_expr"
              },
              {
                "type": "SYMBOL",
                "name": "arithmetic_expr"
              },
              {
                "type": "SYMBOL",
                "name": "atom"
              }
            ]
          }
        }
      ]
    }
  },
  "extras": [
    {
      "type": "SYMBOL",
      "name": "single_line_comment"
    },
    {
      "type": "PATTERN",
      "value": "\\s"
    },
    {
      "type": "SYMBOL",
      "name": "language_declaration"
    }
  ],
  "conflicts": [],
  "precedences": [],
  "externals": [],
  "inline": [],
  "supertypes": []
}<|MERGE_RESOLUTION|>--- conflicted
+++ resolved
@@ -2435,20 +2435,14 @@
           },
           {
             "type": "FIELD",
-            "name": "quantifier_expression_arith",
-            "content": {
-              "type": "SYMBOL",
-              "name": "quantifier_expr_arith"
-            }
-          },
-          {
-            "type": "FIELD",
-<<<<<<< HEAD
             "name": "sub_arith_expression",
             "content": {
               "type": "SYMBOL",
               "name": "sub_arith_expr"
-=======
+            }
+          },
+          {
+            "type": "FIELD",
             "name": "list_combining_expression_arith",
             "content": {
               "type": "SYMBOL",
@@ -2461,7 +2455,6 @@
             "content": {
               "type": "SYMBOL",
               "name": "aggregate_expr"
->>>>>>> 906f97c8
             }
           }
         ]
@@ -2719,22 +2712,19 @@
                     "members": [
                       {
                         "type": "SYMBOL",
-<<<<<<< HEAD
-=======
                         "name": "bool_expr"
                       },
                       {
                         "type": "SYMBOL",
->>>>>>> 906f97c8
                         "name": "arithmetic_expr"
                       },
                       {
                         "type": "SYMBOL",
-<<<<<<< HEAD
+                        "name": "comparison_expr"
+                      },
+                      {
+                        "type": "SYMBOL",
                         "name": "atom"
-=======
-                        "name": "comparison_expr"
->>>>>>> 906f97c8
                       }
                     ]
                   },
@@ -2755,22 +2745,19 @@
                               "members": [
                                 {
                                   "type": "SYMBOL",
-<<<<<<< HEAD
-=======
                                   "name": "bool_expr"
                                 },
                                 {
                                   "type": "SYMBOL",
->>>>>>> 906f97c8
                                   "name": "arithmetic_expr"
                                 },
                                 {
                                   "type": "SYMBOL",
-<<<<<<< HEAD
+                                  "name": "comparison_expr"
+                                },
+                                {
+                                  "type": "SYMBOL",
                                   "name": "atom"
-=======
-                                  "name": "comparison_expr"
->>>>>>> 906f97c8
                                 }
                               ]
                             }
