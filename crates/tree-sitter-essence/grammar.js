module.exports = grammar ({
  name: 'essence',

  extras: $ => [
    $.single_line_comment,
    /\s/,
    $.language_declaration
  ],

  rules: {
    // Top-level statements
    program: $ => repeat(choice(
      seq(
        // Single Essence expression.
        // Not part of Essence syntax but used to parse Essence fragments outside a full Essence file.
        "_FRAGMENT_EXPRESSION",
        commaSep1(choice(
          field("atom", $.atom),
          field("bool_expr", $.bool_expr),
          field("comparison_expr", $.comparison_expr),
          field("arithmetic_expr", $.arithmetic_expr)
        ))
      ),
      seq("find", commaSep1(field("find_statement", $.find_statement))),
      seq(
        "such that", 
        commaSep1(choice(field("bool_expr", $.bool_expr), field("atom", $.atom), field("comparison_expr", $.comparison_expr))), 
      ),
      seq("letting", commaSep1(field("letting_statement", $.letting_statement))),
      field("dominance_relation", $.dominance_relation),
      // field("find", $.FIND),
      // field("letting", $.LETTING),
      // field("such_that", $.SUCH_THAT),
    )),

    SUCH_THAT: $ => "such that",
    FIND: $ => "find",
    LETTING: $ => "letting",
    COLON: $ => ":",

    single_line_comment: $ => token(seq('$', /.*/)),

    language_declaration: $ => token(seq("language", /.*/)),

    //general
    constant: $ => choice(
      field("integer", $.integer),
      field("true", $.TRUE),
      field("false", $.FALSE)
    ),

    integer: $ => choice(/[0-9]+/, /-[0-9]+/),
    //integer: $ => token(/[0-9]+/),

    TRUE: $ => choice("true", "TRUE"),

    FALSE: $ => choice("false", "FALSE"),

    identifier: $ => /[a-zA-Z_][a-zA-Z0-9_]*/,

    //meta-variable (aka template argument)
    metavar: $ => seq("&", field("identifier", $.identifier)),

    //find statements
    find_statement: $ => seq(
      field("variables", $.variable_list),
      field("colon", $.COLON),
      field("domain", $.domain),
    ),
    variable_list: $ => commaSep1($.identifier),

    domain: $ => choice(
      field("bool_domain", $.bool_domain),
      field("int_domain", $.int_domain),
      field("variable_domain", $.identifier),
      field("tuple_domain", $.tuple_domain),
      field("matrix_domain", $.matrix_domain),
      field("record_domain", $.record_domain),
      field("set_domain", $.set_domain),
    ),
    bool_domain: $ => "bool",

    int_domain: $ => seq(
      "int",
      optional(seq(
        "(",
        field("ranges", $.range_list),
        ")"
      ))
    ),

    range_list: $ => prec(2, commaSep1(choice($.int_range, $.integer))),

    int_range: $ => seq(
      optional(field("lower", $.arithmetic_expr)), 
      "..", 
      optional(field("upper", $.arithmetic_expr))
    ),

    tuple_domain: $ => seq(
      optional("tuple"),
      "(",
      commaSep1($.domain),
      ")"
    ),

    matrix_domain: $ => seq(
      "matrix",
      "indexed",
      "by",
      "[",
      field("index_domain_list", $.index_domain_list),
      "]",
      "of",
      field("value_domain", $.domain)
    ),

    record_domain: $ => seq(
      "record",
      "{",
      commaSep1(field("name_domain_pair", $.name_domain_pair)),
      "}"
    ),

    set_domain: $ => choice(
      seq(
        "set",
<<<<<<< HEAD
        optional(commaSep1($.set_attribute)),
=======
        optional(seq("(", $.set_attributes, ")")),
>>>>>>> 16ff1898
        "of",
        field("value_domain", $.domain)
      )
    ),

<<<<<<< HEAD
    set_attribute: $ => seq(
      "(",
      field("attribute", choice("size", "minSize", "maxSize")),
      field("attribute_value", $.integer),
      ")"
=======
    set_attributes: $ => choice(
      seq(
        field("attribute", "size"),
        field("size_value", $.integer)
      ),
      seq(
        field("attribute", "minSize"),
        field("min_value", $.integer)
      ),
      seq(
        field("attribute", "maxSize"),
        field("max_value", $.integer)
      ),
      seq(
        field("attribute", "minSize"),
        field("min_value", $.integer),
        ",",
        field("attribute", "maxSize"),
        field("max_value", $.integer)
      )
>>>>>>> 16ff1898
    ),

    set_literal: $ => seq(
      "{",
      field("element", commaSep1(choice($.bool_expr, $.arithmetic_expr, $.comparison_expr))),
      "}"
    ),

    name_domain_pair: $ => seq(
      field("name", $.identifier),
      ":",
      field("domain", $.domain)
    ),

    index_domain_list: $ => commaSep1(choice($.int_domain, $.bool_domain)),

    //letting statements
    letting_statement: $ => seq(
      field("variable_list", $.variable_list), 
      field("be", "be"), 
      optional(field ("domain", "domain")),
      field("expr_or_domain", choice($.bool_expr, $.arithmetic_expr, $.domain))
    ),

    // Constraints 
    bool_expr: $ => prec(2, choice(
      field("atom", $.atom),
      field("not_expression", $.not_expr),
      field("and_expression", $.and_expr),
      field("or_expression", $.or_expr),
      field("implication", $.implication),
      field("iff_expr", $.iff_expr),
      field("quantifier_expression_bool", $.quantifier_expr_bool),
      field("sub_bool_expression", $.sub_bool_expr),
      field("set_operation_bool", $.set_operation_bool)
    )),

    not_expr: $ => prec(20, seq("!", field("expression", choice($.bool_expr, $.comparison_expr, $.atom)))),
    
    and_expr: $ => prec(-1, prec.left(seq(
      field("left", choice($.bool_expr, $.comparison_expr, $.atom)), 
      field("operator", "/\\"),
      field("right", choice($.bool_expr, $.comparison_expr, $.atom))
    ))),
    
    or_expr: $ => prec(-2, prec.left(seq(
      field("left", choice($.bool_expr, $.comparison_expr, $.atom)), 
      field("operator", "\\/"),
      field("right", choice($.bool_expr, $.comparison_expr, $.atom))
    ))),
    
    implication: $ => prec(-4, prec.left(seq(
      field("left", choice($.bool_expr, $.comparison_expr, $.atom)), 
      field("operator", "->"), 
      field("right", choice($.bool_expr, $.comparison_expr, $.atom))
    ))),

    iff_expr: $ => prec(-4, prec.left(seq(
      field("left", choice($.bool_expr, $.comparison_expr, $.atom)), 
      field("operator", "<->"), 
      field("right", choice($.bool_expr, $.comparison_expr, $.atom))
    ))),

    toInt_expr: $ => seq("toInt","(", field("expression", choice($.bool_expr, $.comparison_expr)), ")"),

    quantifier_expr_bool: $ => prec(-10, seq(
      field("quantifier", choice("and", "or", "allDiff")),
      "(",
      field("arg", $.atom),
      ")"
    )),

    from_solution: $ => seq(
      "fromSolution",
      "(",
      field("variable", $.identifier),
      ")"
    ),

    comparison_expr: $ => prec(5, prec.left(seq(
      field("left", choice($.bool_expr, $.arithmetic_expr)), 
      field("operator", choice("=", "!=", "<=", ">=", "<", ">")),
      field("right", choice($.bool_expr, $.arithmetic_expr))
    ))),

    sub_bool_expr: $ => prec(1, seq("(", field("expression", choice($.bool_expr, $.comparison_expr)), ")")),

    set_operation_bool: $ => seq(
      field("left", $.atom),
      field("operator", choice("in", "subset", "subsetEq", "supset", "supsetEq")),
      field("right", $.atom)
    ),
    
    arithmetic_expr: $ => prec(3, choice(
      field("atom", $.atom),
      field("toInt_expr", $.toInt_expr),
      field("negative_expression", $.negative_expr),
      field("absolute_value", $.abs_value),
      field("exponentiation", $.exponent),
      field("product_expression", $.product_expr),
      field("sum_expression", $.sum_expr),
      field("sub_arith_expression", $.sub_arith_expr),
      field("quantifier_expression_arith", $.quantifier_expr_arith),
    )),

    atom: $ => prec(-1, choice(
      field("constant", $.constant),
      field("variable", $.identifier),
      field("metavar", $.metavar),
      field("tuple", $.tuple),
      field("matrix", $.matrix),
      field("comprehension", $.comprehension),
      field("record", $.record),
      field("from_solution", $.from_solution),
      field("tuple_matrix_record_index_or_slice", $.tuple_matrix_record_index_or_slice),
      field("set_literal", $.set_literal),
      field("set_operation", $.set_operation),
    )),

    tuple: $ => prec(-5, seq(
      "(",
      field("element", $.arithmetic_expr),
      ",",
      field("element", commaSep1($.arithmetic_expr)),
      ")"
    )),

    matrix: $ => seq(
      "[",
      optional(field("elements", commaSep1($.arithmetic_expr))),
      optional(seq(
        ";",
        field("domain", choice($.int_domain, $.bool_domain))
      )),
      "]"
    ),

    comprehension: $ => prec(1, seq(
      "[",
      field("expression", choice($.arithmetic_expr, $.bool_expr, $.comparison_expr)),
      "|",
      field("generator_or_condition", commaSep1(choice(
        $.generator,
        $.condition,
        // TODO: add letting statement support
      ))),
      "]"
    )),

    generator: $ => choice(
      // i : int(1..5)
      seq(
        field("variable", choice($.identifier, $.tuple)),
        ":",
        field("domain", $.domain)
      ),
      // i <- [1,2,3]
      seq(
        field("variable", choice($.identifier, $.tuple)),
        "<-",
        field("collection", choice($.arithmetic_expr, $.identifier, $.matrix))
      )
    ),

    condition: $ => field("expression", choice($.bool_expr, $.comparison_expr)),

    record: $ => seq(
      "record",
      "{",
      commaSep1(field("name_value_pair", $.name_value_pair)),
      "}"
    ),

    name_value_pair: $ => seq(
      field("name", $.identifier),
      "=",
      field("value", choice($.arithmetic_expr, $.bool_expr, $.comparison_expr))
    ),

    tuple_matrix_record_index_or_slice: $ => seq(
      field("tuple_or_matrix", choice($.identifier, $.tuple, $.matrix)),
      "[",
      field("indices", $.indices),
      "]"
    ),

    // TODO: add unary set operation support (powerSet)
    set_operation: $ => prec.left(seq(
      field("left", $.atom),
      field("operator", choice("union", "intersect")),
      field("right", $.atom)
    )),

    // binary_set_operation: $ => prec.left(seq(
    //   field("left", $.atom),
    //   choice("union", "intersect"),
    //   field("right", $.atom)
    // )),

    // unary_set_operation: $ => prec(1,seq(
    //   "powerSet",
    //   field("argument", $.atom)
    // )),

    indices: $ => commaSep1(choice(field("index", $.arithmetic_expr), field("null_index", $.null_index))),

    null_index: $ => "..",

    sub_arith_expr: $ => seq("(", field("expression", $.arithmetic_expr), ")"),

    negative_expr: $ => prec(15, prec.left(seq("-", field("expression", $.arithmetic_expr)))),
    
    abs_value: $ => prec(20, seq("|", field("expression", $.arithmetic_expr), "|")),
    
    exponent: $ => prec(18, prec.right(seq(
      field("left", $.arithmetic_expr), 
      field("operator", "**"),
      field("right", $.arithmetic_expr)
    ))),

    product_expr: $ => prec(10, prec.left(seq(
      field("left", $.arithmetic_expr), 
      field("operator", $.mulitcative_op), 
      field("right", $.arithmetic_expr)
    ))),
    
    mulitcative_op: $ => choice("*", "/", "%"),
    
    sum_expr: $ => prec(1, prec.left(seq(
      field("left", $.arithmetic_expr), 
      field("operator", $.additive_op), 
      field("right", $.arithmetic_expr)
    ))),

    additive_op: $ => choice("+", "-"),

    quantifier_expr_arith: $ => prec(-10, seq(
      field("quantifier", choice("min", "max", "sum")),
      "(",
      field("arg", $.atom),
      ")"
    )),

    dominance_relation: $ => seq(
      "dominanceRelation",
      field("expression", choice($.bool_expr, $.comparison_expr, $.arithmetic_expr)),
    )
  }
});

function commaSep1(rule) {
  return seq(rule, optional(repeat(seq(",", rule))), optional(","));
}<|MERGE_RESOLUTION|>--- conflicted
+++ resolved
@@ -77,6 +77,7 @@
       field("matrix_domain", $.matrix_domain),
       field("record_domain", $.record_domain),
       field("set_domain", $.set_domain),
+      field("set_domain", $.set_domain),
     ),
     bool_domain: $ => "bool",
 
@@ -125,23 +126,12 @@
     set_domain: $ => choice(
       seq(
         "set",
-<<<<<<< HEAD
-        optional(commaSep1($.set_attribute)),
-=======
         optional(seq("(", $.set_attributes, ")")),
->>>>>>> 16ff1898
         "of",
         field("value_domain", $.domain)
       )
     ),
 
-<<<<<<< HEAD
-    set_attribute: $ => seq(
-      "(",
-      field("attribute", choice("size", "minSize", "maxSize")),
-      field("attribute_value", $.integer),
-      ")"
-=======
     set_attributes: $ => choice(
       seq(
         field("attribute", "size"),
@@ -162,7 +152,6 @@
         field("attribute", "maxSize"),
         field("max_value", $.integer)
       )
->>>>>>> 16ff1898
     ),
 
     set_literal: $ => seq(
