module.exports = grammar({
  name: 'essence',

  extras: $ => [
    $.single_line_comment,
    /\s/,
    $.language_label
  ],

  rules: {
    // Top-level statements
    program: $ => repeat(choice(
      field("find_statements", $.find_statement_list),
      field("constraints", $.constraint_list),
      field("letting_statements", $.letting_statement_list),
      field("dominance_relation", $.dominance_relation)
    )),

    single_line_comment: $ => token(seq('$', /.*/)),
    language_label: $ => token(seq("language", /.*/)),

    // Basic components
    constant: $ => choice(field("integer", $.integer), field("true", $.TRUE), field("false", $.FALSE)),
    integer: $ => /[0-9]+/,
    TRUE: $ => "true",
    FALSE: $ => "false",
    variable: $ => /[a-zA-Z_][a-zA-Z0-9_]*/,

<<<<<<< HEAD
    SUCH_THAT: $ => "such that",
    FIND: $ => "find",
    LETTING: $ => "letting",
=======
    //meta-variable (aka template argument)
    metavar: $ => seq("&", $.variable),

    //find statements
    find_statement_list: $ => seq("find", repeat($.find_statement)),
>>>>>>> 733b94ff

    // Find statements
    find_statement_list: $ => prec.right(seq(field("find", $.FIND), repeat(field("find_statement", $.find_statement)))),
    find_statement: $ => seq(
      field("variables", $.variable_list),
      field("colon", ":"),
      field("domain", $.domain),
      optional(",")
    ),
    variable_list: $ => seq(
      field("variable", $.variable), 
      optional(repeat(seq(",", field("variable", $.variable))))
    ),
    domain: $ => choice(
      field("bool_domain", $.bool_domain),
      field("int_domain", $.int_domain),
      field("variable_domain", $.variable)
    ),
    bool_domain: $ => "bool",

    int_domain: $ => prec.left(seq(
      "int",
      optional(seq(
        "(",
        field("ranges", $.range_list),
        ")"
      ))
    )),

    range_list: $ => prec(2, seq(
      field("range_or_value", choice($.int_range, $.integer)),
      optional(repeat(seq(
        ",",
        field("range_or_value", choice($.int_range, $.integer))
      )))
    )),

    int_range: $ => seq(
      optional(field("start", $.expression)), 
      "..", 
      optional(field("end", $.expression))
    ),

    // Letting statements
    // letting_statement_list: $ => prec.right(seq(field("letting", $.LETTING), repeat(field("letting_statement", $.letting_statement)))),
    letting_statement_list: $ => prec.right(seq(field("letting", $.LETTING), repeat(field("letting_statement", $.letting_statement)))),
    letting_statement: $ => seq(
      field("variable_list", $.variable_list), 
      "be", 
      choice(field("expression", $.expression), seq("domain", field("domain", $.domain)))
    ),

<<<<<<< HEAD
    // Constraints
    // constraint_list: $ => prec.right(seq(
      // field("such_that", $.SUCH_THAT), 
    // constraint_list: $ => seq(
    //   field("such_that", $.SUCH_THAT), 
    //   field("expression", $.expression), 
    //   optional(repeat(seq(",", field("expression", $.expression)))), 
    //   optional(",")
    // ),

    constraint_list: $ => seq(
      field("such_that", $.SUCH_THAT), 
      repeat(field("constraint", $.constraint))
=======
    //constraints
    constraint_list: $ => seq("such that", repeat(seq($.expression, optional(",")))),

    expression: $ => choice(
      seq("(", $.expression, ")"),
      $.metavar,
      $.not_expr,
      $.abs_value,
      $.exponent,
      $.negative_expr,
      $.product_expr,
      $.sum_expr,
      $.comparison,
      $.and_expr,
      $.or_expr,
      $.implication,
      $.quantifier_expr,
      $.constant,
      $.variable,
      $.from_solution
>>>>>>> 733b94ff
    ),

    constraint: $ => seq(
      field("expression", $.expression), 
      optional(",")
    ),

    // Expression hierarchy
    expression: $ => choice(
      field("boolean_expression", $.boolean_expr), 
      field("comparison_expression", $.comparison_expr), 
      field("arithmetic_expression", $.arithmetic_expr)
    ),
    
    boolean_expr: $ => choice(
      field("not_expression", $.not_expr),
      field("and_expression", $.and_expr),
      field("or_expression", $.or_expr),
      field("implication", $.implication),
      field("quantifier_expression", $.quantifier_expr),
      field("from_solution", $.from_solution)
    ),

    not_expr: $ => prec(20, seq("!", field("expression", choice($.boolean_expr, $.comparison_expr, $.primary_expr)))),
    
    and_expr: $ => prec(-1, prec.left(seq(
      field("left", choice($.boolean_expr, $.comparison_expr, $.primary_expr)), 
      "/\\", 
      field("right", choice($.boolean_expr, $.comparison_expr, $.primary_expr))
    ))),
    
    or_expr: $ => prec(-2, prec.left(seq(
      field("left", choice($.boolean_expr, $.comparison_expr, $.primary_expr)), 
      "\\/", 
      field("right", choice($.boolean_expr, $.comparison_expr, $.primary_expr))
    ))),
    
    implication: $ => prec(-4, prec.left(seq(
      field("left", choice($.boolean_expr, $.comparison_expr, $.primary_expr)), 
      "->", 
      field("right", choice($.boolean_expr, $.comparison_expr, $.primary_expr))
    ))),

    quantifier_expr: $ => prec(-10, seq(
      field("quantifier", choice("and", "or", "min", "max", "sum", "allDiff")),
      "([",
      repeat(seq(field("expression", $.expression), optional(","))),
      "])"
    )),

    from_solution: $ => seq(
      "fromSolution",
      "(",
      field("variable", $.variable),
      ")"
    ),

    comparison_expr: $ => prec(0, prec.left(seq(
      field("left", choice($.boolean_expr, $.arithmetic_expr)), 
      field("operator", $.comparative_op),
      field("right", choice($.boolean_expr, $.arithmetic_expr))
    ))),

    comparative_op: $ => choice("=", "!=", "<=", ">=", "<", ">"),

    arithmetic_expr: $ => choice(
      field("primary_expression", $.primary_expr),
      field("negative_expression", $.negative_expr),
      field("absolute_value", $.abs_value),
      field("exponentiation", $.exponent),
      field("product_expression", $.product_expr),
      field("sum_expression", $.sum_expr)
    ),

    primary_expr: $ => choice(
      field("sub_expression", $.sub_expr),
      field("constant", $.constant),
      field("variable", $.variable)
    ),

    sub_expr: $ => seq("(", field("expression", $.expression), ")"),

    negative_expr: $ => prec(15, prec.left(seq("-", field("expression", $.arithmetic_expr)))),
    
    abs_value: $ => prec(20, seq("|", field("expression", $.arithmetic_expr), "|")),
    
    exponent: $ => prec(18, prec.right(seq(
      field("base", $.arithmetic_expr), 
      "**", 
      field("exponent", $.arithmetic_expr)
    ))),

    product_expr: $ => prec(10, prec.left(seq(
      field("left", $.arithmetic_expr), 
      field("operator", $.mulitcative_op), 
      field("right", $.arithmetic_expr)
    ))),
    
    mulitcative_op: $ => choice("*", "/", "%"),
    
    sum_expr: $ => prec(1, prec.left(seq(
      field("left", $.arithmetic_expr), 
      field("operator", $.additive_op), 
      field("right", $.arithmetic_expr)
    ))),
    
    additive_op: $ => choice("+", "-"),

    dominance_relation: $ => seq(
      "dominanceRelation",
      field("expression", $.expression)
    )
  }
});<|MERGE_RESOLUTION|>--- conflicted
+++ resolved
@@ -26,17 +26,11 @@
     FALSE: $ => "false",
     variable: $ => /[a-zA-Z_][a-zA-Z0-9_]*/,
 
-<<<<<<< HEAD
-    SUCH_THAT: $ => "such that",
-    FIND: $ => "find",
-    LETTING: $ => "letting",
-=======
     //meta-variable (aka template argument)
     metavar: $ => seq("&", $.variable),
 
     //find statements
     find_statement_list: $ => seq("find", repeat($.find_statement)),
->>>>>>> 733b94ff
 
     // Find statements
     find_statement_list: $ => prec.right(seq(field("find", $.FIND), repeat(field("find_statement", $.find_statement)))),
@@ -89,7 +83,6 @@
       choice(field("expression", $.expression), seq("domain", field("domain", $.domain)))
     ),
 
-<<<<<<< HEAD
     // Constraints
     // constraint_list: $ => prec.right(seq(
       // field("such_that", $.SUCH_THAT), 
@@ -103,10 +96,14 @@
     constraint_list: $ => seq(
       field("such_that", $.SUCH_THAT), 
       repeat(field("constraint", $.constraint))
-=======
-    //constraints
-    constraint_list: $ => seq("such that", repeat(seq($.expression, optional(",")))),
-
+    ),
+
+    constraint: $ => seq(
+      field("expression", $.expression), 
+      optional(",")
+    ),
+
+    // Expression hierarchy
     expression: $ => choice(
       seq("(", $.expression, ")"),
       $.metavar,
@@ -124,28 +121,6 @@
       $.constant,
       $.variable,
       $.from_solution
->>>>>>> 733b94ff
-    ),
-
-    constraint: $ => seq(
-      field("expression", $.expression), 
-      optional(",")
-    ),
-
-    // Expression hierarchy
-    expression: $ => choice(
-      field("boolean_expression", $.boolean_expr), 
-      field("comparison_expression", $.comparison_expr), 
-      field("arithmetic_expression", $.arithmetic_expr)
-    ),
-    
-    boolean_expr: $ => choice(
-      field("not_expression", $.not_expr),
-      field("and_expression", $.and_expr),
-      field("or_expression", $.or_expr),
-      field("implication", $.implication),
-      field("quantifier_expression", $.quantifier_expr),
-      field("from_solution", $.from_solution)
     ),
 
     not_expr: $ => prec(20, seq("!", field("expression", choice($.boolean_expr, $.comparison_expr, $.primary_expr)))),
