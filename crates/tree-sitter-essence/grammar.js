module.exports = grammar ({
  name: 'essence',

  extras: $ => [
    $.single_line_comment,
    /\s/,
    $.language_declaration
  ],

  rules: {
    // Top-level statements
    program: $ => repeat(choice(
      seq(
        // Single Essence expression.
        // Not part of Essence syntax but used to parse Essence fragments outside a full Essence file.
        "_FRAGMENT_EXPRESSION",
        commaSep1(choice(
          field("atom", $.atom),
          field("bool_expr", $.bool_expr),
          field("comparison_expr", $.comparison_expr),
          field("arithmetic_expr", $.arithmetic_expr)
        ))
      ),
      seq("find", commaSep1(field("find_statement", $.find_statement))),
      seq(
        "such that", 
        commaSep1(choice(field("bool_expr", $.bool_expr), field("atom", $.atom), field("comparison_expr", $.comparison_expr))), 
      ),
      seq("letting", commaSep1(field("letting_statement", $.letting_statement))),
      field("dominance_relation", $.dominance_relation),
      // field("find", $.FIND),
      // field("letting", $.LETTING),
      // field("such_that", $.SUCH_THAT),
    )),

    SUCH_THAT: $ => "such that",
    FIND: $ => "find",
    LETTING: $ => "letting",
    COLON: $ => ":",

    single_line_comment: $ => token(seq('$', /.*/)),

    language_declaration: $ => token(seq("language", /.*/)),

    //general
    constant: $ => choice(
      field("integer", $.integer),
      field("true", $.TRUE),
      field("false", $.FALSE)
    ),

    integer: $ => choice(/[0-9]+/, /-[0-9]+/),
    //integer: $ => token(/[0-9]+/),

    TRUE: $ => choice("true", "TRUE"),

    FALSE: $ => choice("false", "FALSE"),

    identifier: $ => /[a-zA-Z_][a-zA-Z0-9_]*/,

    //meta-variable (aka template argument)
    metavar: $ => seq("&", field("identifier", $.identifier)),

    //find statements
    find_statement: $ => seq(
      field("variables", $.variable_list),
      field("colon", $.COLON),
      field("domain", $.domain),
    ),
    variable_list: $ => commaSep1($.identifier),

    domain: $ => choice(
      field("bool_domain", $.bool_domain),
      field("int_domain", $.int_domain),
      field("variable_domain", $.identifier),
      field("tuple_domain", $.tuple_domain),
      field("matrix_domain", $.matrix_domain),
      field("record_domain", $.record_domain),
      field("set_domain", $.set_domain),
      field("set_domain", $.set_domain),
    ),
    bool_domain: $ => "bool",

    int_domain: $ => seq(
      "int",
      optional(seq(
        "(",
        field("ranges", $.range_list),
        ")"
      ))
    ),

    range_list: $ => prec(2, commaSep1(choice($.int_range, $.integer))),

    int_range: $ => seq(
      optional(field("lower", $.arithmetic_expr)), 
      "..", 
      optional(field("upper", $.arithmetic_expr))
    ),

    tuple_domain: $ => seq(
      optional("tuple"),
      "(",
      commaSep1($.domain),
      ")"
    ),

    matrix_domain: $ => seq(
      "matrix",
      optional("indexed"),
      optional("by"),
      "[",
      field("index_domain_list", $.index_domain_list),
      "]",
      "of",
      field("value_domain", $.domain)
    ),

    record_domain: $ => seq(
      "record",
      "{",
      commaSep1(field("name_domain_pair", $.name_domain_pair)),
      "}"
    ),

    set_domain: $ => seq(
        "set",
        optional(seq("(", $.set_attributes, ")")),
        "of",
        field("value_domain", $.domain)
    ),

    set_attributes: $ => choice(
      seq(
        field("attribute", "size"),
        field("size_value", $.integer)
      ),
      seq(
        field("attribute", "minSize"),
        field("min_value", $.integer)
      ),
      seq(
        field("attribute", "maxSize"),
        field("max_value", $.integer)
      ),
      seq(
        field("attribute", "minSize"),
        field("min_value", $.integer),
        ",",
        field("attribute", "maxSize"),
        field("max_value", $.integer)
      )
    ),

    set_literal: $ => seq(
      "{",
      field("element", commaSep1(choice($.bool_expr, $.arithmetic_expr, $.comparison_expr))),
      "}"
    ),

    name_domain_pair: $ => seq(
      field("name", $.identifier),
      ":",
      field("domain", $.domain)
    ),

<<<<<<< HEAD
    index_domain_list: $ => commaSep1($.domain),
=======
    index_domain_list: $ => commaSep1(choice($.domain)),
>>>>>>> 5bf9b94b

    //letting statements
    letting_statement: $ => seq(
      field("variable_list", $.variable_list), 
      field("be", "be"), 
      optional(field ("domain", "domain")),
      field("expr_or_domain", choice($.bool_expr, $.arithmetic_expr, $.domain))
    ),

    // Constraints 
    bool_expr: $ => prec(2, choice(
      field("atom", $.atom),
      field("not_expression", $.not_expr),
      field("and_expression", $.and_expr),
      field("or_expression", $.or_expr),
      field("implication", $.implication),
      field("iff_expr", $.iff_expr),
      field("list_combining_expression_bool", $.list_combining_expr_bool),
      field("sub_bool_expression", $.sub_bool_expr),
      field("set_operation_bool", $.set_operation_bool),
      field("quantifier_expression", $.quantifier_expr),
    )),

    not_expr: $ => prec(20, seq("!", field("expression", choice($.bool_expr, $.comparison_expr, $.atom)))),
    
    and_expr: $ => prec(-1, prec.left(seq(
      field("left", choice($.bool_expr, $.comparison_expr, $.atom)), 
      field("operator", "/\\"),
      field("right", choice($.bool_expr, $.comparison_expr, $.atom))
    ))),
    
    or_expr: $ => prec(-2, prec.left(seq(
      field("left", choice($.bool_expr, $.comparison_expr, $.atom)), 
      field("operator", "\\/"),
      field("right", choice($.bool_expr, $.comparison_expr, $.atom))
    ))),
    
    implication: $ => prec(-4, prec.left(seq(
      field("left", choice($.bool_expr, $.comparison_expr, $.atom)), 
      field("operator", "->"), 
      field("right", choice($.bool_expr, $.comparison_expr, $.atom))
    ))),

    iff_expr: $ => prec(-4, prec.left(seq(
      field("left", choice($.bool_expr, $.comparison_expr, $.sub_bool_expr, $.atom)), 
      field("operator", "<->"), 
      field("right", choice($.bool_expr, $.comparison_expr, $.sub_bool_expr, $.atom))
    ))),

    toInt_expr: $ => seq("toInt","(", field("expression", choice($.bool_expr, $.comparison_expr)), ")"),

    list_combining_expr_bool: $ => prec(-10, seq(
      field("operator", choice("and", "or", "allDiff")),
      "(",
      field("arg", $.atom),
      ")"
    )),

    quantifier_expr: $ => prec(-5, seq(
      field("operator", choice("forAll", "exists")),
      field("variables", commaSep1($.identifier)),
      choice(
        seq("in", field("collection", choice($.set_literal, $.matrix, $.tuple, $.record, $.identifier, $.tuple_matrix_record_index_or_slice))),
        seq(":", field("domain", $.domain))
      ),
      ".",
      field("expression", choice($.bool_expr, $.comparison_expr))
    )),

    aggregate_expr: $ => prec(-5, seq(
      field("operator", choice("sum", "min", "max")),
      field("variables", commaSep1($.identifier)),
      choice(
        seq("in", field("collection", choice($.set_literal, $.matrix, $.tuple, $.record, $.identifier, $.tuple_matrix_record_index_or_slice))),
        seq(":", field("domain", $.domain))
      ),
      ".",
      field("expression", $.arithmetic_expr)
    )),

    from_solution: $ => seq(
      "fromSolution",
      "(",
      field("variable", $.identifier),
      ")"
    ),

    comparison_expr: $ => prec(5, prec.left(seq(
      field("left", choice($.bool_expr, $.arithmetic_expr)), 
      field("operator", choice("=", "!=", "<lex", "<=lex", ">lex", ">=lex", "<=", ">=", "<", ">")),
      field("right", choice($.bool_expr, $.arithmetic_expr))
    ))),

    sub_bool_expr: $ => prec(10, seq("(", field("expression", choice($.bool_expr, $.comparison_expr, $.atom)), ")")),

    set_operation_bool: $ => seq(
      field("left", $.atom),
      field("operator", choice("in", "subset", "subsetEq", "supset", "supsetEq")),
      field("right", $.atom)
    ),
    
    arithmetic_expr: $ => prec(3, choice(
      field("atom", $.atom),
      field("toInt_expr", $.toInt_expr),
      field("negative_expression", $.negative_expr),
      field("absolute_value", $.abs_value),
      field("exponentiation", $.exponent),
      field("product_expression", $.product_expr),
      field("sum_expression", $.sum_expr),
      field("sub_arith_expression", $.sub_arith_expr),
      field("list_combining_expression_arith", $.list_combining_expr_arith),
      field("aggregate_expression", $.aggregate_expr),
    )),

    atom: $ => prec(-1, choice(
      field("constant", $.constant),
      field("variable", $.identifier),
      field("metavar", $.metavar),
      field("tuple", $.tuple),
      field("matrix", $.matrix),
      field("comprehension", $.comprehension),
      field("record", $.record),
      field("from_solution", $.from_solution),
      field("tuple_matrix_record_index_or_slice", $.tuple_matrix_record_index_or_slice),
      field("set_literal", $.set_literal),
      field("set_operation", $.set_operation),
    )),

    tuple: $ => prec(-5, seq(
      "(",
      field("element", $.arithmetic_expr),
      ",",
      field("element", commaSep1($.arithmetic_expr)),
      ")"
    )),

    matrix: $ => seq(
      "[",
      optional(field("elements", commaSep1($.arithmetic_expr))),
      optional(seq(
        ";",
        field("domain", choice($.int_domain, $.bool_domain))
      )),
      "]"
    ),

    comprehension: $ => prec(1, seq(
      "[",
      field("expression", choice($.arithmetic_expr, $.bool_expr, $.comparison_expr)),
      "|",
      field("generator_or_condition", commaSep1(choice(
        $.generator,
        $.condition,
        // TODO: add letting statement support
      ))),
      "]"
    )),

    generator: $ => choice(
      // i : int(1..5)
      seq(
        field("variable", choice($.identifier, $.tuple)),
        ":",
        field("domain", $.domain)
      ),
      // i <- [1,2,3]
      seq(
        field("variable", choice($.identifier, $.tuple)),
        "<-",
        field("collection", choice($.arithmetic_expr, $.identifier, $.matrix))
      )
    ),

    condition: $ => field("expression", choice($.bool_expr, $.comparison_expr)),

    record: $ => seq(
      "record",
      "{",
      commaSep1(field("name_value_pair", $.name_value_pair)),
      "}"
    ),

    name_value_pair: $ => seq(
      field("name", $.identifier),
      "=",
      field("value", choice($.arithmetic_expr, $.bool_expr, $.comparison_expr))
    ),

    tuple_matrix_record_index_or_slice: $ => seq(
      field("tuple_or_matrix", choice($.identifier, $.tuple, $.matrix)),
      "[",
      field("indices", $.indices),
      "]"
    ),

    // TODO: add unary set operation support (powerSet)
    set_operation: $ => prec.left(seq(
      field("left", $.atom),
      field("operator", choice("union", "intersect")),
      field("right", $.atom)
    )),

    // binary_set_operation: $ => prec.left(seq(
    //   field("left", $.atom),
    //   choice("union", "intersect"),
    //   field("right", $.atom)
    // )),

    // unary_set_operation: $ => prec(1,seq(
    //   "powerSet",
    //   field("argument", $.atom)
    // )),

    indices: $ => commaSep1(choice(field("index", $.arithmetic_expr), field("null_index", $.null_index))),

    null_index: $ => "..",

    sub_arith_expr: $ => seq("(", field("expression", $.arithmetic_expr), ")"),

    negative_expr: $ => prec(15, prec.left(seq("-", field("expression", $.arithmetic_expr)))),
    
    abs_value: $ => prec(20, seq("|", field("expression", $.arithmetic_expr), "|")),
    
    exponent: $ => prec(18, prec.right(seq(
      field("left", $.arithmetic_expr), 
      field("operator", "**"),
      field("right", $.arithmetic_expr)
    ))),

    product_expr: $ => prec(10, prec.left(seq(
      field("left", $.arithmetic_expr), 
      field("operator", $.mulitcative_op), 
      field("right", $.arithmetic_expr)
    ))),
    
    mulitcative_op: $ => choice("*", "/", "%"),
    
    sum_expr: $ => prec(1, prec.left(seq(
      field("left", $.arithmetic_expr), 
      field("operator", $.additive_op), 
      field("right", $.arithmetic_expr)
    ))),

    additive_op: $ => choice("+", "-"),

    list_combining_expr_arith: $ => prec(-10, seq(
      field("operator", choice("min", "max", "sum")),
      "(",
      field("arg", $.atom),
      ")"
    )),

    dominance_relation: $ => seq(
      "dominanceRelation",
      field("expression", choice($.bool_expr, $.comparison_expr, $.arithmetic_expr)),
    )
  }
});

function commaSep1(rule) {
  return seq(rule, optional(repeat(seq(",", rule))), optional(","));
}<|MERGE_RESOLUTION|>--- conflicted
+++ resolved
@@ -164,11 +164,7 @@
       field("domain", $.domain)
     ),
 
-<<<<<<< HEAD
     index_domain_list: $ => commaSep1($.domain),
-=======
-    index_domain_list: $ => commaSep1(choice($.domain)),
->>>>>>> 5bf9b94b
 
     //letting statements
     letting_statement: $ => seq(
