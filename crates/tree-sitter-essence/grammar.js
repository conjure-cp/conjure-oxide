--- conflicted
+++ resolved
@@ -236,17 +236,13 @@
       field("right", choice($.bool_expr, $.arithmetic_expr))
     ))),
 
-<<<<<<< HEAD
     sub_bool_expr: $ => prec(10, seq("(", field("expression", choice($.bool_expr, $.comparison_expr, $.atom)), ")")),
-=======
-    sub_bool_expr: $ => prec(1, seq("(", field("expression", choice($.bool_expr, $.comparison_expr)), ")")),
 
     set_operation_bool: $ => seq(
       field("left", $.atom),
       field("operator", choice("in", "subset", "subsetEq", "supset", "supsetEq")),
       field("right", $.atom)
     ),
->>>>>>> 16ff1898
     
     arithmetic_expr: $ => prec(3, choice(
       field("atom", $.atom),
