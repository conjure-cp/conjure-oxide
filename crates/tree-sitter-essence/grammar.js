module.exports = grammar ({
  name: 'essence',

  extras: $ => [
    $.single_line_comment,
    /\s/,
    $.language_declaration
  ],

  rules: {
    // Top-level statements
    program: $ => repeat(choice(
      seq(
        // Single Essence expression.
        // Not part of Essence syntax but used to parse Essence fragments outside a full Essence file.
        "_FRAGMENT_EXPRESSION",
        commaSep1(choice(
          field("atom", $.atom),
          field("bool_expr", $.bool_expr),
          field("comparison_expr", $.comparison_expr),
          field("arithmetic_expr", $.arithmetic_expr)
        ))
      ),
      seq("find", commaSep1(field("find_statement", $.find_statement))),
      seq(
        "such that", 
        commaSep1(choice(field("bool_expr", $.bool_expr), field("atom", $.atom), field("comparison_expr", $.comparison_expr))), 
      ),
      seq("letting", commaSep1(field("letting_statement", $.letting_statement))),
      field("dominance_relation", $.dominance_relation),
      // field("find", $.FIND),
      // field("letting", $.LETTING),
      // field("such_that", $.SUCH_THAT),
    )),

    SUCH_THAT: $ => "such that",
    FIND: $ => "find",
    LETTING: $ => "letting",
    COLON: $ => ":",

    single_line_comment: $ => token(seq('$', /.*/)),

    language_declaration: $ => token(seq("language", /.*/)),

    //general
    constant: $ => choice(
      field("integer", $.integer),
      field("true", $.TRUE),
      field("false", $.FALSE)
    ),

    integer: $ => choice(/[0-9]+/, /-[0-9]+/),
    //integer: $ => token(/[0-9]+/),

    TRUE: $ => choice("true", "TRUE"),

    FALSE: $ => choice("false", "FALSE"),

    identifier: $ => /[a-zA-Z_][a-zA-Z0-9_]*/,

    //meta-variable (aka template argument)
    metavar: $ => seq("&", field("identifier", $.identifier)),

    //find statements
    find_statement: $ => seq(
      field("variables", $.variable_list),
      field("colon", $.COLON),
      field("domain", $.domain),
    ),
    variable_list: $ => commaSep1($.identifier),

    domain: $ => choice(
      field("bool_domain", $.bool_domain),
      field("int_domain", $.int_domain),
      field("variable_domain", $.identifier),
      field("tuple_domain", $.tuple_domain),
      field("matrix_domain", $.matrix_domain),
      field("record_domain", $.record_domain),
      field("set_domain", $.set_domain),
      field("set_domain", $.set_domain),
    ),
    bool_domain: $ => "bool",

    int_domain: $ => seq(
      "int",
      optional(seq(
        "(",
        field("ranges", $.range_list),
        ")"
      ))
    ),

    range_list: $ => prec(2, commaSep1(choice($.int_range, $.atom))),

    int_range: $ => seq(
      optional(field("lower", $.atom)), 
      "..", 
      optional(field("upper", $.atom))
    ),

    tuple_domain: $ => seq(
      optional("tuple"),
      "(",
      commaSep1($.domain),
      ")"
    ),

    matrix_domain: $ => seq(
      "matrix",
      optional("indexed"),
      optional("by"),
      optional("indexed"),
      optional("by"),
      "[",
      field("index_domain_list", $.index_domain_list),
      "]",
      "of",
      field("value_domain", $.domain)
    ),

    record_domain: $ => seq(
      "record",
      "{",
      commaSep1(field("name_domain_pair", $.name_domain_pair)),
      "}"
    ),

    set_domain: $ => seq(
        "set",
        optional(seq("(", $.set_attributes, ")")),
        "of",
        field("value_domain", $.domain)
    ),

    set_attributes: $ => choice(
      seq(
        field("attribute", "size"),
        field("size_value", $.integer)
      ),
      seq(
        field("attribute", "minSize"),
        field("min_value", $.integer)
      ),
      seq(
        field("attribute", "maxSize"),
        field("max_value", $.integer)
      ),
      seq(
        field("attribute", "minSize"),
        field("min_value", $.integer),
        ",",
        field("attribute", "maxSize"),
        field("max_value", $.integer)
      )
    ),

    set_literal: $ => seq(
      "{",
      field("element", commaSep1(choice($.bool_expr, $.arithmetic_expr, $.comparison_expr, $.atom))),
      "}"
    ),

    name_domain_pair: $ => seq(
      field("name", $.identifier),
      ":",
      field("domain", $.domain)
    ),

    index_domain_list: $ => commaSep1($.domain),

    //letting statements
    letting_statement: $ => seq(
      field("variable_list", $.variable_list), 
      field("be", "be"), 
      optional(field ("domain", "domain")),
      field("expr_or_domain", choice($.bool_expr, $.arithmetic_expr, $.domain, $.atom))
    ),

    // Constraints 
    bool_expr: $ => prec(2, choice(
      field("not_expression", $.not_expr),
      field("and_expression", $.and_expr),
      field("or_expression", $.or_expr),
      field("implication", $.implication),
      field("iff_expr", $.iff_expr),
      field("list_combining_expression_bool", $.list_combining_expr_bool),
      field("sub_bool_expression", $.sub_bool_expr),
      field("set_operation_bool", $.set_operation_bool),
      field("quantifier_expression", $.quantifier_expr),
    )),

    not_expr: $ => prec(20, seq("!", field("expression", choice($.bool_expr, $.comparison_expr, $.atom)))),
    
    and_expr: $ => prec(-1, prec.left(seq(
      field("left", choice($.bool_expr, $.comparison_expr, $.atom)), 
      field("operator", "/\\"),
      field("right", choice($.bool_expr, $.comparison_expr, $.atom))
    ))),
    
    or_expr: $ => prec(-2, prec.left(seq(
      field("left", choice($.bool_expr, $.comparison_expr, $.atom)), 
      field("operator", "\\/"),
      field("right", choice($.bool_expr, $.comparison_expr, $.atom))
    ))),
    
    implication: $ => prec(-4, prec.left(seq(
      field("left", choice($.bool_expr, $.comparison_expr, $.atom)), 
      field("operator", "->"), 
      field("right", choice($.bool_expr, $.comparison_expr, $.atom))
    ))),

    iff_expr: $ => prec(-4, prec.left(seq(
      field("left", choice($.bool_expr, $.comparison_expr, $.atom)), 
      field("operator", "<->"), 
      field("right", choice($.bool_expr, $.comparison_expr, $.atom))
    ))),

    toInt_expr: $ => seq("toInt","(", field("expression", choice($.bool_expr, $.comparison_expr, $.atom)), ")"),

    list_combining_expr_bool: $ => prec(-10, seq(
      field("operator", choice("and", "or", "allDiff")),
      "(",
      field("arg", $.atom),
      ")"
    )),

    quantifier_expr: $ => prec(-5, seq(
      field("operator", choice("forAll", "exists")),
      field("variables", commaSep1($.identifier)),
      choice(
        seq("in", field("collection", choice($.set_literal, $.matrix, $.tuple, $.record, $.identifier, $.index_or_slice))),
        seq(":", field("domain", $.domain))
      ),
      ".",
      field("expression", choice($.bool_expr, $.comparison_expr))
    )),

    aggregate_expr: $ => prec(-5, seq(
      field("operator", choice("sum", "min", "max")),
      field("variables", commaSep1($.identifier)),
      choice(
        seq("in", field("collection", choice($.set_literal, $.matrix, $.tuple, $.record, $.identifier, $.index_or_slice))),
        seq(":", field("domain", $.domain))
      ),
      ".",
      field("expression", choice($.arithmetic_expr, $.atom))
    )),

    from_solution: $ => seq(
      "fromSolution",
      "(",
      field("variable", $.identifier),
      ")"
    ),

    comparison_expr: $ => prec(5, prec.left(seq(
      field("left", choice($.bool_expr, $.arithmetic_expr, $.atom)), 
      field("operator", choice("=", "!=", "<lex", "<=lex", ">lex", ">=lex", "<=", ">=", "<", ">")),
      field("right", choice($.bool_expr, $.arithmetic_expr, $.atom))
    ))),

    sub_bool_expr: $ => seq("(", field("expression", choice($.bool_expr, $.comparison_expr)), ")"),

    set_operation_bool: $ => seq(
      field("left", $.atom),
      field("operator", choice("in", "subset", "subsetEq", "supset", "supsetEq")),
      field("right", $.atom)
    ),
    
    arithmetic_expr: $ => prec(3, choice(
      field("toInt_expr", $.toInt_expr),
      field("negative_expression", $.negative_expr),
      field("absolute_value", $.abs_value),
      field("exponentiation", $.exponent),
      field("product_expression", $.product_expr),
      field("sum_expression", $.sum_expr),
      field("list_combining_expression_arith", $.list_combining_expr_arith),
      field("aggregate_expression", $.aggregate_expr),
      field("sub_arith_expression", $.sub_arith_expr)
    )),

    atom: $ => prec(-1, choice(
      field("sub_atom_expression", $.sub_atom_expr),
      field("constant", $.constant),
      field("variable", $.identifier),
      field("metavar", $.metavar),
      field("tuple", $.tuple),
      field("matrix", $.matrix),
      field("comprehension", $.comprehension),
      field("record", $.record),
      field("from_solution", $.from_solution),
      field("index_or_slice", $.index_or_slice),
      field("set_literal", $.set_literal),
      field("set_operation", $.set_operation),
      field("flatten", $.flatten)
    )),

    sub_atom_expr: $ => seq("(", field("expression", $.atom), ")"),

    tuple: $ => prec(-5, seq(
      "(",
      field("element", choice($.arithmetic_expr, $.atom)),
      ",",
      field("element", commaSep1(choice($.arithmetic_expr, $.atom))),
      ")"
    )),

    matrix: $ => seq(
      "[",
      optional(field("elements", commaSep1(choice($.bool_expr, $.arithmetic_expr, $.comparison_expr, $.atom)))),
      optional(seq(
        ";",
        field("domain", choice($.int_domain, $.bool_domain))
      )),
      "]"
    ),

    comprehension: $ => prec(1, seq(
      "[",
      field("expression", choice($.arithmetic_expr, $.bool_expr, $.comparison_expr, $.atom)),
      "|",
      field("generator_or_condition", commaSep1(choice(
        $.generator,
        $.condition,
        // TODO: add letting statement support
      ))),
      "]"
    )),

    generator: $ => choice(
      // i : int(1..5)
      seq(
        field("variable", choice($.identifier, $.tuple)),
        ":",
        field("domain", $.domain)
      ),
      // i <- [1,2,3]
      seq(
        field("variable", choice($.identifier, $.tuple)),
        "<-",
        field("collection", choice($.arithmetic_expr, $.identifier, $.matrix))
      )
    ),

    condition: $ => field("expression", choice($.bool_expr, $.comparison_expr, $.atom)),

    record: $ => seq(
      "record",
      "{",
      commaSep1(field("name_value_pair", $.name_value_pair)),
      "}"
    ),

    name_value_pair: $ => seq(
      field("name", $.identifier),
      "=",
      field("value", choice($.arithmetic_expr, $.bool_expr, $.comparison_expr, $.atom))
    ),

    index_or_slice: $ => seq(
      field("collection", choice($.identifier, $.tuple, $.matrix, $.record, $.flatten)),
      "[",
      field("indices", $.indices),
      "]"
    ),

    // TODO: add unary set operation support (powerSet)
    set_operation: $ => prec.left(seq(
      field("left", $.atom),
      field("operator", choice("union", "intersect")),
      field("right", $.atom)
    )),

    // binary_set_operation: $ => prec.left(seq(
    //   field("left", $.atom),
    //   choice("union", "intersect"),
    //   field("right", $.atom)
    // )),

    // unary_set_operation: $ => prec(1,seq(
    //   "powerSet",
    //   field("argument", $.atom)
    // )),

<<<<<<< HEAD
    indices: $ => commaSep1(choice(field("index", choice($.arithmetic_expr, $.atom)), field("null_index", $.null_index))),
=======
    flatten: $ => seq(
      "flatten",
      "(",
      optional(field("depth", seq($.integer, ","))),
      field("expression", $.atom),
      ")"
    ),

    indices: $ => commaSep1(choice(field("index", $.arithmetic_expr), field("null_index", $.null_index))),
>>>>>>> 996545b4

    null_index: $ => "..",

    sub_arith_expr: $ => seq("(", field("expression", $.arithmetic_expr), ")"),

    negative_expr: $ => prec(15, prec.left(seq("-", field("expression", choice($.arithmetic_expr, $.atom))))),
    
    abs_value: $ => prec(20, seq("|", field("expression", choice($.arithmetic_expr, $.atom)), "|")),
    
    exponent: $ => prec(18, prec.right(seq(
      field("left", choice($.arithmetic_expr, $.atom)), 
      field("operator", "**"),
      field("right", choice($.arithmetic_expr, $.atom))
    ))),

    product_expr: $ => prec(10, prec.left(seq(
      field("left", choice($.arithmetic_expr, $.atom)), 
      field("operator", $.mulitcative_op), 
      field("right", choice($.arithmetic_expr, $.atom))
    ))),
    
    mulitcative_op: $ => choice("*", "/", "%"),
    
    sum_expr: $ => prec(1, prec.left(seq(
      field("left", choice($.arithmetic_expr, $.atom)), 
      field("operator", $.additive_op), 
      field("right", choice($.arithmetic_expr, $.atom))
    ))),

    additive_op: $ => choice("+", "-"),

    list_combining_expr_arith: $ => prec(-10, seq(
      field("operator", choice("min", "max", "sum")),
      "(",
      field("arg", $.atom),
      ")"
    )),

    dominance_relation: $ => seq(
      "dominanceRelation",
      field("expression", choice($.bool_expr, $.comparison_expr, $.arithmetic_expr, $.atom)),
    )
  }
});

function commaSep1(rule) {
  return seq(rule, optional(repeat(seq(",", rule))), optional(","));
}<|MERGE_RESOLUTION|>--- conflicted
+++ resolved
@@ -382,9 +382,6 @@
     //   field("argument", $.atom)
     // )),
 
-<<<<<<< HEAD
-    indices: $ => commaSep1(choice(field("index", choice($.arithmetic_expr, $.atom)), field("null_index", $.null_index))),
-=======
     flatten: $ => seq(
       "flatten",
       "(",
@@ -393,8 +390,7 @@
       ")"
     ),
 
-    indices: $ => commaSep1(choice(field("index", $.arithmetic_expr), field("null_index", $.null_index))),
->>>>>>> 996545b4
+    indices: $ => commaSep1(choice(field("index", choice($.arithmetic_expr, $.atom)), field("null_index", $.null_index))),
 
     null_index: $ => "..",
 
