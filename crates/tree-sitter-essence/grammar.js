--- conflicted
+++ resolved
@@ -109,6 +109,8 @@
       "matrix",
       optional("indexed"),
       optional("by"),
+      optional("indexed"),
+      optional("by"),
       "[",
       field("index_domain_list", $.index_domain_list),
       "]",
@@ -164,11 +166,7 @@
       field("domain", $.domain)
     ),
 
-<<<<<<< HEAD
     index_domain_list: $ => commaSep1($.domain),
-=======
-    index_domain_list: $ => commaSep1(choice($.domain)),
->>>>>>> b5d2605d
 
     //letting statements
     letting_statement: $ => seq(
