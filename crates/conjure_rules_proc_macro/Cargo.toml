[package]
name = "conjure_rules_proc_macro"
version = "0.1.0"
edition = "2021"

[lib]
proc_macro = true

[dependencies]
quote = "1.0.34"
conjure_core = {path= "../conjure_core"}
<<<<<<< HEAD
syn = { version = "2.0.43", features = ["full"] }
proc-macro2 = "1.0.78"
=======
syn = { version = "2.0.49", features = ["full"] }
>>>>>>> 0390d85a

[lints]
workspace = true<|MERGE_RESOLUTION|>--- conflicted
+++ resolved
@@ -9,12 +9,8 @@
 [dependencies]
 quote = "1.0.34"
 conjure_core = {path= "../conjure_core"}
-<<<<<<< HEAD
-syn = { version = "2.0.43", features = ["full"] }
+syn = { version = "2.0.49", features = ["full"] }
 proc-macro2 = "1.0.78"
-=======
-syn = { version = "2.0.49", features = ["full"] }
->>>>>>> 0390d85a
 
 [lints]
 workspace = true