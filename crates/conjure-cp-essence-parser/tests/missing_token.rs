--- conflicted
+++ resolved
@@ -84,8 +84,6 @@
     assert_eq!(diagnostics.len(), 1, "Expected exactly one diagnostic");
     let diag = &diagnostics[0];
     check_diagnostic(diag, 0, 14, 0, 14, "Missing 'domain'");
-<<<<<<< HEAD
-=======
 }
 
 #[test]
@@ -139,5 +137,4 @@
     let diag = &diagnostics[0];
 
     check_diagnostic(diag, 0, 13, 0, 15, "Unexpected '.3' inside 'int_domain'");
->>>>>>> e6004d82
 }