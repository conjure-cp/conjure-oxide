use crate::expression::{parse_binary_expression, parse_expression};
use crate::parser::abstract_literal::parse_abstract;
use crate::parser::comprehension::parse_comprehension;
use crate::util::named_children;
use crate::{EssenceParseError, field, named_child};
use conjure_cp_core::ast::{Atom, Expression, Literal, Metadata, Moo, Name, SymbolTable};
use std::cell::RefCell;
use std::rc::Rc;
use tree_sitter::Node;
use ustr::Ustr;

pub fn parse_atom(
    node: &Node,
    source_code: &str,
    root: &Node,
    symbols_ptr: Option<Rc<RefCell<SymbolTable>>>,
) -> Result<Expression, EssenceParseError> {
    match node.kind() {
        "atom" => parse_atom(&named_child!(node), source_code, root, symbols_ptr),
        "metavar" => {
            let ident = field!(node, "identifier");
            let name_str = &source_code[ident.start_byte()..ident.end_byte()];
            Ok(Expression::Metavar(Metadata::new(), Ustr::from(name_str)))
        }
        "identifier" => parse_variable(node, source_code, symbols_ptr)
            .map(|var| Expression::Atomic(Metadata::new(), var)),
        "from_solution" => {
            if root.kind() != "dominance_relation" {
                return Err(EssenceParseError::syntax_error(
                    "fromSolution only allowed inside dominance relations".to_string(),
                    Some(node.range()),
                ));
            }

            let inner = parse_variable(&field!(node, "variable"), source_code, symbols_ptr)?;
            Ok(Expression::FromSolution(Metadata::new(), Moo::new(inner)))
        }
        "constant" => {
            let lit = parse_constant(node, source_code)?;
            Ok(Expression::Atomic(Metadata::new(), Atom::Literal(lit)))
        }
        "matrix" | "record" | "tuple" | "set_literal" => {
            parse_abstract(node, source_code, symbols_ptr)
                .map(|l| Expression::AbstractLiteral(Metadata::new(), l))
        }
        "tuple_matrix_record_index_or_slice" => {
            parse_index_or_slice(node, source_code, root, symbols_ptr)
        }
        // for now, assume is binary since powerset isn't implemented
        // TODO: add powerset support under "set_operation"
        "set_operation" => parse_binary_expression(node, source_code, root, symbols_ptr),
        "comprehension" => parse_comprehension(node, source_code, root, symbols_ptr),
        _ => Err(EssenceParseError::syntax_error(
            format!("Expected atom, got: {}", node.kind()),
            Some(node.range()),
        )),
    }
}

fn parse_index_or_slice(
    node: &Node,
    source_code: &str,
    root: &Node,
    symbols_ptr: Option<Rc<RefCell<SymbolTable>>>,
) -> Result<Expression, EssenceParseError> {
    let collection = parse_atom(
        &field!(node, "tuple_or_matrix"),
        source_code,
        root,
        symbols_ptr.clone(),
    )?;
    let mut indices = Vec::new();
    for idx_node in named_children(&field!(node, "indices")) {
        indices.push(parse_index(&idx_node, source_code, symbols_ptr.clone())?);
    }

    let has_null_idx = indices.iter().any(|idx| idx.is_none());
    // TODO: We could check whether the slice/index is safe here
    if has_null_idx {
        // It's a slice
        Ok(Expression::UnsafeSlice(
            Metadata::new(),
            Moo::new(collection),
            indices,
        ))
    } else {
        // It's an index
        let idx_exprs: Vec<Expression> = indices.into_iter().map(|idx| idx.unwrap()).collect();
        Ok(Expression::UnsafeIndex(
            Metadata::new(),
            Moo::new(collection),
            idx_exprs,
        ))
    }
}

fn parse_index(
    node: &Node,
    source_code: &str,
    symbols_ptr: Option<Rc<RefCell<SymbolTable>>>,
) -> Result<Option<Expression>, EssenceParseError> {
    match node.kind() {
        "arithmetic_expr" => Ok(Some(parse_expression(
            *node,
            source_code,
            node,
            symbols_ptr,
        )?)),
        "null_index" => Ok(None),
        _ => Err(EssenceParseError::syntax_error(
            format!("Expected an index, got: '{}'", node.kind()),
            Some(node.range()),
        )),
    }
}

fn parse_variable(
    node: &Node,
    source_code: &str,
    symbols_ptr: Option<Rc<RefCell<SymbolTable>>>,
) -> Result<Atom, EssenceParseError> {
    let raw_name = &source_code[node.start_byte()..node.end_byte()];
    let name = Name::user(raw_name.trim());
    if let Some(symbols) = symbols_ptr {
        if let Some(decl) = symbols.borrow().lookup(&name) {
<<<<<<< HEAD
            Ok(Atom::Reference(decl))
=======
            Ok(Atom::Reference(conjure_cp_core::ast::Reference::new(decl)))
>>>>>>> 435c9240
        } else {
            Err(EssenceParseError::syntax_error(
                format!("Undefined variable: '{}'", raw_name),
                Some(node.range()),
            ))
        }
    } else {
        Err(EssenceParseError::syntax_error(
            format!(
                "Found variable '{raw_name}'; Did you mean to pass a meta-variable '&{raw_name}'?\n\
            A symbol table is needed to resolve variable names, but none exists in this context."
            ),
            Some(node.range()),
        ))
    }
}

fn parse_constant(node: &Node, source_code: &str) -> Result<Literal, EssenceParseError> {
    let inner = named_child!(node);
    let raw_value = &source_code[inner.start_byte()..inner.end_byte()];
    match inner.kind() {
        "integer" => {
            let value = parse_int(&inner, source_code)?;
            Ok(Literal::Int(value))
        }
        "TRUE" => Ok(Literal::Bool(true)),
        "FALSE" => Ok(Literal::Bool(false)),
        _ => Err(EssenceParseError::syntax_error(
            format!(
                "'{}' (kind: '{}') is not a valid constant",
                raw_value,
                inner.kind()
            ),
            Some(inner.range()),
        )),
    }
}

fn parse_int(node: &Node, source_code: &str) -> Result<i32, EssenceParseError> {
    let raw_value = &source_code[node.start_byte()..node.end_byte()];
    raw_value.parse::<i32>().map_err(|_e| {
        if raw_value.is_empty() {
            EssenceParseError::syntax_error(
                "Expected an integer here".to_string(),
                Some(node.range()),
            )
        } else {
            EssenceParseError::syntax_error(
                format!("'{raw_value}' is not a valid integer"),
                Some(node.range()),
            )
        }
    })
}<|MERGE_RESOLUTION|>--- conflicted
+++ resolved
@@ -123,11 +123,7 @@
     let name = Name::user(raw_name.trim());
     if let Some(symbols) = symbols_ptr {
         if let Some(decl) = symbols.borrow().lookup(&name) {
-<<<<<<< HEAD
-            Ok(Atom::Reference(decl))
-=======
             Ok(Atom::Reference(conjure_cp_core::ast::Reference::new(decl)))
->>>>>>> 435c9240
         } else {
             Err(EssenceParseError::syntax_error(
                 format!("Undefined variable: '{}'", raw_name),
