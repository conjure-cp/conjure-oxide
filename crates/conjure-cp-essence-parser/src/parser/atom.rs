use crate::expression::{parse_binary_expression, parse_expression};
use crate::parser::abstract_literal::parse_abstract;
use crate::parser::comprehension::parse_comprehension;
use crate::util::named_children;
use crate::{EssenceParseError, field, named_child};
use conjure_cp_core::ast::{Atom, Expression, Literal, Metadata, Moo, Name, SymbolTable};
use std::cell::RefCell;
use std::rc::Rc;
use tree_sitter::Node;
use ustr::Ustr;

pub fn parse_atom(
    node: &Node,
    source_code: &str,
    root: &Node,
    symbols_ptr: Option<Rc<RefCell<SymbolTable>>>,
) -> Result<Expression, EssenceParseError> {
    match node.kind() {
        "atom" => parse_atom(&named_child!(node), source_code, root, symbols_ptr),
        "metavar" => {
            let ident = field!(node, "identifier");
            let name_str = &source_code[ident.start_byte()..ident.end_byte()];
            Ok(Expression::Metavar(Metadata::new(), Ustr::from(name_str)))
        }
        "identifier" => parse_variable(node, source_code, symbols_ptr)
            .map(|var| Expression::Atomic(Metadata::new(), var)),
        "from_solution" => {
            if root.kind() != "dominance_relation" {
                return Err(EssenceParseError::syntax_error(
                    "fromSolution only allowed inside dominance relations".to_string(),
                    Some(node.range()),
                ));
            }

            let inner = parse_variable(&field!(node, "variable"), source_code, symbols_ptr)?;
            Ok(Expression::FromSolution(Metadata::new(), Moo::new(inner)))
        }
        "constant" => {
            let lit = parse_constant(node, source_code)?;
            Ok(Expression::Atomic(Metadata::new(), Atom::Literal(lit)))
        }
        "matrix" | "record" | "tuple" | "set_literal" => {
            parse_abstract(node, source_code, symbols_ptr)
                .map(|l| Expression::AbstractLiteral(Metadata::new(), l))
        }
        "tuple_matrix_record_index_or_slice" => {
            parse_index_or_slice(node, source_code, root, symbols_ptr)
        }
        // for now, assume is binary since powerset isn't implemented
        // TODO: add powerset support under "set_operation"
        "set_operation" => parse_binary_expression(node, source_code, root, symbols_ptr),
        "comprehension" => parse_comprehension(node, source_code, root, symbols_ptr),
        _ => Err(EssenceParseError::syntax_error(
            format!("Expected atom, got: {}", node.kind()),
            Some(node.range()),
        )),
    }
}

fn parse_index_or_slice(
    node: &Node,
    source_code: &str,
    root: &Node,
    symbols_ptr: Option<Rc<RefCell<SymbolTable>>>,
) -> Result<Expression, EssenceParseError> {
    let collection = parse_atom(
        &field!(node, "tuple_or_matrix"),
        source_code,
        root,
        symbols_ptr.clone(),
    )?;
    let mut indices = Vec::new();
    for idx_node in named_children(&field!(node, "indices")) {
        indices.push(parse_index(&idx_node, source_code, symbols_ptr.clone())?);
    }

    let has_null_idx = indices.iter().any(|idx| idx.is_none());
    // TODO: We could check whether the slice/index is safe here
    if has_null_idx {
        // It's a slice
        Ok(Expression::UnsafeSlice(
            Metadata::new(),
            Moo::new(collection),
            indices,
        ))
    } else {
        // It's an index
        let idx_exprs: Vec<Expression> = indices.into_iter().map(|idx| idx.unwrap()).collect();
        Ok(Expression::UnsafeIndex(
            Metadata::new(),
            Moo::new(collection),
            idx_exprs,
        ))
    }
}

fn parse_index(
    node: &Node,
    source_code: &str,
    symbols_ptr: Option<Rc<RefCell<SymbolTable>>>,
) -> Result<Option<Expression>, EssenceParseError> {
    match node.kind() {
        "arithmetic_expr" => Ok(Some(parse_expression(
            *node,
            source_code,
            node,
            symbols_ptr,
        )?)),
        "null_index" => Ok(None),
        _ => Err(EssenceParseError::syntax_error(
            format!("Expected an index, got: '{}'", node.kind()),
            Some(node.range()),
        )),
    }
}

fn parse_variable(
    node: &Node,
    source_code: &str,
    symbols_ptr: Option<Rc<RefCell<SymbolTable>>>,
) -> Result<Atom, EssenceParseError> {
    let raw_name = &source_code[node.start_byte()..node.end_byte()];
    let name = Name::user(raw_name.trim());
<<<<<<< HEAD
    if let Some(symbols) = symbols {
        if let Some(decl) = symbols.lookup(&name) {
=======
    if let Some(symbols) = symbols_ptr {
        if let Some(decl) = symbols.borrow().lookup(&name) {
>>>>>>> d8e79fdf
            Ok(Atom::Reference(conjure_cp_core::ast::Reference::new(decl)))
        } else {
            Err(EssenceParseError::syntax_error(
                format!("Undefined variable: '{}'", raw_name),
                Some(node.range()),
            ))
        }
    } else {
        Err(EssenceParseError::syntax_error(
            format!(
                "Found variable '{raw_name}'; Did you mean to pass a meta-variable '&{raw_name}'?\n\
            A symbol table is needed to resolve variable names, but none exists in this context."
            ),
            Some(node.range()),
        ))
    }
}

fn parse_constant(node: &Node, source_code: &str) -> Result<Literal, EssenceParseError> {
    let inner = named_child!(node);
    let raw_value = &source_code[inner.start_byte()..inner.end_byte()];
    match inner.kind() {
        "integer" => {
            let value = parse_int(&inner, source_code)?;
            Ok(Literal::Int(value))
        }
        "TRUE" => Ok(Literal::Bool(true)),
        "FALSE" => Ok(Literal::Bool(false)),
        _ => Err(EssenceParseError::syntax_error(
            format!(
                "'{}' (kind: '{}') is not a valid constant",
                raw_value,
                inner.kind()
            ),
            Some(inner.range()),
        )),
    }
}

fn parse_int(node: &Node, source_code: &str) -> Result<i32, EssenceParseError> {
    let raw_value = &source_code[node.start_byte()..node.end_byte()];
    raw_value.parse::<i32>().map_err(|_e| {
        if raw_value.is_empty() {
            EssenceParseError::syntax_error(
                "Expected an integer here".to_string(),
                Some(node.range()),
            )
        } else {
            EssenceParseError::syntax_error(
                format!("'{raw_value}' is not a valid integer"),
                Some(node.range()),
            )
        }
    })
}<|MERGE_RESOLUTION|>--- conflicted
+++ resolved
@@ -121,13 +121,8 @@
 ) -> Result<Atom, EssenceParseError> {
     let raw_name = &source_code[node.start_byte()..node.end_byte()];
     let name = Name::user(raw_name.trim());
-<<<<<<< HEAD
-    if let Some(symbols) = symbols {
-        if let Some(decl) = symbols.lookup(&name) {
-=======
     if let Some(symbols) = symbols_ptr {
         if let Some(decl) = symbols.borrow().lookup(&name) {
->>>>>>> d8e79fdf
             Ok(Atom::Reference(conjure_cp_core::ast::Reference::new(decl)))
         } else {
             Err(EssenceParseError::syntax_error(
