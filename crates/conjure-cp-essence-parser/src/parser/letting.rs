#![allow(clippy::legacy_numeric_constants)]
use std::cell::RefCell;
use std::collections::BTreeSet;
use std::rc::Rc;

use tree_sitter::Node;

use super::domain::parse_domain;
use super::util::named_children;
use crate::errors::EssenceParseError;
use crate::expression::parse_expression;
use conjure_cp_core::ast::DeclarationPtr;
use conjure_cp_core::ast::{Name, SymbolTable};

/// Parse a letting statement into a SymbolTable containing the declared symbols
pub fn parse_letting_statement(
    letting_statement: Node,
    source_code: &str,
<<<<<<< HEAD
    existing_symbols_ptr: Option<&Rc<RefCell<SymbolTable>>>,
=======
    existing_symbols_ptr: Option<Rc<RefCell<SymbolTable>>>,
>>>>>>> 0b556606
) -> Result<SymbolTable, EssenceParseError> {
    let mut symbol_table = SymbolTable::new();

    let mut temp_symbols = BTreeSet::new();

    let variable_list = letting_statement
        .child_by_field_name("variable_list")
        .expect("No variable list found");
    for variable in named_children(&variable_list) {
        let variable_name = &source_code[variable.start_byte()..variable.end_byte()];
        temp_symbols.insert(variable_name);
    }

    let expr_or_domain = letting_statement
        .child_by_field_name("expr_or_domain")
        .expect("No domain or expression found for letting statement");
    match expr_or_domain.kind() {
        "bool_expr" | "arithmetic_expr" => {
            for name in temp_symbols {
                symbol_table.insert(DeclarationPtr::new_value_letting(
                    Name::user(name),
                    parse_expression(
                        expr_or_domain,
                        source_code,
                        &letting_statement,
<<<<<<< HEAD
                        existing_symbols_ptr,
=======
                        existing_symbols_ptr.clone(),
>>>>>>> 0b556606
                    )?,
                ));
            }
        }
        "domain" => {
            for name in temp_symbols {
                let domain = parse_domain(expr_or_domain, source_code)?;

                // If it's a record domain, add the field names to the symbol table
                if let conjure_cp_core::ast::Domain::Record(ref entries) = domain {
                    for entry in entries {
                        // Add each field name as a record field declaration
                        symbol_table.insert(DeclarationPtr::new_record_field(entry.clone()));
                    }
                }

                symbol_table.insert(DeclarationPtr::new_domain_letting(Name::user(name), domain));
            }
        }
        _ => {
            return Err(EssenceParseError::syntax_error(
                format!(
                    "Expected letting expression, got '{}'",
                    expr_or_domain.kind()
                ),
                Some(expr_or_domain.range()),
            ));
        }
    }

    Ok(symbol_table)
}<|MERGE_RESOLUTION|>--- conflicted
+++ resolved
@@ -16,11 +16,7 @@
 pub fn parse_letting_statement(
     letting_statement: Node,
     source_code: &str,
-<<<<<<< HEAD
-    existing_symbols_ptr: Option<&Rc<RefCell<SymbolTable>>>,
-=======
     existing_symbols_ptr: Option<Rc<RefCell<SymbolTable>>>,
->>>>>>> 0b556606
 ) -> Result<SymbolTable, EssenceParseError> {
     let mut symbol_table = SymbolTable::new();
 
@@ -46,11 +42,7 @@
                         expr_or_domain,
                         source_code,
                         &letting_statement,
-<<<<<<< HEAD
-                        existing_symbols_ptr,
-=======
                         existing_symbols_ptr.clone(),
->>>>>>> 0b556606
                     )?,
                 ));
             }
