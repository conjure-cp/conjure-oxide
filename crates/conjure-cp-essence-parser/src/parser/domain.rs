--- conflicted
+++ resolved
@@ -178,15 +178,11 @@
     Ok(Domain::Record(record_entries))
 }
 
-<<<<<<< HEAD
-pub fn parse_set_domain(set_domain: Node, source_code: &str) -> Result<Domain, EssenceParseError> {
-=======
 fn parse_set_domain(
     set_domain: Node,
     source_code: &str,
     symbols_ptr: Option<Rc<RefCell<SymbolTable>>>,
 ) -> Result<Domain, EssenceParseError> {
->>>>>>> 62b7559e
     let mut set_attribute: Option<SetAttr> = None;
     let mut value_domain: Option<Domain> = None;
 
