use super::util::{get_tree, query_toplevel};
use crate::errors::EssenceParseError;
use crate::expression::parse_expression;
use crate::util::node_is_expression;
use conjure_cp_core::ast::{Expression, SymbolTable};
use std::cell::RefCell;
use std::rc::Rc;
#[allow(unused)]
use uniplate::Uniplate;

pub fn parse_expr(src: &str, symbol_table: &SymbolTable) -> Result<Expression, EssenceParseError> {
    let exprs = parse_exprs(src, symbol_table)?;
    if exprs.len() != 1 {
        return Err(EssenceParseError::syntax_error(
            "Expected a single expression".to_string(),
            None,
        ));
    }
    Ok(exprs[0].clone())
}

pub fn parse_exprs(
    src: &str,
    symbol_table: &SymbolTable,
) -> Result<Vec<Expression>, EssenceParseError> {
    let (tree, source_code) = get_tree(src).ok_or(EssenceParseError::TreeSitterError(
        "Failed to parse Essence source code".to_string(),
    ))?;

    let root = tree.root_node();
    let mut ans = Vec::new();
    let symbols_ptr = Rc::new(RefCell::new(symbol_table.clone()));
    for expr in query_toplevel(&root, &node_is_expression) {
        ans.push(parse_expression(
            expr,
            &source_code,
            &root,
<<<<<<< HEAD
            Some(&symbols_ptr),
=======
            Some(symbols_ptr.clone()),
>>>>>>> 0b556606
        )?);
    }
    Ok(ans)
}

mod test {
    #[allow(unused)]
    use super::{parse_expr, parse_exprs};
    #[allow(unused)]
    use conjure_cp_core::ast::{
        Atom, DeclarationPtr, Domain, Expression, Literal, Metadata, Moo, Name, SymbolTable,
    };
    #[allow(unused)]
    use std::collections::HashMap;
    #[allow(unused)]
    use std::sync::Arc;
    #[allow(unused)]
    use std::{cell::RefCell, rc::Rc};
    #[allow(unused)]
    use tree_sitter::Range;

    #[test]
    pub fn test_parse_constant() {
        let symbols = SymbolTable::new();

        assert_eq!(
            parse_expr("42", &symbols).unwrap(),
            Expression::Atomic(Metadata::new(), Atom::Literal(Literal::Int(42)))
        );
        assert_eq!(
            parse_expr("true", &symbols).unwrap(),
            Expression::Atomic(Metadata::new(), Atom::Literal(Literal::Bool(true)))
        );
        assert_eq!(
            parse_expr("false", &symbols).unwrap(),
            Expression::Atomic(Metadata::new(), Atom::Literal(Literal::Bool(false)))
        )
    }

    #[test]
    pub fn test_parse_expressions() {
        let src = "x >= 5, y = a / 2";
        let mut symbols = SymbolTable::new();
        let x = DeclarationPtr::new_var(
            Name::User("x".into()),
            Domain::Int(vec![conjure_cp_core::ast::Range::Bounded(0, 10)]),
        );

        let y = DeclarationPtr::new_var(
            Name::User("y".into()),
            Domain::Int(vec![conjure_cp_core::ast::Range::Bounded(0, 10)]),
        );

        let a = DeclarationPtr::new_var(
            Name::User("a".into()),
            Domain::Int(vec![conjure_cp_core::ast::Range::Bounded(0, 10)]),
        );

        // Clone the Rc when inserting!
        symbols
            .insert(x.clone())
            .expect("x should not exist in the symbol-table yet, so we should be able to add it");

        symbols
            .insert(y.clone())
            .expect("y should not exist in the symbol-table yet, so we should be able to add it");

        symbols
            .insert(a.clone())
            .expect("a should not exist in the symbol-table yet, so we should be able to add it");

        let exprs = parse_exprs(src, &symbols).unwrap();
        assert_eq!(exprs.len(), 2);

        assert_eq!(
            exprs[0],
            Expression::Geq(
                Metadata::new(),
                Moo::new(Expression::Atomic(Metadata::new(), Atom::new_ref(x))),
                Moo::new(Expression::Atomic(Metadata::new(), 5.into()))
            )
        );

        assert_eq!(
            exprs[1],
            Expression::Eq(
                Metadata::new(),
                Moo::new(Expression::Atomic(Metadata::new(), Atom::new_ref(y))),
                Moo::new(Expression::UnsafeDiv(
                    Metadata::new(),
                    Moo::new(Expression::Atomic(Metadata::new(), Atom::new_ref(a))),
                    Moo::new(Expression::Atomic(Metadata::new(), 2.into()))
                ))
            )
        );
    }
}<|MERGE_RESOLUTION|>--- conflicted
+++ resolved
@@ -35,11 +35,7 @@
             expr,
             &source_code,
             &root,
-<<<<<<< HEAD
-            Some(&symbols_ptr),
-=======
             Some(symbols_ptr.clone()),
->>>>>>> 0b556606
         )?);
     }
     Ok(ans)
