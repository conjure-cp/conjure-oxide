--- conflicted
+++ resolved
@@ -58,33 +58,21 @@
                     statement,
                     &source_code,
                     &statement,
-<<<<<<< HEAD
-                    Some(&symbols_ptr),
-=======
                     Some(symbols_ptr.clone()),
->>>>>>> 0b556606
                 )?);
             }
             "language_label" => {}
             "letting_statement" => {
                 let letting_vars =
-<<<<<<< HEAD
-                    parse_letting_statement(statement, &source_code, Some(&symbols_ptr))?;
-=======
                     parse_letting_statement(statement, &source_code, Some(symbols_ptr.clone()))?;
->>>>>>> 0b556606
                 model.as_submodel_mut().symbols_mut().extend(letting_vars);
             }
             "dominance_relation" => {
                 let inner = statement
                     .child_by_field_name("expression")
                     .expect("Expected a sub-expression inside `dominanceRelation`");
-<<<<<<< HEAD
-                let expr = parse_expression(inner, &source_code, &statement, Some(&symbols_ptr))?;
-=======
                 let expr =
                     parse_expression(inner, &source_code, &statement, Some(symbols_ptr.clone()))?;
->>>>>>> 0b556606
                 let dominance = Expression::DominanceRelation(Metadata::new(), Moo::new(expr));
                 if model.dominance.is_some() {
                     return Err(EssenceParseError::syntax_error(
