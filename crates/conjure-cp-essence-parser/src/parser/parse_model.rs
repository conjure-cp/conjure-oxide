--- conflicted
+++ resolved
@@ -61,45 +61,7 @@
     let mut model = Model::new(context);
     // let symbols = model.as_submodel().symbols().clone();
     let root_node = tree.root_node();
-<<<<<<< HEAD
-
-    // the keyword as var check
-    if let Some((node, ident)) = find_keyword_as_variable(root_node, &source_code) {
-        let pos = node.start_position();
-
-        // better error message later on?
-        return Err(EssenceParseError::syntax_error(
-            format!(
-                "'{}' is a keyword and cannot be used as variable at line {}",
-                ident,
-                pos.row + 1,
-            ),
-            Some(node.range()),
-        ));
-    }
-
-    // Early syntax gate: if the parse contains errors or missing nodes, return a helpful error.
-    if root_node.has_error() {
-        if let Some(bad) = first_syntax_issue(root_node) {
-            let pos = bad.start_position();
-            return Err(EssenceParseError::syntax_error(
-                format!(
-                    "Syntax error near '{}' at line {}, column {}",
-                    bad.kind(),
-                    pos.row + 1,
-                    pos.column + 1
-                ),
-                None,
-            ));
-        }
-        return Err(EssenceParseError::syntax_error(
-            "Syntax error".to_string(),
-            None,
-        ));
-    }
-=======
     let symbols_ptr = model.as_submodel().symbols_ptr_unchecked().clone();
->>>>>>> bbdc9b57
     for statement in named_children(&root_node) {
         match statement.kind() {
             "single_line_comment" => {}
@@ -161,64 +123,6 @@
     Ok(model)
 }
 
-<<<<<<< HEAD
-/// Find the first error or missing node in a subtree (preorder DFS)
-fn first_syntax_issue(root: Node) -> Option<Node> {
-    let mut stack = vec![root];
-    while let Some(node) = stack.pop() {
-        if node.is_error() || node.is_missing() {
-            return Some(node);
-        }
-        let count = node.child_count();
-        for i in (0..count).rev() {
-            if let Some(child) = node.child(i) {
-                stack.push(child);
-            }
-        }
-    }
-    None
-}
-
-// keyword as var check: walk the tree and find vars as keywords
-fn find_keyword_as_variable<'a>(root: Node<'a>, src: &str) -> Option<(Node<'a>, String)> {
-    let mut stack = vec![root];
-    while let Some(node) = stack.pop() {
-        // we first check variable nodes whose text is a key word
-        if node.kind() == "variable" {
-            if let Ok(text) = node.utf8_text(src.as_bytes()) {
-                let ident = text.trim();
-                if RESERVED_KEYWORDS.contains(&ident) {
-                    return Some((node, ident.to_string()));
-                }
-            }
-        }
-
-        // some keywords, as defined by the grammar, can be parsed keyword token (ends with _kw) immediately followed by an ERROR node
-        // This catches cases like "find find,..." where the second "find" causes a parse error. because this rule has precedence over the variable rule
-        if node.kind().ends_with("_kw") || node.kind().ends_with("_statement_list") {
-            if let Some(next) = node.next_sibling() {
-                if next.is_error() {
-                    // now the keyword that caused the problem is the current node
-                    // if the next one is an error node
-                    if let Ok(kw_text) = node.utf8_text(src.as_bytes()) {
-                        let kw = kw_text.trim();
-                        if RESERVED_KEYWORDS.contains(&kw) {
-                            return Some((next, kw.to_string()));
-                        }
-                    }
-                }
-            }
-        }
-
-        // push children
-        for i in (0..node.child_count()).rev() {
-            if let Some(child) = node.child(i) {
-                stack.push(child);
-            }
-        }
-    }
-    None
-=======
 pub fn parse_essence(src: &str) -> Result<Model, EssenceParseError> {
     let context = Arc::new(RwLock::new(Context::default()));
     parse_essence_with_context(src, context)
@@ -308,5 +212,4 @@
             )
         )
     }
->>>>>>> bbdc9b57
 }