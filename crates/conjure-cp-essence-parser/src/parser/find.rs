#![allow(clippy::legacy_numeric_constants)]
use std::collections::BTreeMap;

use tree_sitter::Node;

use super::domain::parse_domain;
use super::util::named_children;
use crate::EssenceParseError;
use conjure_cp_core::ast::{Domain, Name};

/// Parse a find statement into a map of decision variable names to their domains.
pub fn parse_find_statement(
    find_statement: Node,
    source_code: &str,
) -> Result<BTreeMap<Name, Domain>, EssenceParseError> {
    let mut vars = BTreeMap::new();

<<<<<<< HEAD
    // Process `find_statement` children, skipping over the `find_kw` node.
    for find_statement in
        named_children(&find_statement_list).filter(|n| n.kind() == "find_statement")
    {
        let mut temp_symbols = BTreeSet::new();

        let variable_list = find_statement
            .named_child(0)
            .expect("No variable list found");
        for variable in named_children(&variable_list) {
            let variable_name = &source_code[variable.start_byte()..variable.end_byte()];
            temp_symbols.insert(variable_name);
        }

        let domain = find_statement.named_child(1).expect("No domain found");
        let domain = parse_domain(domain, source_code);

        for name in temp_symbols {
            vars.insert(Name::user(name), domain.clone());
        }
=======
    let domain = find_statement
        .child_by_field_name("domain")
        .expect("No domain found in find statement");
    let domain = parse_domain(domain, source_code)?;

    let variable_list = find_statement
        .child_by_field_name("variables")
        .expect("No variable list found");
    for variable in named_children(&variable_list) {
        let variable_name = &source_code[variable.start_byte()..variable.end_byte()];
        vars.insert(Name::user(variable_name), domain.clone());
>>>>>>> bbdc9b57
    }

    Ok(vars)
}<|MERGE_RESOLUTION|>--- conflicted
+++ resolved
@@ -15,32 +15,15 @@
 ) -> Result<BTreeMap<Name, Domain>, EssenceParseError> {
     let mut vars = BTreeMap::new();
 
-<<<<<<< HEAD
+    let domain = find_statement
+        .child_by_field_name("domain")
+        .expect("No domain found in find statement");
+    let domain = parse_domain(domain, source_code)?;
     // Process `find_statement` children, skipping over the `find_kw` node.
     for find_statement in
         named_children(&find_statement_list).filter(|n| n.kind() == "find_statement")
     {
         let mut temp_symbols = BTreeSet::new();
-
-        let variable_list = find_statement
-            .named_child(0)
-            .expect("No variable list found");
-        for variable in named_children(&variable_list) {
-            let variable_name = &source_code[variable.start_byte()..variable.end_byte()];
-            temp_symbols.insert(variable_name);
-        }
-
-        let domain = find_statement.named_child(1).expect("No domain found");
-        let domain = parse_domain(domain, source_code);
-
-        for name in temp_symbols {
-            vars.insert(Name::user(name), domain.clone());
-        }
-=======
-    let domain = find_statement
-        .child_by_field_name("domain")
-        .expect("No domain found in find statement");
-    let domain = parse_domain(domain, source_code)?;
 
     let variable_list = find_statement
         .child_by_field_name("variables")
@@ -48,7 +31,6 @@
     for variable in named_children(&variable_list) {
         let variable_name = &source_code[variable.start_byte()..variable.end_byte()];
         vars.insert(Name::user(variable_name), domain.clone());
->>>>>>> bbdc9b57
     }
 
     Ok(vars)
