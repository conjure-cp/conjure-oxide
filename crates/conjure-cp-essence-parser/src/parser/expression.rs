--- conflicted
+++ resolved
@@ -72,13 +72,7 @@
         "exponent" | "product_expr" | "sum_expr" => {
             parse_binary_expression(&inner, source_code, root, symbols_ptr)
         }
-        "quantifier_expr_arith" => {
-            parse_quantifier_expression(&inner, source_code, root, symbols_ptr)
-        }
-<<<<<<< HEAD
-        "list_combining_expr_arith" => parse_list_combining_expression(&inner, source_code, root, symbols),
-=======
->>>>>>> 4bc7ba52
+        "list_combining_expr_arith" => parse_list_combining_expression(&inner, source_code, root, symbols_ptr),
         _ => Err(EssenceParseError::syntax_error(
             format!("Expected arithmetic expression, found: {}", inner.kind()),
             Some(inner.range()),
@@ -101,13 +95,7 @@
         "and_expr" | "or_expr" | "implication" | "iff_expr" | "set_operation_bool" => {
             parse_binary_expression(&inner, source_code, root, symbols_ptr)
         }
-        "quantifier_expr_bool" => {
-            parse_quantifier_expression(&inner, source_code, root, symbols_ptr)
-        }
-<<<<<<< HEAD
-        "list_combining_expr_bool" => parse_list_combining_expression(&inner, source_code, root, symbols),
-=======
->>>>>>> 4bc7ba52
+        "list_combining_expr_bool" => parse_list_combining_expression(&inner, source_code, root, symbols_ptr),
         _ => Err(EssenceParseError::syntax_error(
             format!("Expected boolean expression, found '{}'", inner.kind()),
             Some(inner.range()),
