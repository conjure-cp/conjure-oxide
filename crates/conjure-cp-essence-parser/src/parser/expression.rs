use crate::errors::EssenceParseError;
use crate::parser::atom::parse_atom;
use crate::{field, named_child};
use conjure_cp_core::ast::{Expression, Metadata, Moo, SymbolTable};
use conjure_cp_core::{domain_int, matrix_expr, range};
use std::cell::RefCell;
use std::rc::Rc;
use tree_sitter::Node;

/// Parse an Essence expression into its Conjure AST representation.
pub fn parse_expression(
    node: Node,
    source_code: &str,
    root: &Node,
<<<<<<< HEAD
    symbols_ptr: Option<&Rc<RefCell<SymbolTable>>>,
=======
    symbols_ptr: Option<Rc<RefCell<SymbolTable>>>,
>>>>>>> 0b556606
) -> Result<Expression, EssenceParseError> {
    match node.kind() {
        "atom" => parse_atom(&node, source_code, root, symbols_ptr),
        "bool_expr" => parse_boolean_expression(&node, source_code, root, symbols_ptr),
        "arithmetic_expr" => parse_arithmetic_expression(&node, source_code, root, symbols_ptr),
        "comparison_expr" => parse_binary_expression(&node, source_code, root, symbols_ptr),
        "dominance_relation" => parse_dominance_relation(&node, source_code, root, symbols_ptr),
        "ERROR" => Err(EssenceParseError::syntax_error(
            format!(
                "'{}' is not a valid expression",
                &source_code[node.start_byte()..node.end_byte()]
            ),
            Some(node.range()),
        )),
        _ => Err(EssenceParseError::syntax_error(
            format!("Unknown expression kind: '{}'", node.kind()),
            Some(node.range()),
        )),
    }
}

fn parse_dominance_relation(
    node: &Node,
    source_code: &str,
    root: &Node,
<<<<<<< HEAD
    symbols_ptr: Option<&Rc<RefCell<SymbolTable>>>,
=======
    symbols_ptr: Option<Rc<RefCell<SymbolTable>>>,
>>>>>>> 0b556606
) -> Result<Expression, EssenceParseError> {
    if root.kind() == "dominance_relation" {
        return Err(EssenceParseError::syntax_error(
            "Nested dominance relations are not allowed".to_string(),
            Some(node.range()),
        ));
    }

    // NB: In all other cases, we keep the root the same;
    // However, here we set the new root to `node` so downstream functions
    // know we are inside a dominance relation
    let inner = parse_expression(field!(node, "expression"), source_code, node, symbols_ptr)?;
    Ok(Expression::DominanceRelation(
        Metadata::new(),
        Moo::new(inner),
    ))
}

fn parse_arithmetic_expression(
    node: &Node,
    source_code: &str,
    root: &Node,
<<<<<<< HEAD
    symbols_ptr: Option<&Rc<RefCell<SymbolTable>>>,
=======
    symbols_ptr: Option<Rc<RefCell<SymbolTable>>>,
>>>>>>> 0b556606
) -> Result<Expression, EssenceParseError> {
    let inner = named_child!(node);
    match inner.kind() {
        "atom" => parse_atom(&inner, source_code, root, symbols_ptr),
        "negative_expr" | "abs_value" | "sub_arith_expr" | "toInt_expr" => {
            parse_unary_expression(&inner, source_code, root, symbols_ptr)
        }
        "exponent" | "product_expr" | "sum_expr" => {
            parse_binary_expression(&inner, source_code, root, symbols_ptr)
        }
        "quantifier_expr_arith" => {
            parse_quantifier_expression(&inner, source_code, root, symbols_ptr)
        }
        _ => Err(EssenceParseError::syntax_error(
            format!("Expected arithmetic expression, found: {}", inner.kind()),
            Some(inner.range()),
        )),
    }
}

fn parse_boolean_expression(
    node: &Node,
    source_code: &str,
    root: &Node,
<<<<<<< HEAD
    symbols_ptr: Option<&Rc<RefCell<SymbolTable>>>,
=======
    symbols_ptr: Option<Rc<RefCell<SymbolTable>>>,
>>>>>>> 0b556606
) -> Result<Expression, EssenceParseError> {
    let inner = named_child!(node);
    match inner.kind() {
        "atom" => parse_atom(&inner, source_code, root, symbols_ptr),
        "not_expr" | "sub_bool_expr" => {
            parse_unary_expression(&inner, source_code, root, symbols_ptr)
        }
        "and_expr" | "or_expr" | "implication" | "iff_expr" | "set_operation_bool" => {
            parse_binary_expression(&inner, source_code, root, symbols_ptr)
        }
        "quantifier_expr_bool" => {
            parse_quantifier_expression(&inner, source_code, root, symbols_ptr)
        }
        _ => Err(EssenceParseError::syntax_error(
            format!("Expected boolean expression, found '{}'", inner.kind()),
            Some(inner.range()),
        )),
    }
}

fn parse_quantifier_expression(
    node: &Node,
    source_code: &str,
    root: &Node,
<<<<<<< HEAD
    symbols_ptr: Option<&Rc<RefCell<SymbolTable>>>,
=======
    symbols_ptr: Option<Rc<RefCell<SymbolTable>>>,
>>>>>>> 0b556606
) -> Result<Expression, EssenceParseError> {
    // TODO (terminology) - this is not really a quantifier, just a list operation.
    // Quantifiers are things like:
    // forAll <name> : <domain> . <expr>

    let quantifier_node = field!(node, "quantifier");
    let quantifier_str = &source_code[quantifier_node.start_byte()..quantifier_node.end_byte()];

    let inner = parse_atom(&field!(node, "arg"), source_code, root, symbols_ptr)?;

    match quantifier_str {
        "and" => Ok(Expression::And(Metadata::new(), Moo::new(inner))),
        "or" => Ok(Expression::Or(Metadata::new(), Moo::new(inner))),
        "sum" => Ok(Expression::Sum(Metadata::new(), Moo::new(inner))),
        "product" => Ok(Expression::Product(Metadata::new(), Moo::new(inner))),
        "min" => Ok(Expression::Min(Metadata::new(), Moo::new(inner))),
        "max" => Ok(Expression::Max(Metadata::new(), Moo::new(inner))),
        "allDiff" => Ok(Expression::AllDiff(Metadata::new(), Moo::new(inner))),
        _ => Err(EssenceParseError::syntax_error(
            format!("Invalid quantifier: '{quantifier_str}'"),
            Some(quantifier_node.range()),
        )),
    }
}

fn parse_unary_expression(
    node: &Node,
    source_code: &str,
    root: &Node,
<<<<<<< HEAD
    symbols_ptr: Option<&Rc<RefCell<SymbolTable>>>,
=======
    symbols_ptr: Option<Rc<RefCell<SymbolTable>>>,
>>>>>>> 0b556606
) -> Result<Expression, EssenceParseError> {
    let inner = parse_expression(field!(node, "expression"), source_code, root, symbols_ptr)?;
    match node.kind() {
        "negative_expr" => Ok(Expression::Neg(Metadata::new(), Moo::new(inner))),
        "abs_value" => Ok(Expression::Abs(Metadata::new(), Moo::new(inner))),
        "not_expr" => Ok(Expression::Not(Metadata::new(), Moo::new(inner))),
        "toInt_expr" => Ok(Expression::ToInt(Metadata::new(), Moo::new(inner))),
        "sub_bool_expr" | "sub_arith_expr" => Ok(inner),
        _ => Err(EssenceParseError::syntax_error(
            format!("Unrecognised unary operation: '{}'", node.kind()),
            Some(node.range()),
        )),
    }
}

pub fn parse_binary_expression(
    node: &Node,
    source_code: &str,
    root: &Node,
<<<<<<< HEAD
    symbols_ptr: Option<&Rc<RefCell<SymbolTable>>>,
) -> Result<Expression, EssenceParseError> {
    let parse_subexpr = |expr: Node| parse_expression(expr, source_code, root, symbols_ptr);
=======
    symbols_ptr: Option<Rc<RefCell<SymbolTable>>>,
) -> Result<Expression, EssenceParseError> {
    let parse_subexpr = |expr: Node| parse_expression(expr, source_code, root, symbols_ptr.clone());
>>>>>>> 0b556606

    let left = parse_subexpr(field!(node, "left"))?;
    let right = parse_subexpr(field!(node, "right"))?;

    let op_node = field!(node, "operator");
    let op_str = &source_code[op_node.start_byte()..op_node.end_byte()];

    match op_str {
        // NB: We are deliberately setting the index domain to 1.., not 1..2.
        // Semantically, this means "a list that can grow/shrink arbitrarily".
        // This is expected by rules which will modify the terms of the sum expression
        // (e.g. by partially evaluating them).
        "+" => Ok(Expression::Sum(
            Metadata::new(),
            Moo::new(matrix_expr![left, right; domain_int!(1..)]),
        )),
        "-" => Ok(Expression::Minus(
            Metadata::new(),
            Moo::new(left),
            Moo::new(right),
        )),
        "*" => Ok(Expression::Product(
            Metadata::new(),
            Moo::new(matrix_expr![left, right; domain_int!(1..)]),
        )),
        "/\\" => Ok(Expression::And(
            Metadata::new(),
            Moo::new(matrix_expr![left, right; domain_int!(1..)]),
        )),
        "\\/" => Ok(Expression::Or(
            Metadata::new(),
            Moo::new(matrix_expr![left, right; domain_int!(1..)]),
        )),
        "**" => Ok(Expression::UnsafePow(
            Metadata::new(),
            Moo::new(left),
            Moo::new(right),
        )),
        "/" => {
            //TODO: add checks for if division is safe or not
            Ok(Expression::UnsafeDiv(
                Metadata::new(),
                Moo::new(left),
                Moo::new(right),
            ))
        }
        "%" => {
            //TODO: add checks for if mod is safe or not
            Ok(Expression::UnsafeMod(
                Metadata::new(),
                Moo::new(left),
                Moo::new(right),
            ))
        }
        "=" => Ok(Expression::Eq(
            Metadata::new(),
            Moo::new(left),
            Moo::new(right),
        )),
        "!=" => Ok(Expression::Neq(
            Metadata::new(),
            Moo::new(left),
            Moo::new(right),
        )),
        "<=" => Ok(Expression::Leq(
            Metadata::new(),
            Moo::new(left),
            Moo::new(right),
        )),
        ">=" => Ok(Expression::Geq(
            Metadata::new(),
            Moo::new(left),
            Moo::new(right),
        )),
        "<" => Ok(Expression::Lt(
            Metadata::new(),
            Moo::new(left),
            Moo::new(right),
        )),
        ">" => Ok(Expression::Gt(
            Metadata::new(),
            Moo::new(left),
            Moo::new(right),
        )),
        "->" => Ok(Expression::Imply(
            Metadata::new(),
            Moo::new(left),
            Moo::new(right),
        )),
        "<->" => Ok(Expression::Iff(
            Metadata::new(),
            Moo::new(left),
            Moo::new(right),
        )),
        "in" => Ok(Expression::In(
            Metadata::new(),
            Moo::new(left),
            Moo::new(right),
        )),
        "subset" => Ok(Expression::Subset(
            Metadata::new(),
            Moo::new(left),
            Moo::new(right),
        )),
        "subsetEq" => Ok(Expression::SubsetEq(
            Metadata::new(),
            Moo::new(left),
            Moo::new(right),
        )),
        "supset" => Ok(Expression::Supset(
            Metadata::new(),
            Moo::new(left),
            Moo::new(right),
        )),
        "supsetEq" => Ok(Expression::SupsetEq(
            Metadata::new(),
            Moo::new(left),
            Moo::new(right),
        )),
        "union" => Ok(Expression::Union(
            Metadata::new(),
            Moo::new(left),
            Moo::new(right),
        )),
        "intersect" => Ok(Expression::Intersect(
            Metadata::new(),
            Moo::new(left),
            Moo::new(right),
        )),
        _ => Err(EssenceParseError::syntax_error(
            format!("Invalid operator: '{op_str}'"),
            Some(op_node.range()),
        )),
    }
}<|MERGE_RESOLUTION|>--- conflicted
+++ resolved
@@ -12,11 +12,7 @@
     node: Node,
     source_code: &str,
     root: &Node,
-<<<<<<< HEAD
-    symbols_ptr: Option<&Rc<RefCell<SymbolTable>>>,
-=======
-    symbols_ptr: Option<Rc<RefCell<SymbolTable>>>,
->>>>>>> 0b556606
+    symbols_ptr: Option<Rc<RefCell<SymbolTable>>>,
 ) -> Result<Expression, EssenceParseError> {
     match node.kind() {
         "atom" => parse_atom(&node, source_code, root, symbols_ptr),
@@ -42,11 +38,7 @@
     node: &Node,
     source_code: &str,
     root: &Node,
-<<<<<<< HEAD
-    symbols_ptr: Option<&Rc<RefCell<SymbolTable>>>,
-=======
-    symbols_ptr: Option<Rc<RefCell<SymbolTable>>>,
->>>>>>> 0b556606
+    symbols_ptr: Option<Rc<RefCell<SymbolTable>>>,
 ) -> Result<Expression, EssenceParseError> {
     if root.kind() == "dominance_relation" {
         return Err(EssenceParseError::syntax_error(
@@ -69,11 +61,7 @@
     node: &Node,
     source_code: &str,
     root: &Node,
-<<<<<<< HEAD
-    symbols_ptr: Option<&Rc<RefCell<SymbolTable>>>,
-=======
-    symbols_ptr: Option<Rc<RefCell<SymbolTable>>>,
->>>>>>> 0b556606
+    symbols_ptr: Option<Rc<RefCell<SymbolTable>>>,
 ) -> Result<Expression, EssenceParseError> {
     let inner = named_child!(node);
     match inner.kind() {
@@ -98,11 +86,7 @@
     node: &Node,
     source_code: &str,
     root: &Node,
-<<<<<<< HEAD
-    symbols_ptr: Option<&Rc<RefCell<SymbolTable>>>,
-=======
-    symbols_ptr: Option<Rc<RefCell<SymbolTable>>>,
->>>>>>> 0b556606
+    symbols_ptr: Option<Rc<RefCell<SymbolTable>>>,
 ) -> Result<Expression, EssenceParseError> {
     let inner = named_child!(node);
     match inner.kind() {
@@ -127,11 +111,7 @@
     node: &Node,
     source_code: &str,
     root: &Node,
-<<<<<<< HEAD
-    symbols_ptr: Option<&Rc<RefCell<SymbolTable>>>,
-=======
-    symbols_ptr: Option<Rc<RefCell<SymbolTable>>>,
->>>>>>> 0b556606
+    symbols_ptr: Option<Rc<RefCell<SymbolTable>>>,
 ) -> Result<Expression, EssenceParseError> {
     // TODO (terminology) - this is not really a quantifier, just a list operation.
     // Quantifiers are things like:
@@ -161,11 +141,7 @@
     node: &Node,
     source_code: &str,
     root: &Node,
-<<<<<<< HEAD
-    symbols_ptr: Option<&Rc<RefCell<SymbolTable>>>,
-=======
-    symbols_ptr: Option<Rc<RefCell<SymbolTable>>>,
->>>>>>> 0b556606
+    symbols_ptr: Option<Rc<RefCell<SymbolTable>>>,
 ) -> Result<Expression, EssenceParseError> {
     let inner = parse_expression(field!(node, "expression"), source_code, root, symbols_ptr)?;
     match node.kind() {
@@ -185,15 +161,9 @@
     node: &Node,
     source_code: &str,
     root: &Node,
-<<<<<<< HEAD
-    symbols_ptr: Option<&Rc<RefCell<SymbolTable>>>,
-) -> Result<Expression, EssenceParseError> {
-    let parse_subexpr = |expr: Node| parse_expression(expr, source_code, root, symbols_ptr);
-=======
     symbols_ptr: Option<Rc<RefCell<SymbolTable>>>,
 ) -> Result<Expression, EssenceParseError> {
     let parse_subexpr = |expr: Node| parse_expression(expr, source_code, root, symbols_ptr.clone());
->>>>>>> 0b556606
 
     let left = parse_subexpr(field!(node, "left"))?;
     let right = parse_subexpr(field!(node, "right"))?;
