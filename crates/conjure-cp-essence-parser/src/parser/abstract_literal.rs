use crate::expression::parse_expression;
use crate::parser::domain::parse_domain;
use crate::util::named_children;
use crate::{EssenceParseError, field};
use conjure_cp_core::ast::{AbstractLiteral, DomainPtr, Expression, SymbolTable};
use conjure_cp_core::{domain_int, range};
use std::cell::RefCell;
use std::rc::Rc;
use tree_sitter::Node;

pub fn parse_abstract(
    node: &Node,
    source_code: &str,
    symbols_ptr: Option<Rc<RefCell<SymbolTable>>>,
) -> Result<AbstractLiteral<Expression>, EssenceParseError> {
    match node.kind() {
        "record" => parse_record(node, source_code, symbols_ptr),
        "tuple" => parse_tuple(node, source_code, symbols_ptr),
        "matrix" => parse_matrix(node, source_code, symbols_ptr),
        "set_literal" => parse_set_literal(node, source_code, symbols_ptr),
        _ => Err(EssenceParseError::syntax_error(
            format!("Expected abstract literal, got: '{}'", node.kind()),
            Some(node.range()),
        )),
    }
}

fn parse_record(
    node: &Node,
    source_code: &str,
    symbols_ptr: Option<Rc<RefCell<SymbolTable>>>,
) -> Result<AbstractLiteral<Expression>, EssenceParseError> {
    let mut values = Vec::new();
    for child in node.children_by_field_name("name_value_pair", &mut node.walk()) {
        let name_node = field!(child, "name");
        let name_str = &source_code[name_node.start_byte()..name_node.end_byte()];
        let name = conjure_cp_core::ast::Name::user(name_str);

        let value: Expression = parse_expression(
            field!(child, "value"),
            source_code,
            node,
            symbols_ptr.clone(),
        )?;
        values.push(conjure_cp_core::ast::records::RecordValue { name, value });
    }
    Ok(AbstractLiteral::Record(values))
}

fn parse_tuple(
    node: &Node,
    source_code: &str,
    symbols_ptr: Option<Rc<RefCell<SymbolTable>>>,
) -> Result<AbstractLiteral<Expression>, EssenceParseError> {
    let mut elements = Vec::new();
    for child in named_children(node) {
        elements.push(parse_expression(
            child,
            source_code,
            node,
            symbols_ptr.clone(),
        )?);
    }
    Ok(AbstractLiteral::Tuple(elements))
}

fn parse_matrix(
    node: &Node,
    source_code: &str,
    symbols_ptr: Option<Rc<RefCell<SymbolTable>>>,
) -> Result<AbstractLiteral<Expression>, EssenceParseError> {
    let mut elements = vec![];
    let mut domain: Option<DomainPtr> = None;
    for child in named_children(node) {
<<<<<<< HEAD
        if child.kind() == "arithmetic_expr" || child.kind() == "atom" {
=======
        if child.kind() == "arithmetic_expr"
            || child.kind() == "bool_expr"
            || child.kind() == "comparison_expr"
        {
>>>>>>> 906f97c8
            elements.push(parse_expression(
                child,
                source_code,
                node,
                symbols_ptr.clone(),
            )?);
        } else {
            domain = Some(parse_domain(child, source_code, symbols_ptr.clone())?);
        }
    }
    if domain.is_none() {
        let count = elements.len() as i32;
        domain = Some(domain_int!(1..count));
    }

    Ok(AbstractLiteral::Matrix(elements, domain.unwrap()))
}

fn parse_set_literal(
    node: &Node,
    source_code: &str,
    symbols_ptr: Option<Rc<RefCell<SymbolTable>>>,
) -> Result<AbstractLiteral<Expression>, EssenceParseError> {
    let mut elements = Vec::new();
    for child in named_children(node) {
        elements.push(parse_expression(
            child,
            source_code,
            node,
            symbols_ptr.clone(),
        )?);
    }
    Ok(AbstractLiteral::Set(elements))
}<|MERGE_RESOLUTION|>--- conflicted
+++ resolved
@@ -72,14 +72,11 @@
     let mut elements = vec![];
     let mut domain: Option<DomainPtr> = None;
     for child in named_children(node) {
-<<<<<<< HEAD
-        if child.kind() == "arithmetic_expr" || child.kind() == "atom" {
-=======
         if child.kind() == "arithmetic_expr"
             || child.kind() == "bool_expr"
             || child.kind() == "comparison_expr"
+            || child.kind() == "atom"
         {
->>>>>>> 906f97c8
             elements.push(parse_expression(
                 child,
                 source_code,
