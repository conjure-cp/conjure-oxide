--- conflicted
+++ resolved
@@ -11,11 +11,7 @@
 pub fn parse_abstract(
     node: &Node,
     source_code: &str,
-<<<<<<< HEAD
-    symbols_ptr: Option<&Rc<RefCell<SymbolTable>>>,
-=======
     symbols_ptr: Option<Rc<RefCell<SymbolTable>>>,
->>>>>>> 0b556606
 ) -> Result<AbstractLiteral<Expression>, EssenceParseError> {
     match node.kind() {
         "record" => parse_record(node, source_code, symbols_ptr),
@@ -32,11 +28,7 @@
 fn parse_record(
     node: &Node,
     source_code: &str,
-<<<<<<< HEAD
-    symbols_ptr: Option<&Rc<RefCell<SymbolTable>>>,
-=======
     symbols_ptr: Option<Rc<RefCell<SymbolTable>>>,
->>>>>>> 0b556606
 ) -> Result<AbstractLiteral<Expression>, EssenceParseError> {
     let mut values = Vec::new();
     for child in node.children_by_field_name("name_value_pair", &mut node.walk()) {
@@ -44,17 +36,12 @@
         let name_str = &source_code[name_node.start_byte()..name_node.end_byte()];
         let name = conjure_cp_core::ast::Name::user(name_str);
 
-<<<<<<< HEAD
-        let value: Expression =
-            parse_expression(field!(child, "value"), source_code, node, symbols_ptr)?;
-=======
         let value: Expression = parse_expression(
             field!(child, "value"),
             source_code,
             node,
             symbols_ptr.clone(),
         )?;
->>>>>>> 0b556606
         values.push(conjure_cp_core::ast::records::RecordValue { name, value });
     }
     Ok(AbstractLiteral::Record(values))
@@ -63,13 +50,6 @@
 fn parse_tuple(
     node: &Node,
     source_code: &str,
-<<<<<<< HEAD
-    symbols_ptr: Option<&Rc<RefCell<SymbolTable>>>,
-) -> Result<AbstractLiteral<Expression>, EssenceParseError> {
-    let mut elements = Vec::new();
-    for child in named_children(node) {
-        elements.push(parse_expression(child, source_code, node, symbols_ptr)?);
-=======
     symbols_ptr: Option<Rc<RefCell<SymbolTable>>>,
 ) -> Result<AbstractLiteral<Expression>, EssenceParseError> {
     let mut elements = Vec::new();
@@ -80,7 +60,6 @@
             node,
             symbols_ptr.clone(),
         )?);
->>>>>>> 0b556606
     }
     Ok(AbstractLiteral::Tuple(elements))
 }
@@ -88,26 +67,18 @@
 fn parse_matrix(
     node: &Node,
     source_code: &str,
-<<<<<<< HEAD
-    symbols_ptr: Option<&Rc<RefCell<SymbolTable>>>,
-=======
     symbols_ptr: Option<Rc<RefCell<SymbolTable>>>,
->>>>>>> 0b556606
 ) -> Result<AbstractLiteral<Expression>, EssenceParseError> {
     let mut elements = vec![];
     let mut domain: Option<Domain> = None;
     for child in named_children(node) {
         if child.kind() == "arithmetic_expr" {
-<<<<<<< HEAD
-            elements.push(parse_expression(child, source_code, node, symbols_ptr)?);
-=======
             elements.push(parse_expression(
                 child,
                 source_code,
                 node,
                 symbols_ptr.clone(),
             )?);
->>>>>>> 0b556606
         } else {
             domain = Some(parse_domain(child, source_code)?);
         }
@@ -123,13 +94,6 @@
 fn parse_set_literal(
     node: &Node,
     source_code: &str,
-<<<<<<< HEAD
-    symbols_ptr: Option<&Rc<RefCell<SymbolTable>>>,
-) -> Result<AbstractLiteral<Expression>, EssenceParseError> {
-    let mut elements = Vec::new();
-    for child in named_children(node) {
-        elements.push(parse_expression(child, source_code, node, symbols_ptr)?);
-=======
     symbols_ptr: Option<Rc<RefCell<SymbolTable>>>,
 ) -> Result<AbstractLiteral<Expression>, EssenceParseError> {
     let mut elements = Vec::new();
@@ -140,7 +104,6 @@
             node,
             symbols_ptr.clone(),
         )?);
->>>>>>> 0b556606
     }
     Ok(AbstractLiteral::Set(elements))
 }