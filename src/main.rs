--- conflicted
+++ resolved
@@ -1,11 +1,7 @@
-<<<<<<< HEAD
-use std::{cell::RefCell, rc::Rc, collections::HashMap};
-=======
 use std::collections::HashMap;
 
 mod common;
 use common::ast::*;
->>>>>>> d55ecfbb
 
 fn main() {
     // find a,b,c : int(1..3)
@@ -53,106 +49,4 @@
             ),
         ],
     };
-<<<<<<< HEAD
-
-    println!("{:#?}", m);
-
-    {
-        let mut decision_var_borrowed = a_decision_variable.borrow_mut();
-        decision_var_borrowed.domain = Domain::IntDomain(vec![Range::Bounded(1, 2)]);
-    }
-
-    println!("{:#?}", m);
-}
-
-struct ModelBuilder {
-    statements: Vec<Statement>,
-    variables: HashMap<String, Rc<RefCell<DecisionVariable>>>,
-}
-
-impl ModelBuilder {
-    fn new() -> Self {
-        ModelBuilder {
-            statements: Vec::new(),
-            variables: HashMap::new(),
-        }
-    }
-
-    fn add_statement(mut self, statement: Statement) -> Self {
-        self.statements.push(statement);
-        self
-    }
-
-    fn find(self, name: String, domain: Domain) -> Self {
-        let var = Rc::new(RefCell::new(DecisionVariable {
-            name: Name::UserName(name),
-            domain: Domain::IntDomain(vec![Range::Bounded(1, 3)]),
-        }));
-        let statement: Statement = Statement::Declaration(var);
-        self.add_statement(statement)
-    }
-
-    fn such_that(self, expression: Expression) -> Self {
-        self.add_statement(Statement::Constraint(expression))
-    }
-
-    fn build(self) -> Model {
-        Model {
-            statements: self.statements,
-        }
-    }
-
-    // Return an expression that references the given variable, if previously defined via a `find` statement.
-    fn var_expr(self, name: String) -> Option<Expression> {
-        match self.variables.get(&name) {
-            Some(var) => Some(Expression::Reference(Rc::clone(var))),
-            None => None,
-        }
-    }
-}
-
-#[derive(Debug)]
-enum Name {
-    UserName(String),
-    MachineName(i32),
-}
-
-#[derive(Debug)]
-struct Model {
-    statements: Vec<Statement>,
-}
-
-#[derive(Debug)]
-struct DecisionVariable {
-    name: Name,
-    domain: Domain,
-}
-
-#[derive(Debug)]
-enum Statement {
-    Declaration(Rc<RefCell<DecisionVariable>>),
-    Constraint(Expression),
-}
-
-#[derive(Debug)]
-enum Domain {
-    BoolDomain,
-    IntDomain(Vec<Range<i32>>),
-}
-
-#[derive(Debug)]
-enum Range<A> {
-    Single(A),
-    Bounded(A, A),
-}
-
-#[derive(Debug)]
-enum Expression {
-    ConstantInt(i32),
-    Reference(Rc<RefCell<DecisionVariable>>),
-    Sum(Vec<Expression>),
-    Eq(Box<Expression>, Box<Expression>),
-    Geq(Box<Expression>, Box<Expression>),
-=======
->>>>>>> d55ecfbb
 }