--- conflicted
+++ resolved
@@ -89,10 +89,6 @@
 *.solution
 conjure-output
 
-<<<<<<< HEAD
-
 node_modules/
-=======
 # Z3 trace files
-.z3-trace
->>>>>>> bbdc9b57
+.z3-trace